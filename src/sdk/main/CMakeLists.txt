--- conflicted
+++ resolved
@@ -104,11 +104,8 @@
         src/NodeCreateTransaction.cc
         src/NodeDeleteTransaction.cc
         src/NodeUpdateTransaction.cc
-<<<<<<< HEAD
-=======
         src/PendingAirdropId.cc
         src/PendingAirdropRecord.cc
->>>>>>> eb328ddc
         src/PrivateKey.cc
         src/PrngTransaction.cc
         src/ProxyStaker.cc
