--- conflicted
+++ resolved
@@ -129,24 +129,14 @@
 }
 
 //-----
-<<<<<<< HEAD
-nlohmann::json SdkClient::generateKey(const std::optional<std::string>& type,
-=======
 nlohmann::json SdkClient::generateKey(const std::string& type,
->>>>>>> a01a8cad
                                       const std::optional<std::string>& fromKey,
                                       const std::optional<int>& threshold,
                                       const std::optional<std::vector<KeyRequest>>& keys)
 {
-<<<<<<< HEAD
-  return {
-    {"key", processKeyRequest({ type, fromKey, threshold, keys })}
-  };
-=======
   nlohmann::json response;
   response["key"] = processKeyRequest({ type, fromKey, threshold, keys }, response);
   return response;
->>>>>>> a01a8cad
 }
 
 //-----
