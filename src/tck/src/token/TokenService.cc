// SPDX-License-Identifier: Apache-2.0
#include "token/TokenService.h"
#include "key/KeyService.h"
#include "sdk/SdkClient.h"
#include "token/params/CreateTokenParams.h"
<<<<<<< HEAD
#include "token/params/PauseTokenParams.h"
=======
#include "token/params/DeleteTokenParams.h"
#include "token/params/UpdateTokenParams.h"
>>>>>>> f7cd3e66
#include "json/JsonErrorType.h"
#include "json/JsonRpcException.h"

#include <AccountId.h>
#include <Status.h>
#include <TokenCreateTransaction.h>
<<<<<<< HEAD
#include <TokenId.h>
#include <TokenPauseTransaction.h>
=======
#include <TokenDeleteTransaction.h>
#include <TokenId.h>
>>>>>>> f7cd3e66
#include <TokenSupplyType.h>
#include <TokenType.h>
#include <TokenUpdateTransaction.h>
#include <TransactionReceipt.h>
#include <TransactionResponse.h>
#include <impl/EntityIdHelper.h>
#include <impl/Utilities.h>

#include <chrono>
#include <cstdint>
#include <nlohmann/json.hpp>
#include <string>

namespace Hiero::TCK::TokenService
{
//-----
nlohmann::json createToken(const CreateTokenParams& params)
{
  TokenCreateTransaction tokenCreateTransaction;
  tokenCreateTransaction.setGrpcDeadline(SdkClient::DEFAULT_TCK_REQUEST_TIMEOUT);

  if (params.mName.has_value())
  {
    tokenCreateTransaction.setTokenName(params.mName.value());
  }

  if (params.mSymbol.has_value())
  {
    tokenCreateTransaction.setTokenSymbol(params.mSymbol.value());
  }

  if (params.mDecimals.has_value())
  {
    tokenCreateTransaction.setDecimals(params.mDecimals.value());
  }

  if (params.mInitialSupply.has_value())
  {
    tokenCreateTransaction.setInitialSupply(
      Hiero::internal::EntityIdHelper::getNum<int64_t>(params.mInitialSupply.value()));
  }

  if (params.mTreasuryAccountId.has_value())
  {
    tokenCreateTransaction.setTreasuryAccountId(AccountId::fromString(params.mTreasuryAccountId.value()));
  }

  if (params.mAdminKey.has_value())
  {
    tokenCreateTransaction.setAdminKey(KeyService::getHieroKey(params.mAdminKey.value()));
  }

  if (params.mKycKey.has_value())
  {
    tokenCreateTransaction.setKycKey(KeyService::getHieroKey(params.mKycKey.value()));
  }

  if (params.mFreezeKey.has_value())
  {
    tokenCreateTransaction.setFreezeKey(KeyService::getHieroKey(params.mFreezeKey.value()));
  }

  if (params.mWipeKey.has_value())
  {
    tokenCreateTransaction.setWipeKey(KeyService::getHieroKey(params.mWipeKey.value()));
  }

  if (params.mSupplyKey.has_value())
  {
    tokenCreateTransaction.setSupplyKey(KeyService::getHieroKey(params.mSupplyKey.value()));
  }

  if (params.mFreezeDefault.has_value())
  {
    tokenCreateTransaction.setFreezeDefault(params.mFreezeDefault.value());
  }

  if (params.mExpirationTime.has_value())
  {
    tokenCreateTransaction.setExpirationTime(
      std::chrono::system_clock::from_time_t(0) +
      std::chrono::seconds(Hiero::internal::EntityIdHelper::getNum<int64_t>(params.mExpirationTime.value())));
  }

  if (params.mAutoRenewAccountId.has_value())
  {
    tokenCreateTransaction.setAutoRenewAccountId(AccountId::fromString(params.mAutoRenewAccountId.value()));
  }

  if (params.mAutoRenewPeriod.has_value())
  {
    tokenCreateTransaction.setAutoRenewPeriod(
      std::chrono::seconds(Hiero::internal::EntityIdHelper::getNum<int64_t>(params.mAutoRenewPeriod.value())));
  }

  if (params.mMemo.has_value())
  {
    tokenCreateTransaction.setTokenMemo(params.mMemo.value());
  }

  if (params.mTokenType.has_value())
  {
    if (params.mTokenType.value() != "ft" && params.mTokenType.value() != "nft")
    {
      throw JsonRpcException(JsonErrorType::INVALID_PARAMS, "invalid params: tokenType MUST be one of ft or nft.");
    }

    tokenCreateTransaction.setTokenType(params.mTokenType.value() == "ft" ? TokenType::FUNGIBLE_COMMON
                                                                          : TokenType::NON_FUNGIBLE_UNIQUE);
  }

  if (params.mSupplyType.has_value())
  {
    if (params.mSupplyType.value() != "infinite" && params.mSupplyType.value() != "finite")
    {
      throw JsonRpcException(JsonErrorType::INVALID_PARAMS,
                             "invalid params: supplyType MUST be one of infinite or finite.");
    }

    tokenCreateTransaction.setSupplyType(params.mSupplyType.value() == "finite" ? TokenSupplyType::FINITE
                                                                                : TokenSupplyType::INFINITE);
  }

  if (params.mMaxSupply.has_value())
  {
    tokenCreateTransaction.setMaxSupply(Hiero::internal::EntityIdHelper::getNum<int64_t>(params.mMaxSupply.value()));
  }

  if (params.mFeeScheduleKey.has_value())
  {
    tokenCreateTransaction.setFeeScheduleKey(KeyService::getHieroKey(params.mFeeScheduleKey.value()));
  }

  if (params.mCustomFees.has_value())
  {
    tokenCreateTransaction.setCustomFees(params.mCustomFees.value());
  }

  if (params.mPauseKey.has_value())
  {
    tokenCreateTransaction.setPauseKey(KeyService::getHieroKey(params.mPauseKey.value()));
  }

  if (params.mMetadata.has_value())
  {
    tokenCreateTransaction.setMetadata(internal::Utilities::stringToByteVector(params.mMetadata.value()));
  }

  if (params.mMetadataKey.has_value())
  {
    tokenCreateTransaction.setMetadataKey(KeyService::getHieroKey(params.mMetadataKey.value()));
  }

  if (params.mCommonTxParams.has_value())
  {
    params.mCommonTxParams->fillOutTransaction(tokenCreateTransaction, SdkClient::getClient());
  }

  const TransactionReceipt txReceipt =
    tokenCreateTransaction.execute(SdkClient::getClient()).getReceipt(SdkClient::getClient());
  return {
    {"tokenId", txReceipt.mTokenId->toString()       },
    { "status", gStatusToString.at(txReceipt.mStatus)}
  };
}

//-----
<<<<<<< HEAD
nlohmann::json pauseToken(const PauseTokenParams& params)
{
  TokenPauseTransaction tokenPauseTransaction;
  tokenPauseTransaction.setGrpcDeadline(SdkClient::DEFAULT_TCK_REQUEST_TIMEOUT);

  if (params.mTokenId.has_value())
  {
    tokenPauseTransaction.setTokenId(TokenId::fromString(params.mTokenId.value()));
=======
nlohmann::json deleteToken(const DeleteTokenParams& params)
{
  TokenDeleteTransaction tokenDeleteTransaction;
  tokenDeleteTransaction.setGrpcDeadline(std::chrono::seconds(SdkClient::DEFAULT_TCK_REQUEST_TIMEOUT));

  if (params.mTokenId.has_value())
  {
    tokenDeleteTransaction.setTokenId(TokenId::fromString(params.mTokenId.value()));
>>>>>>> f7cd3e66
  }

  if (params.mCommonTxParams.has_value())
  {
<<<<<<< HEAD
    params.mCommonTxParams->fillOutTransaction(tokenPauseTransaction, SdkClient::getClient());
=======
    params.mCommonTxParams->fillOutTransaction(tokenDeleteTransaction, SdkClient::getClient());
>>>>>>> f7cd3e66
  }

  return {
    {"status",
     gStatusToString.at(
<<<<<<< HEAD
        tokenPauseTransaction.execute(SdkClient::getClient()).getReceipt(SdkClient::getClient()).mStatus)}
=======
        tokenDeleteTransaction.execute(SdkClient::getClient()).getReceipt(SdkClient::getClient()).mStatus)}
  };
}

//-----
nlohmann::json updateToken(const UpdateTokenParams& params)
{
  TokenUpdateTransaction tokenUpdateTransaction;
  tokenUpdateTransaction.setGrpcDeadline(std::chrono::seconds(SdkClient::DEFAULT_TCK_REQUEST_TIMEOUT));

  if (params.mTokenId.has_value())
  {
    tokenUpdateTransaction.setTokenId(TokenId::fromString(params.mTokenId.value()));
  }

  if (params.mSymbol.has_value())
  {
    tokenUpdateTransaction.setTokenSymbol(params.mSymbol.value());
  }

  if (params.mName.has_value())
  {
    tokenUpdateTransaction.setTokenName(params.mName.value());
  }

  if (params.mTreasuryAccountId.has_value())
  {
    tokenUpdateTransaction.setTreasuryAccountId(AccountId::fromString(params.mTreasuryAccountId.value()));
  }

  if (params.mAdminKey.has_value())
  {
    tokenUpdateTransaction.setAdminKey(KeyService::getHieroKey(params.mAdminKey.value()));
  }

  if (params.mKycKey.has_value())
  {
    tokenUpdateTransaction.setKycKey(KeyService::getHieroKey(params.mKycKey.value()));
  }

  if (params.mFreezeKey.has_value())
  {
    tokenUpdateTransaction.setFreezeKey(KeyService::getHieroKey(params.mFreezeKey.value()));
  }

  if (params.mWipeKey.has_value())
  {
    tokenUpdateTransaction.setWipeKey(KeyService::getHieroKey(params.mWipeKey.value()));
  }

  if (params.mSupplyKey.has_value())
  {
    tokenUpdateTransaction.setSupplyKey(KeyService::getHieroKey(params.mSupplyKey.value()));
  }

  if (params.mAutoRenewAccountId.has_value())
  {
    tokenUpdateTransaction.setAutoRenewAccountId(AccountId::fromString(params.mAutoRenewAccountId.value()));
  }

  if (params.mAutoRenewPeriod.has_value())
  {
    tokenUpdateTransaction.setAutoRenewPeriod(
      std::chrono::seconds(Hiero::internal::EntityIdHelper::getNum<int64_t>(params.mAutoRenewPeriod.value())));
  }

  if (params.mExpirationTime.has_value())
  {
    tokenUpdateTransaction.setExpirationTime(
      std::chrono::system_clock::from_time_t(0) +
      std::chrono::seconds(Hiero::internal::EntityIdHelper::getNum<int64_t>(params.mExpirationTime.value())));
  }

  if (params.mMemo.has_value())
  {
    tokenUpdateTransaction.setTokenMemo(params.mMemo.value());
  }

  if (params.mFeeScheduleKey.has_value())
  {
    tokenUpdateTransaction.setFeeScheduleKey(KeyService::getHieroKey(params.mFeeScheduleKey.value()));
  }

  if (params.mPauseKey.has_value())
  {
    tokenUpdateTransaction.setPauseKey(KeyService::getHieroKey(params.mPauseKey.value()));
  }

  if (params.mMetadata.has_value())
  {
    tokenUpdateTransaction.setMetadata(internal::Utilities::stringToByteVector(params.mMetadata.value()));
  }

  if (params.mMetadataKey.has_value())
  {
    tokenUpdateTransaction.setMetadataKey(KeyService::getHieroKey(params.mMetadataKey.value()));
  }

  if (params.mCommonTxParams.has_value())
  {
    params.mCommonTxParams->fillOutTransaction(tokenUpdateTransaction, SdkClient::getClient());
  }

  return {
    {"status",
     gStatusToString.at(
        tokenUpdateTransaction.execute(SdkClient::getClient()).getReceipt(SdkClient::getClient()).mStatus)}
>>>>>>> f7cd3e66
  };
}

} // namespace Hiero::TCK::TokenService<|MERGE_RESOLUTION|>--- conflicted
+++ resolved
@@ -3,25 +3,18 @@
 #include "key/KeyService.h"
 #include "sdk/SdkClient.h"
 #include "token/params/CreateTokenParams.h"
-<<<<<<< HEAD
+#include "token/params/DeleteTokenParams.h"
 #include "token/params/PauseTokenParams.h"
-=======
-#include "token/params/DeleteTokenParams.h"
 #include "token/params/UpdateTokenParams.h"
->>>>>>> f7cd3e66
 #include "json/JsonErrorType.h"
 #include "json/JsonRpcException.h"
 
 #include <AccountId.h>
 #include <Status.h>
 #include <TokenCreateTransaction.h>
-<<<<<<< HEAD
+#include <TokenDeleteTransaction.h>
 #include <TokenId.h>
 #include <TokenPauseTransaction.h>
-=======
-#include <TokenDeleteTransaction.h>
-#include <TokenId.h>
->>>>>>> f7cd3e66
 #include <TokenSupplyType.h>
 #include <TokenType.h>
 #include <TokenUpdateTransaction.h>
@@ -189,16 +182,6 @@
 }
 
 //-----
-<<<<<<< HEAD
-nlohmann::json pauseToken(const PauseTokenParams& params)
-{
-  TokenPauseTransaction tokenPauseTransaction;
-  tokenPauseTransaction.setGrpcDeadline(SdkClient::DEFAULT_TCK_REQUEST_TIMEOUT);
-
-  if (params.mTokenId.has_value())
-  {
-    tokenPauseTransaction.setTokenId(TokenId::fromString(params.mTokenId.value()));
-=======
 nlohmann::json deleteToken(const DeleteTokenParams& params)
 {
   TokenDeleteTransaction tokenDeleteTransaction;
@@ -207,25 +190,40 @@
   if (params.mTokenId.has_value())
   {
     tokenDeleteTransaction.setTokenId(TokenId::fromString(params.mTokenId.value()));
->>>>>>> f7cd3e66
   }
 
   if (params.mCommonTxParams.has_value())
   {
-<<<<<<< HEAD
-    params.mCommonTxParams->fillOutTransaction(tokenPauseTransaction, SdkClient::getClient());
-=======
     params.mCommonTxParams->fillOutTransaction(tokenDeleteTransaction, SdkClient::getClient());
->>>>>>> f7cd3e66
   }
 
   return {
     {"status",
      gStatusToString.at(
-<<<<<<< HEAD
+        tokenDeleteTransaction.execute(SdkClient::getClient()).getReceipt(SdkClient::getClient()).mStatus)}
+  };
+}
+
+//-----
+nlohmann::json pauseToken(const PauseTokenParams& params)
+{
+  TokenPauseTransaction tokenPauseTransaction;
+  tokenPauseTransaction.setGrpcDeadline(SdkClient::DEFAULT_TCK_REQUEST_TIMEOUT);
+
+  if (params.mTokenId.has_value())
+  {
+    tokenPauseTransaction.setTokenId(TokenId::fromString(params.mTokenId.value()));
+  }
+
+  if (params.mCommonTxParams.has_value())
+  {
+    params.mCommonTxParams->fillOutTransaction(tokenPauseTransaction, SdkClient::getClient());
+  }
+
+  return {
+    {"status",
+     gStatusToString.at(
         tokenPauseTransaction.execute(SdkClient::getClient()).getReceipt(SdkClient::getClient()).mStatus)}
-=======
-        tokenDeleteTransaction.execute(SdkClient::getClient()).getReceipt(SdkClient::getClient()).mStatus)}
   };
 }
 
@@ -332,7 +330,6 @@
     {"status",
      gStatusToString.at(
         tokenUpdateTransaction.execute(SdkClient::getClient()).getReceipt(SdkClient::getClient()).mStatus)}
->>>>>>> f7cd3e66
   };
 }
 
