// SPDX-License-Identifier: Apache-2.0
#include "token/TokenService.h"
#include "key/KeyService.h"
#include "sdk/SdkClient.h"
#include "token/params/CreateTokenParams.h"
<<<<<<< HEAD
#include "token/params/UpdateTokenParams.h"
=======
#include "token/params/DeleteTokenParams.h"
>>>>>>> b9e2bdc5
#include "json/JsonErrorType.h"
#include "json/JsonRpcException.h"

#include <AccountId.h>
#include <Status.h>
#include <TokenCreateTransaction.h>
#include <TokenDeleteTransaction.h>
#include <TokenId.h>
#include <TokenSupplyType.h>
#include <TokenType.h>
#include <TokenUpdateTransaction.h>
#include <TransactionReceipt.h>
#include <TransactionResponse.h>
#include <impl/EntityIdHelper.h>
#include <impl/Utilities.h>

#include <chrono>
#include <cstdint>
#include <nlohmann/json.hpp>
#include <string>

namespace Hiero::TCK::TokenService
{
//-----
nlohmann::json createToken(const CreateTokenParams& params)
{
  TokenCreateTransaction tokenCreateTransaction;
  tokenCreateTransaction.setGrpcDeadline(SdkClient::DEFAULT_TCK_REQUEST_TIMEOUT);

  if (params.mName.has_value())
  {
    tokenCreateTransaction.setTokenName(params.mName.value());
  }

  if (params.mSymbol.has_value())
  {
    tokenCreateTransaction.setTokenSymbol(params.mSymbol.value());
  }

  if (params.mDecimals.has_value())
  {
    tokenCreateTransaction.setDecimals(params.mDecimals.value());
  }

  if (params.mInitialSupply.has_value())
  {
    tokenCreateTransaction.setInitialSupply(
      Hiero::internal::EntityIdHelper::getNum<int64_t>(params.mInitialSupply.value()));
  }

  if (params.mTreasuryAccountId.has_value())
  {
    tokenCreateTransaction.setTreasuryAccountId(AccountId::fromString(params.mTreasuryAccountId.value()));
  }

  if (params.mAdminKey.has_value())
  {
    tokenCreateTransaction.setAdminKey(KeyService::getHieroKey(params.mAdminKey.value()));
  }

  if (params.mKycKey.has_value())
  {
    tokenCreateTransaction.setKycKey(KeyService::getHieroKey(params.mKycKey.value()));
  }

  if (params.mFreezeKey.has_value())
  {
    tokenCreateTransaction.setFreezeKey(KeyService::getHieroKey(params.mFreezeKey.value()));
  }

  if (params.mWipeKey.has_value())
  {
    tokenCreateTransaction.setWipeKey(KeyService::getHieroKey(params.mWipeKey.value()));
  }

  if (params.mSupplyKey.has_value())
  {
    tokenCreateTransaction.setSupplyKey(KeyService::getHieroKey(params.mSupplyKey.value()));
  }

  if (params.mFreezeDefault.has_value())
  {
    tokenCreateTransaction.setFreezeDefault(params.mFreezeDefault.value());
  }

  if (params.mExpirationTime.has_value())
  {
    tokenCreateTransaction.setExpirationTime(
      std::chrono::system_clock::from_time_t(0) +
      std::chrono::seconds(Hiero::internal::EntityIdHelper::getNum<int64_t>(params.mExpirationTime.value())));
  }

  if (params.mAutoRenewAccountId.has_value())
  {
    tokenCreateTransaction.setAutoRenewAccountId(AccountId::fromString(params.mAutoRenewAccountId.value()));
  }

  if (params.mAutoRenewPeriod.has_value())
  {
    tokenCreateTransaction.setAutoRenewPeriod(
      std::chrono::seconds(Hiero::internal::EntityIdHelper::getNum<int64_t>(params.mAutoRenewPeriod.value())));
  }

  if (params.mMemo.has_value())
  {
    tokenCreateTransaction.setTokenMemo(params.mMemo.value());
  }

  if (params.mTokenType.has_value())
  {
    if (params.mTokenType.value() != "ft" && params.mTokenType.value() != "nft")
    {
      throw JsonRpcException(JsonErrorType::INVALID_PARAMS, "invalid params: tokenType MUST be one of ft or nft.");
    }

    tokenCreateTransaction.setTokenType(params.mTokenType.value() == "ft" ? TokenType::FUNGIBLE_COMMON
                                                                          : TokenType::NON_FUNGIBLE_UNIQUE);
  }

  if (params.mSupplyType.has_value())
  {
    if (params.mSupplyType.value() != "infinite" && params.mSupplyType.value() != "finite")
    {
      throw JsonRpcException(JsonErrorType::INVALID_PARAMS,
                             "invalid params: supplyType MUST be one of infinite or finite.");
    }

    tokenCreateTransaction.setSupplyType(params.mSupplyType.value() == "finite" ? TokenSupplyType::FINITE
                                                                                : TokenSupplyType::INFINITE);
  }

  if (params.mMaxSupply.has_value())
  {
    tokenCreateTransaction.setMaxSupply(Hiero::internal::EntityIdHelper::getNum<int64_t>(params.mMaxSupply.value()));
  }

  if (params.mFeeScheduleKey.has_value())
  {
    tokenCreateTransaction.setFeeScheduleKey(KeyService::getHieroKey(params.mFeeScheduleKey.value()));
  }

  if (params.mCustomFees.has_value())
  {
    tokenCreateTransaction.setCustomFees(params.mCustomFees.value());
  }

  if (params.mPauseKey.has_value())
  {
    tokenCreateTransaction.setPauseKey(KeyService::getHieroKey(params.mPauseKey.value()));
  }

  if (params.mMetadata.has_value())
  {
    tokenCreateTransaction.setMetadata(internal::Utilities::stringToByteVector(params.mMetadata.value()));
  }

  if (params.mMetadataKey.has_value())
  {
    tokenCreateTransaction.setMetadataKey(KeyService::getHieroKey(params.mMetadataKey.value()));
  }

  if (params.mCommonTxParams.has_value())
  {
    params.mCommonTxParams->fillOutTransaction(tokenCreateTransaction, SdkClient::getClient());
  }

  const TransactionReceipt txReceipt =
    tokenCreateTransaction.execute(SdkClient::getClient()).getReceipt(SdkClient::getClient());
  return {
    {"tokenId", txReceipt.mTokenId->toString()       },
    { "status", gStatusToString.at(txReceipt.mStatus)}
  };
}

//-----
<<<<<<< HEAD
nlohmann::json updateToken(const UpdateTokenParams& params)
{
  TokenUpdateTransaction tokenUpdateTransaction;
  tokenUpdateTransaction.setGrpcDeadline(std::chrono::seconds(SdkClient::DEFAULT_TCK_REQUEST_TIMEOUT));

  if (params.mTokenId.has_value())
  {
    tokenUpdateTransaction.setTokenId(TokenId::fromString(params.mTokenId.value()));
  }

  if (params.mSymbol.has_value())
  {
    tokenUpdateTransaction.setTokenSymbol(params.mSymbol.value());
  }

  if (params.mName.has_value())
  {
    tokenUpdateTransaction.setTokenName(params.mName.value());
  }

  if (params.mTreasuryAccountId.has_value())
  {
    tokenUpdateTransaction.setTreasuryAccountId(AccountId::fromString(params.mTreasuryAccountId.value()));
  }

  if (params.mAdminKey.has_value())
  {
    tokenUpdateTransaction.setAdminKey(KeyService::getHieroKey(params.mAdminKey.value()));
  }

  if (params.mKycKey.has_value())
  {
    tokenUpdateTransaction.setKycKey(KeyService::getHieroKey(params.mKycKey.value()));
  }

  if (params.mFreezeKey.has_value())
  {
    tokenUpdateTransaction.setFreezeKey(KeyService::getHieroKey(params.mFreezeKey.value()));
  }

  if (params.mWipeKey.has_value())
  {
    tokenUpdateTransaction.setWipeKey(KeyService::getHieroKey(params.mWipeKey.value()));
  }

  if (params.mSupplyKey.has_value())
  {
    tokenUpdateTransaction.setSupplyKey(KeyService::getHieroKey(params.mSupplyKey.value()));
  }

  if (params.mAutoRenewAccountId.has_value())
  {
    tokenUpdateTransaction.setAutoRenewAccountId(AccountId::fromString(params.mAutoRenewAccountId.value()));
  }

  if (params.mAutoRenewPeriod.has_value())
  {
    tokenUpdateTransaction.setAutoRenewPeriod(
      std::chrono::seconds(Hiero::internal::EntityIdHelper::getNum<int64_t>(params.mAutoRenewPeriod.value())));
  }

  if (params.mExpirationTime.has_value())
  {
    tokenUpdateTransaction.setExpirationTime(
      std::chrono::system_clock::from_time_t(0) +
      std::chrono::seconds(Hiero::internal::EntityIdHelper::getNum<int64_t>(params.mExpirationTime.value())));
  }

  if (params.mMemo.has_value())
  {
    tokenUpdateTransaction.setTokenMemo(params.mMemo.value());
  }

  if (params.mFeeScheduleKey.has_value())
  {
    tokenUpdateTransaction.setFeeScheduleKey(KeyService::getHieroKey(params.mFeeScheduleKey.value()));
  }

  if (params.mPauseKey.has_value())
  {
    tokenUpdateTransaction.setPauseKey(KeyService::getHieroKey(params.mPauseKey.value()));
  }

  if (params.mMetadata.has_value())
  {
    tokenUpdateTransaction.setMetadata(internal::Utilities::stringToByteVector(params.mMetadata.value()));
  }

  if (params.mMetadataKey.has_value())
  {
    tokenUpdateTransaction.setMetadataKey(KeyService::getHieroKey(params.mMetadataKey.value()));
=======
nlohmann::json deleteToken(const DeleteTokenParams& params)
{
  TokenDeleteTransaction tokenDeleteTransaction;
  tokenDeleteTransaction.setGrpcDeadline(std::chrono::seconds(SdkClient::DEFAULT_TCK_REQUEST_TIMEOUT));

  if (params.mTokenId.has_value())
  {
    tokenDeleteTransaction.setTokenId(TokenId::fromString(params.mTokenId.value()));
>>>>>>> b9e2bdc5
  }

  if (params.mCommonTxParams.has_value())
  {
<<<<<<< HEAD
    params.mCommonTxParams->fillOutTransaction(tokenUpdateTransaction, SdkClient::getClient());
=======
    params.mCommonTxParams->fillOutTransaction(tokenDeleteTransaction, SdkClient::getClient());
>>>>>>> b9e2bdc5
  }

  return {
    {"status",
     gStatusToString.at(
<<<<<<< HEAD
        tokenUpdateTransaction.execute(SdkClient::getClient()).getReceipt(SdkClient::getClient()).mStatus)}
=======
        tokenDeleteTransaction.execute(SdkClient::getClient()).getReceipt(SdkClient::getClient()).mStatus)}
>>>>>>> b9e2bdc5
  };
}

} // namespace Hiero::TCK::TokenService<|MERGE_RESOLUTION|>--- conflicted
+++ resolved
@@ -3,11 +3,8 @@
 #include "key/KeyService.h"
 #include "sdk/SdkClient.h"
 #include "token/params/CreateTokenParams.h"
-<<<<<<< HEAD
+#include "token/params/DeleteTokenParams.h"
 #include "token/params/UpdateTokenParams.h"
-=======
-#include "token/params/DeleteTokenParams.h"
->>>>>>> b9e2bdc5
 #include "json/JsonErrorType.h"
 #include "json/JsonRpcException.h"
 
@@ -183,7 +180,29 @@
 }
 
 //-----
-<<<<<<< HEAD
+nlohmann::json deleteToken(const DeleteTokenParams& params)
+{
+  TokenDeleteTransaction tokenDeleteTransaction;
+  tokenDeleteTransaction.setGrpcDeadline(std::chrono::seconds(SdkClient::DEFAULT_TCK_REQUEST_TIMEOUT));
+
+  if (params.mTokenId.has_value())
+  {
+    tokenDeleteTransaction.setTokenId(TokenId::fromString(params.mTokenId.value()));
+  }
+
+  if (params.mCommonTxParams.has_value())
+  {
+    params.mCommonTxParams->fillOutTransaction(tokenDeleteTransaction, SdkClient::getClient());
+  }
+
+  return {
+    {"status",
+     gStatusToString.at(
+        tokenDeleteTransaction.execute(SdkClient::getClient()).getReceipt(SdkClient::getClient()).mStatus)}
+  };
+}
+
+//-----
 nlohmann::json updateToken(const UpdateTokenParams& params)
 {
   TokenUpdateTransaction tokenUpdateTransaction;
@@ -275,35 +294,17 @@
   if (params.mMetadataKey.has_value())
   {
     tokenUpdateTransaction.setMetadataKey(KeyService::getHieroKey(params.mMetadataKey.value()));
-=======
-nlohmann::json deleteToken(const DeleteTokenParams& params)
-{
-  TokenDeleteTransaction tokenDeleteTransaction;
-  tokenDeleteTransaction.setGrpcDeadline(std::chrono::seconds(SdkClient::DEFAULT_TCK_REQUEST_TIMEOUT));
-
-  if (params.mTokenId.has_value())
-  {
-    tokenDeleteTransaction.setTokenId(TokenId::fromString(params.mTokenId.value()));
->>>>>>> b9e2bdc5
   }
 
   if (params.mCommonTxParams.has_value())
   {
-<<<<<<< HEAD
     params.mCommonTxParams->fillOutTransaction(tokenUpdateTransaction, SdkClient::getClient());
-=======
-    params.mCommonTxParams->fillOutTransaction(tokenDeleteTransaction, SdkClient::getClient());
->>>>>>> b9e2bdc5
   }
 
   return {
     {"status",
      gStatusToString.at(
-<<<<<<< HEAD
         tokenUpdateTransaction.execute(SdkClient::getClient()).getReceipt(SdkClient::getClient()).mStatus)}
-=======
-        tokenDeleteTransaction.execute(SdkClient::getClient()).getReceipt(SdkClient::getClient()).mStatus)}
->>>>>>> b9e2bdc5
   };
 }
 
