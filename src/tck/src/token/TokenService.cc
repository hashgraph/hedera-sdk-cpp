// SPDX-License-Identifier: Apache-2.0
#include "token/TokenService.h"
#include "key/KeyService.h"
#include "sdk/SdkClient.h"
#include "token/params/CreateTokenParams.h"
<<<<<<< HEAD
#include "token/params/PauseTokenParams.h"
#include "token/params/UnpauseTokenParams.h"
=======
#include "token/params/DeleteTokenParams.h"
#include "token/params/UpdateTokenParams.h"
>>>>>>> f7cd3e66
#include "json/JsonErrorType.h"
#include "json/JsonRpcException.h"

#include <AccountId.h>
#include <Status.h>
#include <TokenCreateTransaction.h>
<<<<<<< HEAD
#include <TokenId.h>
#include <TokenPauseTransaction.h>
#include <TokenSupplyType.h>
#include <TokenType.h>
#include <TokenUnpauseTransaction.h>
=======
#include <TokenDeleteTransaction.h>
#include <TokenId.h>
#include <TokenSupplyType.h>
#include <TokenType.h>
#include <TokenUpdateTransaction.h>
>>>>>>> f7cd3e66
#include <TransactionReceipt.h>
#include <TransactionResponse.h>
#include <impl/EntityIdHelper.h>
#include <impl/Utilities.h>

#include <chrono>
#include <cstdint>
#include <nlohmann/json.hpp>
#include <string>

namespace Hiero::TCK::TokenService
{
//-----
nlohmann::json createToken(const CreateTokenParams& params)
{
  TokenCreateTransaction tokenCreateTransaction;
  tokenCreateTransaction.setGrpcDeadline(SdkClient::DEFAULT_TCK_REQUEST_TIMEOUT);

  if (params.mName.has_value())
  {
    tokenCreateTransaction.setTokenName(params.mName.value());
  }

  if (params.mSymbol.has_value())
  {
    tokenCreateTransaction.setTokenSymbol(params.mSymbol.value());
  }

  if (params.mDecimals.has_value())
  {
    tokenCreateTransaction.setDecimals(params.mDecimals.value());
  }

  if (params.mInitialSupply.has_value())
  {
    tokenCreateTransaction.setInitialSupply(
      Hiero::internal::EntityIdHelper::getNum<int64_t>(params.mInitialSupply.value()));
  }

  if (params.mTreasuryAccountId.has_value())
  {
    tokenCreateTransaction.setTreasuryAccountId(AccountId::fromString(params.mTreasuryAccountId.value()));
  }

  if (params.mAdminKey.has_value())
  {
    tokenCreateTransaction.setAdminKey(KeyService::getHieroKey(params.mAdminKey.value()));
  }

  if (params.mKycKey.has_value())
  {
    tokenCreateTransaction.setKycKey(KeyService::getHieroKey(params.mKycKey.value()));
  }

  if (params.mFreezeKey.has_value())
  {
    tokenCreateTransaction.setFreezeKey(KeyService::getHieroKey(params.mFreezeKey.value()));
  }

  if (params.mWipeKey.has_value())
  {
    tokenCreateTransaction.setWipeKey(KeyService::getHieroKey(params.mWipeKey.value()));
  }

  if (params.mSupplyKey.has_value())
  {
    tokenCreateTransaction.setSupplyKey(KeyService::getHieroKey(params.mSupplyKey.value()));
  }

  if (params.mFreezeDefault.has_value())
  {
    tokenCreateTransaction.setFreezeDefault(params.mFreezeDefault.value());
  }

  if (params.mExpirationTime.has_value())
  {
    tokenCreateTransaction.setExpirationTime(
      std::chrono::system_clock::from_time_t(0) +
      std::chrono::seconds(Hiero::internal::EntityIdHelper::getNum<int64_t>(params.mExpirationTime.value())));
  }

  if (params.mAutoRenewAccountId.has_value())
  {
    tokenCreateTransaction.setAutoRenewAccountId(AccountId::fromString(params.mAutoRenewAccountId.value()));
  }

  if (params.mAutoRenewPeriod.has_value())
  {
    tokenCreateTransaction.setAutoRenewPeriod(
      std::chrono::seconds(Hiero::internal::EntityIdHelper::getNum<int64_t>(params.mAutoRenewPeriod.value())));
  }

  if (params.mMemo.has_value())
  {
    tokenCreateTransaction.setTokenMemo(params.mMemo.value());
  }

  if (params.mTokenType.has_value())
  {
    if (params.mTokenType.value() != "ft" && params.mTokenType.value() != "nft")
    {
      throw JsonRpcException(JsonErrorType::INVALID_PARAMS, "invalid params: tokenType MUST be one of ft or nft.");
    }

    tokenCreateTransaction.setTokenType(params.mTokenType.value() == "ft" ? TokenType::FUNGIBLE_COMMON
                                                                          : TokenType::NON_FUNGIBLE_UNIQUE);
  }

  if (params.mSupplyType.has_value())
  {
    if (params.mSupplyType.value() != "infinite" && params.mSupplyType.value() != "finite")
    {
      throw JsonRpcException(JsonErrorType::INVALID_PARAMS,
                             "invalid params: supplyType MUST be one of infinite or finite.");
    }

    tokenCreateTransaction.setSupplyType(params.mSupplyType.value() == "finite" ? TokenSupplyType::FINITE
                                                                                : TokenSupplyType::INFINITE);
  }

  if (params.mMaxSupply.has_value())
  {
    tokenCreateTransaction.setMaxSupply(Hiero::internal::EntityIdHelper::getNum<int64_t>(params.mMaxSupply.value()));
  }

  if (params.mFeeScheduleKey.has_value())
  {
    tokenCreateTransaction.setFeeScheduleKey(KeyService::getHieroKey(params.mFeeScheduleKey.value()));
  }

  if (params.mCustomFees.has_value())
  {
    tokenCreateTransaction.setCustomFees(params.mCustomFees.value());
  }

  if (params.mPauseKey.has_value())
  {
    tokenCreateTransaction.setPauseKey(KeyService::getHieroKey(params.mPauseKey.value()));
  }

  if (params.mMetadata.has_value())
  {
    tokenCreateTransaction.setMetadata(internal::Utilities::stringToByteVector(params.mMetadata.value()));
  }

  if (params.mMetadataKey.has_value())
  {
    tokenCreateTransaction.setMetadataKey(KeyService::getHieroKey(params.mMetadataKey.value()));
  }

  if (params.mCommonTxParams.has_value())
  {
    params.mCommonTxParams->fillOutTransaction(tokenCreateTransaction, SdkClient::getClient());
  }

  const TransactionReceipt txReceipt =
    tokenCreateTransaction.execute(SdkClient::getClient()).getReceipt(SdkClient::getClient());
  return {
    {"tokenId", txReceipt.mTokenId->toString()       },
    { "status", gStatusToString.at(txReceipt.mStatus)}
  };
}

//-----
<<<<<<< HEAD
nlohmann::json pauseToken(const PauseTokenParams& params)
{
  TokenPauseTransaction tokenPauseTransaction;
  tokenPauseTransaction.setGrpcDeadline(SdkClient::DEFAULT_TCK_REQUEST_TIMEOUT);

  if (params.mTokenId.has_value())
  {
    tokenPauseTransaction.setTokenId(TokenId::fromString(params.mTokenId.value()));
=======
nlohmann::json deleteToken(const DeleteTokenParams& params)
{
  TokenDeleteTransaction tokenDeleteTransaction;
  tokenDeleteTransaction.setGrpcDeadline(std::chrono::seconds(SdkClient::DEFAULT_TCK_REQUEST_TIMEOUT));

  if (params.mTokenId.has_value())
  {
    tokenDeleteTransaction.setTokenId(TokenId::fromString(params.mTokenId.value()));
>>>>>>> f7cd3e66
  }

  if (params.mCommonTxParams.has_value())
  {
<<<<<<< HEAD
    params.mCommonTxParams->fillOutTransaction(tokenPauseTransaction, SdkClient::getClient());
=======
    params.mCommonTxParams->fillOutTransaction(tokenDeleteTransaction, SdkClient::getClient());
>>>>>>> f7cd3e66
  }

  return {
    {"status",
     gStatusToString.at(
<<<<<<< HEAD
        tokenPauseTransaction.execute(SdkClient::getClient()).getReceipt(SdkClient::getClient()).mStatus)}
  };
}

//-----
nlohmann::json unpauseToken(const UnpauseTokenParams& params)
{
  TokenUnpauseTransaction tokenUnpauseTransaction;
  tokenUnpauseTransaction.setGrpcDeadline(SdkClient::DEFAULT_TCK_REQUEST_TIMEOUT);

  if (params.mTokenId.has_value())
  {
    tokenUnpauseTransaction.setTokenId(TokenId::fromString(params.mTokenId.value()));
=======
        tokenDeleteTransaction.execute(SdkClient::getClient()).getReceipt(SdkClient::getClient()).mStatus)}
  };
}

//-----
nlohmann::json updateToken(const UpdateTokenParams& params)
{
  TokenUpdateTransaction tokenUpdateTransaction;
  tokenUpdateTransaction.setGrpcDeadline(std::chrono::seconds(SdkClient::DEFAULT_TCK_REQUEST_TIMEOUT));

  if (params.mTokenId.has_value())
  {
    tokenUpdateTransaction.setTokenId(TokenId::fromString(params.mTokenId.value()));
  }

  if (params.mSymbol.has_value())
  {
    tokenUpdateTransaction.setTokenSymbol(params.mSymbol.value());
  }

  if (params.mName.has_value())
  {
    tokenUpdateTransaction.setTokenName(params.mName.value());
  }

  if (params.mTreasuryAccountId.has_value())
  {
    tokenUpdateTransaction.setTreasuryAccountId(AccountId::fromString(params.mTreasuryAccountId.value()));
  }

  if (params.mAdminKey.has_value())
  {
    tokenUpdateTransaction.setAdminKey(KeyService::getHieroKey(params.mAdminKey.value()));
  }

  if (params.mKycKey.has_value())
  {
    tokenUpdateTransaction.setKycKey(KeyService::getHieroKey(params.mKycKey.value()));
  }

  if (params.mFreezeKey.has_value())
  {
    tokenUpdateTransaction.setFreezeKey(KeyService::getHieroKey(params.mFreezeKey.value()));
  }

  if (params.mWipeKey.has_value())
  {
    tokenUpdateTransaction.setWipeKey(KeyService::getHieroKey(params.mWipeKey.value()));
  }

  if (params.mSupplyKey.has_value())
  {
    tokenUpdateTransaction.setSupplyKey(KeyService::getHieroKey(params.mSupplyKey.value()));
  }

  if (params.mAutoRenewAccountId.has_value())
  {
    tokenUpdateTransaction.setAutoRenewAccountId(AccountId::fromString(params.mAutoRenewAccountId.value()));
  }

  if (params.mAutoRenewPeriod.has_value())
  {
    tokenUpdateTransaction.setAutoRenewPeriod(
      std::chrono::seconds(Hiero::internal::EntityIdHelper::getNum<int64_t>(params.mAutoRenewPeriod.value())));
  }

  if (params.mExpirationTime.has_value())
  {
    tokenUpdateTransaction.setExpirationTime(
      std::chrono::system_clock::from_time_t(0) +
      std::chrono::seconds(Hiero::internal::EntityIdHelper::getNum<int64_t>(params.mExpirationTime.value())));
  }

  if (params.mMemo.has_value())
  {
    tokenUpdateTransaction.setTokenMemo(params.mMemo.value());
  }

  if (params.mFeeScheduleKey.has_value())
  {
    tokenUpdateTransaction.setFeeScheduleKey(KeyService::getHieroKey(params.mFeeScheduleKey.value()));
  }

  if (params.mPauseKey.has_value())
  {
    tokenUpdateTransaction.setPauseKey(KeyService::getHieroKey(params.mPauseKey.value()));
  }

  if (params.mMetadata.has_value())
  {
    tokenUpdateTransaction.setMetadata(internal::Utilities::stringToByteVector(params.mMetadata.value()));
  }

  if (params.mMetadataKey.has_value())
  {
    tokenUpdateTransaction.setMetadataKey(KeyService::getHieroKey(params.mMetadataKey.value()));
>>>>>>> f7cd3e66
  }

  if (params.mCommonTxParams.has_value())
  {
<<<<<<< HEAD
    params.mCommonTxParams->fillOutTransaction(tokenUnpauseTransaction, SdkClient::getClient());
=======
    params.mCommonTxParams->fillOutTransaction(tokenUpdateTransaction, SdkClient::getClient());
>>>>>>> f7cd3e66
  }

  return {
    {"status",
     gStatusToString.at(
<<<<<<< HEAD
        tokenUnpauseTransaction.execute(SdkClient::getClient()).getReceipt(SdkClient::getClient()).mStatus)}
=======
        tokenUpdateTransaction.execute(SdkClient::getClient()).getReceipt(SdkClient::getClient()).mStatus)}
>>>>>>> f7cd3e66
  };
}

} // namespace Hiero::TCK::TokenService<|MERGE_RESOLUTION|>--- conflicted
+++ resolved
@@ -3,32 +3,23 @@
 #include "key/KeyService.h"
 #include "sdk/SdkClient.h"
 #include "token/params/CreateTokenParams.h"
-<<<<<<< HEAD
+#include "token/params/DeleteTokenParams.h"
 #include "token/params/PauseTokenParams.h"
 #include "token/params/UnpauseTokenParams.h"
-=======
-#include "token/params/DeleteTokenParams.h"
 #include "token/params/UpdateTokenParams.h"
->>>>>>> f7cd3e66
 #include "json/JsonErrorType.h"
 #include "json/JsonRpcException.h"
 
 #include <AccountId.h>
 #include <Status.h>
 #include <TokenCreateTransaction.h>
-<<<<<<< HEAD
+#include <TokenDeleteTransaction.h>
 #include <TokenId.h>
 #include <TokenPauseTransaction.h>
 #include <TokenSupplyType.h>
 #include <TokenType.h>
 #include <TokenUnpauseTransaction.h>
-=======
-#include <TokenDeleteTransaction.h>
-#include <TokenId.h>
-#include <TokenSupplyType.h>
-#include <TokenType.h>
 #include <TokenUpdateTransaction.h>
->>>>>>> f7cd3e66
 #include <TransactionReceipt.h>
 #include <TransactionResponse.h>
 #include <impl/EntityIdHelper.h>
@@ -193,7 +184,29 @@
 }
 
 //-----
-<<<<<<< HEAD
+nlohmann::json deleteToken(const DeleteTokenParams& params)
+{
+  TokenDeleteTransaction tokenDeleteTransaction;
+  tokenDeleteTransaction.setGrpcDeadline(std::chrono::seconds(SdkClient::DEFAULT_TCK_REQUEST_TIMEOUT));
+
+  if (params.mTokenId.has_value())
+  {
+    tokenDeleteTransaction.setTokenId(TokenId::fromString(params.mTokenId.value()));
+  }
+
+  if (params.mCommonTxParams.has_value())
+  {
+    params.mCommonTxParams->fillOutTransaction(tokenDeleteTransaction, SdkClient::getClient());
+  }
+
+  return {
+    {"status",
+     gStatusToString.at(
+        tokenDeleteTransaction.execute(SdkClient::getClient()).getReceipt(SdkClient::getClient()).mStatus)}
+  };
+}
+
+//-----
 nlohmann::json pauseToken(const PauseTokenParams& params)
 {
   TokenPauseTransaction tokenPauseTransaction;
@@ -202,31 +215,16 @@
   if (params.mTokenId.has_value())
   {
     tokenPauseTransaction.setTokenId(TokenId::fromString(params.mTokenId.value()));
-=======
-nlohmann::json deleteToken(const DeleteTokenParams& params)
-{
-  TokenDeleteTransaction tokenDeleteTransaction;
-  tokenDeleteTransaction.setGrpcDeadline(std::chrono::seconds(SdkClient::DEFAULT_TCK_REQUEST_TIMEOUT));
-
-  if (params.mTokenId.has_value())
-  {
-    tokenDeleteTransaction.setTokenId(TokenId::fromString(params.mTokenId.value()));
->>>>>>> f7cd3e66
-  }
-
-  if (params.mCommonTxParams.has_value())
-  {
-<<<<<<< HEAD
+  }
+
+  if (params.mCommonTxParams.has_value())
+  {
     params.mCommonTxParams->fillOutTransaction(tokenPauseTransaction, SdkClient::getClient());
-=======
-    params.mCommonTxParams->fillOutTransaction(tokenDeleteTransaction, SdkClient::getClient());
->>>>>>> f7cd3e66
   }
 
   return {
     {"status",
      gStatusToString.at(
-<<<<<<< HEAD
         tokenPauseTransaction.execute(SdkClient::getClient()).getReceipt(SdkClient::getClient()).mStatus)}
   };
 }
@@ -240,8 +238,17 @@
   if (params.mTokenId.has_value())
   {
     tokenUnpauseTransaction.setTokenId(TokenId::fromString(params.mTokenId.value()));
-=======
-        tokenDeleteTransaction.execute(SdkClient::getClient()).getReceipt(SdkClient::getClient()).mStatus)}
+  }
+
+  if (params.mCommonTxParams.has_value())
+  {
+    params.mCommonTxParams->fillOutTransaction(tokenUnpauseTransaction, SdkClient::getClient());
+  }
+
+  return {
+    {"status",
+     gStatusToString.at(
+        tokenUnpauseTransaction.execute(SdkClient::getClient()).getReceipt(SdkClient::getClient()).mStatus)}
   };
 }
 
@@ -337,26 +344,17 @@
   if (params.mMetadataKey.has_value())
   {
     tokenUpdateTransaction.setMetadataKey(KeyService::getHieroKey(params.mMetadataKey.value()));
->>>>>>> f7cd3e66
-  }
-
-  if (params.mCommonTxParams.has_value())
-  {
-<<<<<<< HEAD
-    params.mCommonTxParams->fillOutTransaction(tokenUnpauseTransaction, SdkClient::getClient());
-=======
+  }
+
+  if (params.mCommonTxParams.has_value())
+  {
     params.mCommonTxParams->fillOutTransaction(tokenUpdateTransaction, SdkClient::getClient());
->>>>>>> f7cd3e66
   }
 
   return {
     {"status",
      gStatusToString.at(
-<<<<<<< HEAD
-        tokenUnpauseTransaction.execute(SdkClient::getClient()).getReceipt(SdkClient::getClient()).mStatus)}
-=======
         tokenUpdateTransaction.execute(SdkClient::getClient()).getReceipt(SdkClient::getClient()).mStatus)}
->>>>>>> f7cd3e66
   };
 }
 
