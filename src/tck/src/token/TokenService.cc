// SPDX-License-Identifier: Apache-2.0
#include "token/TokenService.h"
#include "key/KeyService.h"
#include "sdk/SdkClient.h"
#include "token/params/CreateTokenParams.h"
#include "token/params/DeleteTokenParams.h"
#include "json/JsonErrorType.h"
#include "json/JsonRpcException.h"

#include <AccountId.h>
#include <Status.h>
#include <TokenCreateTransaction.h>
#include <TokenDeleteTransaction.h>
#include <TokenId.h>
#include <TokenSupplyType.h>
#include <TokenType.h>
#include <TransactionReceipt.h>
#include <TransactionResponse.h>
#include <impl/EntityIdHelper.h>
#include <impl/Utilities.h>

#include <chrono>
#include <cstdint>
#include <nlohmann/json.hpp>
#include <string>

namespace Hiero::TCK::TokenService
{
//-----
nlohmann::json createToken(const CreateTokenParams& params)
{
  TokenCreateTransaction tokenCreateTransaction;
  tokenCreateTransaction.setGrpcDeadline(SdkClient::DEFAULT_TCK_REQUEST_TIMEOUT);

  if (params.mName.has_value())
  {
    tokenCreateTransaction.setTokenName(params.mName.value());
  }

  if (params.mSymbol.has_value())
  {
    tokenCreateTransaction.setTokenSymbol(params.mSymbol.value());
  }

  if (params.mDecimals.has_value())
  {
    tokenCreateTransaction.setDecimals(params.mDecimals.value());
  }

  if (params.mInitialSupply.has_value())
  {
    tokenCreateTransaction.setInitialSupply(
      Hiero::internal::EntityIdHelper::getNum<int64_t>(params.mInitialSupply.value()));
  }

  if (params.mTreasuryAccountId.has_value())
  {
    tokenCreateTransaction.setTreasuryAccountId(AccountId::fromString(params.mTreasuryAccountId.value()));
  }

  if (params.mAdminKey.has_value())
  {
    tokenCreateTransaction.setAdminKey(KeyService::getHieroKey(params.mAdminKey.value()));
  }

  if (params.mKycKey.has_value())
  {
    tokenCreateTransaction.setKycKey(KeyService::getHieroKey(params.mKycKey.value()));
  }

  if (params.mFreezeKey.has_value())
  {
    tokenCreateTransaction.setFreezeKey(KeyService::getHieroKey(params.mFreezeKey.value()));
  }

  if (params.mWipeKey.has_value())
  {
    tokenCreateTransaction.setWipeKey(KeyService::getHieroKey(params.mWipeKey.value()));
  }

  if (params.mSupplyKey.has_value())
  {
    tokenCreateTransaction.setSupplyKey(KeyService::getHieroKey(params.mSupplyKey.value()));
  }

  if (params.mFreezeDefault.has_value())
  {
    tokenCreateTransaction.setFreezeDefault(params.mFreezeDefault.value());
  }

  if (params.mExpirationTime.has_value())
  {
    tokenCreateTransaction.setExpirationTime(
      std::chrono::system_clock::from_time_t(0) +
      std::chrono::seconds(Hiero::internal::EntityIdHelper::getNum<int64_t>(params.mExpirationTime.value())));
  }

  if (params.mAutoRenewAccountId.has_value())
  {
    tokenCreateTransaction.setAutoRenewAccountId(AccountId::fromString(params.mAutoRenewAccountId.value()));
  }

  if (params.mAutoRenewPeriod.has_value())
  {
    tokenCreateTransaction.setAutoRenewPeriod(
      std::chrono::seconds(Hiero::internal::EntityIdHelper::getNum<int64_t>(params.mAutoRenewPeriod.value())));
  }

  if (params.mMemo.has_value())
  {
    tokenCreateTransaction.setTokenMemo(params.mMemo.value());
  }

  if (params.mTokenType.has_value())
  {
    if (params.mTokenType.value() != "ft" && params.mTokenType.value() != "nft")
    {
      throw JsonRpcException(JsonErrorType::INVALID_PARAMS, "invalid params: tokenType MUST be one of ft or nft.");
    }

    tokenCreateTransaction.setTokenType(params.mTokenType.value() == "ft" ? TokenType::FUNGIBLE_COMMON
                                                                          : TokenType::NON_FUNGIBLE_UNIQUE);
  }

  if (params.mSupplyType.has_value())
  {
    if (params.mSupplyType.value() != "infinite" && params.mSupplyType.value() != "finite")
    {
      throw JsonRpcException(JsonErrorType::INVALID_PARAMS,
                             "invalid params: supplyType MUST be one of infinite or finite.");
    }

    tokenCreateTransaction.setSupplyType(params.mSupplyType.value() == "finite" ? TokenSupplyType::FINITE
                                                                                : TokenSupplyType::INFINITE);
  }

  if (params.mMaxSupply.has_value())
  {
    tokenCreateTransaction.setMaxSupply(Hiero::internal::EntityIdHelper::getNum(params.mSupplyType.value()));
  }

  if (params.mFeeScheduleKey.has_value())
  {
    tokenCreateTransaction.setFeeScheduleKey(KeyService::getHieroKey(params.mFeeScheduleKey.value()));
  }

  if (params.mCustomFees.has_value())
  {
    tokenCreateTransaction.setCustomFees(params.mCustomFees.value());
  }

  if (params.mPauseKey.has_value())
  {
    tokenCreateTransaction.setPauseKey(KeyService::getHieroKey(params.mPauseKey.value()));
  }

  if (params.mMetadata.has_value())
  {
    tokenCreateTransaction.setMetadata(internal::Utilities::stringToByteVector(params.mMetadata.value()));
  }

  if (params.mMetadataKey.has_value())
  {
    tokenCreateTransaction.setMetadataKey(KeyService::getHieroKey(params.mMetadataKey.value()));
  }

  if (params.mCommonTxParams.has_value())
  {
    params.mCommonTxParams->fillOutTransaction(tokenCreateTransaction, SdkClient::getClient());
  }

  const TransactionReceipt txReceipt =
    tokenCreateTransaction.execute(SdkClient::getClient()).getReceipt(SdkClient::getClient());
  return {
    { "tokenId", txReceipt.mTokenId->toString()        },
    { "status",  gStatusToString.at(txReceipt.mStatus) }
  };
}

<<<<<<< HEAD
//-----
nlohmann::json deleteToken(const DeleteTokenParams& params)
{
  TokenDeleteTransaction tokenDeleteTransaction;
  tokenDeleteTransaction.setGrpcDeadline(std::chrono::seconds(SdkClient::DEFAULT_TCK_REQUEST_TIMEOUT));

  if (params.mTokenId.has_value())
  {
    tokenDeleteTransaction.setTokenId(TokenId::fromString(params.mTokenId.value()));
  }

  if (params.mCommonTxParams.has_value())
  {
    params.mCommonTxParams->fillOutTransaction(tokenDeleteTransaction, SdkClient::getClient());
  }

  return {
    {"status",
     gStatusToString.at(
        tokenDeleteTransaction.execute(SdkClient::getClient()).getReceipt(SdkClient::getClient()).mStatus)}
  };
}

} // namespace Hedera::TCK::TokenService
=======
} // namespace Hiero::TCK::TokenService
>>>>>>> e85ee2d9
<|MERGE_RESOLUTION|>--- conflicted
+++ resolved
@@ -172,12 +172,11 @@
   const TransactionReceipt txReceipt =
     tokenCreateTransaction.execute(SdkClient::getClient()).getReceipt(SdkClient::getClient());
   return {
-    { "tokenId", txReceipt.mTokenId->toString()        },
-    { "status",  gStatusToString.at(txReceipt.mStatus) }
+    {"tokenId", txReceipt.mTokenId->toString()       },
+    { "status", gStatusToString.at(txReceipt.mStatus)}
   };
 }
 
-<<<<<<< HEAD
 //-----
 nlohmann::json deleteToken(const DeleteTokenParams& params)
 {
@@ -201,7 +200,4 @@
   };
 }
 
-} // namespace Hedera::TCK::TokenService
-=======
-} // namespace Hiero::TCK::TokenService
->>>>>>> e85ee2d9
+} // namespace Hiero::TCK::TokenService