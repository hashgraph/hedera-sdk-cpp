--- conflicted
+++ resolved
@@ -6,11 +6,8 @@
 #include "token/params/CreateTokenParams.h"
 #include "token/params/DeleteTokenParams.h"
 #include "token/params/DissociateTokenParams.h"
-<<<<<<< HEAD
+#include "token/params/FreezeTokenParams.h"
 #include "token/params/GrantTokenKycParams.h"
-=======
-#include "token/params/FreezeTokenParams.h"
->>>>>>> 56006403
 #include "token/params/UpdateTokenParams.h"
 #include "json/JsonErrorType.h"
 #include "json/JsonRpcException.h"
@@ -21,11 +18,8 @@
 #include <TokenCreateTransaction.h>
 #include <TokenDeleteTransaction.h>
 #include <TokenDissociateTransaction.h>
-<<<<<<< HEAD
+#include <TokenFreezeTransaction.h>
 #include <TokenGrantKycTransaction.h>
-=======
-#include <TokenFreezeTransaction.h>
->>>>>>> 56006403
 #include <TokenId.h>
 #include <TokenSupplyType.h>
 #include <TokenType.h>
@@ -286,7 +280,34 @@
 }
 
 //-----
-<<<<<<< HEAD
+nlohmann::json freezeToken(const FreezeTokenParams& params)
+{
+  TokenFreezeTransaction tokenFreezeTransaction;
+  tokenFreezeTransaction.setGrpcDeadline(SdkClient::DEFAULT_TCK_REQUEST_TIMEOUT);
+
+  if (params.mTokenId.has_value())
+  {
+    tokenFreezeTransaction.setTokenId(TokenId::fromString(params.mTokenId.value()));
+  }
+
+  if (params.mAccountId.has_value())
+  {
+    tokenFreezeTransaction.setAccountId(AccountId::fromString(params.mAccountId.value()));
+  }
+
+  if (params.mCommonTxParams.has_value())
+  {
+    params.mCommonTxParams->fillOutTransaction(tokenFreezeTransaction, SdkClient::getClient());
+  }
+
+  return {
+    {"status",
+     gStatusToString.at(
+        tokenFreezeTransaction.execute(SdkClient::getClient()).getReceipt(SdkClient::getClient()).mStatus)}
+  };
+}
+
+//-----
 nlohmann::json grantTokenKyc(const GrantTokenKycParams& params)
 {
   TokenGrantKycTransaction tokenGrantKycTransaction;
@@ -295,44 +316,22 @@
   if (params.mTokenId.has_value())
   {
     tokenGrantKycTransaction.setTokenId(TokenId::fromString(params.mTokenId.value()));
-=======
-nlohmann::json freezeToken(const FreezeTokenParams& params)
-{
-  TokenFreezeTransaction tokenFreezeTransaction;
-  tokenFreezeTransaction.setGrpcDeadline(SdkClient::DEFAULT_TCK_REQUEST_TIMEOUT);
-
-  if (params.mTokenId.has_value())
-  {
-    tokenFreezeTransaction.setTokenId(TokenId::fromString(params.mTokenId.value()));
->>>>>>> 56006403
   }
 
   if (params.mAccountId.has_value())
   {
-<<<<<<< HEAD
     tokenGrantKycTransaction.setAccountId(AccountId::fromString(params.mAccountId.value()));
-=======
-    tokenFreezeTransaction.setAccountId(AccountId::fromString(params.mAccountId.value()));
->>>>>>> 56006403
-  }
-
-  if (params.mCommonTxParams.has_value())
-  {
-<<<<<<< HEAD
+  }
+
+  if (params.mCommonTxParams.has_value())
+  {
     params.mCommonTxParams->fillOutTransaction(tokenGrantKycTransaction, SdkClient::getClient());
-=======
-    params.mCommonTxParams->fillOutTransaction(tokenFreezeTransaction, SdkClient::getClient());
->>>>>>> 56006403
-  }
-
-  return {
-    {"status",
-     gStatusToString.at(
-<<<<<<< HEAD
+  }
+
+  return {
+    {"status",
+     gStatusToString.at(
         tokenGrantKycTransaction.execute(SdkClient::getClient()).getReceipt(SdkClient::getClient()).mStatus)}
-=======
-        tokenFreezeTransaction.execute(SdkClient::getClient()).getReceipt(SdkClient::getClient()).mStatus)}
->>>>>>> 56006403
   };
 }
 
