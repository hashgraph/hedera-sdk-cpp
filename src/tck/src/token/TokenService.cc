--- conflicted
+++ resolved
@@ -135,11 +135,7 @@
 
   if (params.mMaxSupply.has_value())
   {
-<<<<<<< HEAD
-    tokenCreateTransaction.setMaxSupply(Hedera::internal::EntityIdHelper::getNum<int64_t>(params.mMaxSupply.value()));
-=======
-    tokenCreateTransaction.setMaxSupply(Hiero::internal::EntityIdHelper::getNum(params.mSupplyType.value()));
->>>>>>> e85ee2d9
+    tokenCreateTransaction.setMaxSupply(Hiero::internal::EntityIdHelper::getNum<int64_t>(params.mMaxSupply.value()));
   }
 
   if (params.mFeeScheduleKey.has_value())
@@ -175,12 +171,11 @@
   const TransactionReceipt txReceipt =
     tokenCreateTransaction.execute(SdkClient::getClient()).getReceipt(SdkClient::getClient());
   return {
-    { "tokenId", txReceipt.mTokenId->toString()        },
-    { "status",  gStatusToString.at(txReceipt.mStatus) }
+    {"tokenId", txReceipt.mTokenId->toString()       },
+    { "status", gStatusToString.at(txReceipt.mStatus)}
   };
 }
 
-<<<<<<< HEAD
 //-----
 nlohmann::json updateToken(const UpdateTokenParams& params)
 {
@@ -209,27 +204,27 @@
 
   if (params.mAdminKey.has_value())
   {
-    tokenUpdateTransaction.setAdminKey(KeyService::getHederaKey(params.mAdminKey.value()));
+    tokenUpdateTransaction.setAdminKey(KeyService::getHieroKey(params.mAdminKey.value()));
   }
 
   if (params.mKycKey.has_value())
   {
-    tokenUpdateTransaction.setKycKey(KeyService::getHederaKey(params.mKycKey.value()));
+    tokenUpdateTransaction.setKycKey(KeyService::getHieroKey(params.mKycKey.value()));
   }
 
   if (params.mFreezeKey.has_value())
   {
-    tokenUpdateTransaction.setFreezeKey(KeyService::getHederaKey(params.mFreezeKey.value()));
+    tokenUpdateTransaction.setFreezeKey(KeyService::getHieroKey(params.mFreezeKey.value()));
   }
 
   if (params.mWipeKey.has_value())
   {
-    tokenUpdateTransaction.setWipeKey(KeyService::getHederaKey(params.mWipeKey.value()));
+    tokenUpdateTransaction.setWipeKey(KeyService::getHieroKey(params.mWipeKey.value()));
   }
 
   if (params.mSupplyKey.has_value())
   {
-    tokenUpdateTransaction.setSupplyKey(KeyService::getHederaKey(params.mSupplyKey.value()));
+    tokenUpdateTransaction.setSupplyKey(KeyService::getHieroKey(params.mSupplyKey.value()));
   }
 
   if (params.mAutoRenewAccountId.has_value())
@@ -240,14 +235,14 @@
   if (params.mAutoRenewPeriod.has_value())
   {
     tokenUpdateTransaction.setAutoRenewPeriod(
-      std::chrono::seconds(Hedera::internal::EntityIdHelper::getNum<int64_t>(params.mAutoRenewPeriod.value())));
+      std::chrono::seconds(Hiero::internal::EntityIdHelper::getNum<int64_t>(params.mAutoRenewPeriod.value())));
   }
 
   if (params.mExpirationTime.has_value())
   {
     tokenUpdateTransaction.setExpirationTime(
       std::chrono::system_clock::from_time_t(0) +
-      std::chrono::seconds(Hedera::internal::EntityIdHelper::getNum<int64_t>(params.mExpirationTime.value())));
+      std::chrono::seconds(Hiero::internal::EntityIdHelper::getNum<int64_t>(params.mExpirationTime.value())));
   }
 
   if (params.mMemo.has_value())
@@ -257,12 +252,12 @@
 
   if (params.mFeeScheduleKey.has_value())
   {
-    tokenUpdateTransaction.setFeeScheduleKey(KeyService::getHederaKey(params.mFeeScheduleKey.value()));
+    tokenUpdateTransaction.setFeeScheduleKey(KeyService::getHieroKey(params.mFeeScheduleKey.value()));
   }
 
   if (params.mPauseKey.has_value())
   {
-    tokenUpdateTransaction.setPauseKey(KeyService::getHederaKey(params.mPauseKey.value()));
+    tokenUpdateTransaction.setPauseKey(KeyService::getHieroKey(params.mPauseKey.value()));
   }
 
   if (params.mMetadata.has_value())
@@ -272,7 +267,7 @@
 
   if (params.mMetadataKey.has_value())
   {
-    tokenUpdateTransaction.setMetadataKey(KeyService::getHederaKey(params.mMetadataKey.value()));
+    tokenUpdateTransaction.setMetadataKey(KeyService::getHieroKey(params.mMetadataKey.value()));
   }
 
   if (params.mCommonTxParams.has_value())
@@ -287,7 +282,4 @@
   };
 }
 
-} // namespace Hedera::TCK::TokenService
-=======
-} // namespace Hiero::TCK::TokenService
->>>>>>> e85ee2d9
+} // namespace Hiero::TCK::TokenService