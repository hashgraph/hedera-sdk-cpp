// SPDX-License-Identifier: Apache-2.0
#include "token/TokenService.h"
#include "key/KeyService.h"
#include "sdk/SdkClient.h"
#include "token/params/AssociateTokenParams.h"
#include "token/params/CreateTokenParams.h"
#include "token/params/DeleteTokenParams.h"
<<<<<<< HEAD
#include "token/params/DissociateTokenParams.h"
=======
#include "token/params/UpdateTokenParams.h"
>>>>>>> f7cd3e66
#include "json/JsonErrorType.h"
#include "json/JsonRpcException.h"

#include <AccountId.h>
#include <Status.h>
#include <TokenAssociateTransaction.h>
#include <TokenCreateTransaction.h>
#include <TokenDeleteTransaction.h>
#include <TokenDissociateTransaction.h>
#include <TokenId.h>
#include <TokenSupplyType.h>
#include <TokenType.h>
#include <TokenUpdateTransaction.h>
#include <TransactionReceipt.h>
#include <TransactionResponse.h>
#include <impl/EntityIdHelper.h>
#include <impl/Utilities.h>

#include <chrono>
#include <cstdint>
#include <nlohmann/json.hpp>
#include <string>
#include <vector>

namespace Hiero::TCK::TokenService
{
//-----
nlohmann::json associateToken(const AssociateTokenParams& params)
{
  TokenAssociateTransaction tokenAssociateTransaction;
  tokenAssociateTransaction.setGrpcDeadline(SdkClient::DEFAULT_TCK_REQUEST_TIMEOUT);

  if (params.mAccountId.has_value())
  {
    tokenAssociateTransaction.setAccountId(AccountId::fromString(params.mAccountId.value()));
  }

  if (params.mTokenIds.has_value())
  {
    std::vector<TokenId> tokenIds;
    for (const std::string& tokenId : params.mTokenIds.value())
    {
      tokenIds.push_back(TokenId::fromString(tokenId));
    }

    tokenAssociateTransaction.setTokenIds(tokenIds);
  }

  if (params.mCommonTxParams.has_value())
  {
    params.mCommonTxParams->fillOutTransaction(tokenAssociateTransaction, SdkClient::getClient());
  }

  return {
    {"status",
     gStatusToString.at(
        tokenAssociateTransaction.execute(SdkClient::getClient()).getReceipt(SdkClient::getClient()).mStatus)}
  };
}

//-----
nlohmann::json createToken(const CreateTokenParams& params)
{
  TokenCreateTransaction tokenCreateTransaction;
  tokenCreateTransaction.setGrpcDeadline(SdkClient::DEFAULT_TCK_REQUEST_TIMEOUT);

  if (params.mName.has_value())
  {
    tokenCreateTransaction.setTokenName(params.mName.value());
  }

  if (params.mSymbol.has_value())
  {
    tokenCreateTransaction.setTokenSymbol(params.mSymbol.value());
  }

  if (params.mDecimals.has_value())
  {
    tokenCreateTransaction.setDecimals(params.mDecimals.value());
  }

  if (params.mInitialSupply.has_value())
  {
    tokenCreateTransaction.setInitialSupply(
      Hiero::internal::EntityIdHelper::getNum<int64_t>(params.mInitialSupply.value()));
  }

  if (params.mTreasuryAccountId.has_value())
  {
    tokenCreateTransaction.setTreasuryAccountId(AccountId::fromString(params.mTreasuryAccountId.value()));
  }

  if (params.mAdminKey.has_value())
  {
    tokenCreateTransaction.setAdminKey(KeyService::getHieroKey(params.mAdminKey.value()));
  }

  if (params.mKycKey.has_value())
  {
    tokenCreateTransaction.setKycKey(KeyService::getHieroKey(params.mKycKey.value()));
  }

  if (params.mFreezeKey.has_value())
  {
    tokenCreateTransaction.setFreezeKey(KeyService::getHieroKey(params.mFreezeKey.value()));
  }

  if (params.mWipeKey.has_value())
  {
    tokenCreateTransaction.setWipeKey(KeyService::getHieroKey(params.mWipeKey.value()));
  }

  if (params.mSupplyKey.has_value())
  {
    tokenCreateTransaction.setSupplyKey(KeyService::getHieroKey(params.mSupplyKey.value()));
  }

  if (params.mFreezeDefault.has_value())
  {
    tokenCreateTransaction.setFreezeDefault(params.mFreezeDefault.value());
  }

  if (params.mExpirationTime.has_value())
  {
    tokenCreateTransaction.setExpirationTime(
      std::chrono::system_clock::from_time_t(0) +
      std::chrono::seconds(Hiero::internal::EntityIdHelper::getNum<int64_t>(params.mExpirationTime.value())));
  }

  if (params.mAutoRenewAccountId.has_value())
  {
    tokenCreateTransaction.setAutoRenewAccountId(AccountId::fromString(params.mAutoRenewAccountId.value()));
  }

  if (params.mAutoRenewPeriod.has_value())
  {
    tokenCreateTransaction.setAutoRenewPeriod(
      std::chrono::seconds(Hiero::internal::EntityIdHelper::getNum<int64_t>(params.mAutoRenewPeriod.value())));
  }

  if (params.mMemo.has_value())
  {
    tokenCreateTransaction.setTokenMemo(params.mMemo.value());
  }

  if (params.mTokenType.has_value())
  {
    if (params.mTokenType.value() != "ft" && params.mTokenType.value() != "nft")
    {
      throw JsonRpcException(JsonErrorType::INVALID_PARAMS, "invalid params: tokenType MUST be one of ft or nft.");
    }

    tokenCreateTransaction.setTokenType(params.mTokenType.value() == "ft" ? TokenType::FUNGIBLE_COMMON
                                                                          : TokenType::NON_FUNGIBLE_UNIQUE);
  }

  if (params.mSupplyType.has_value())
  {
    if (params.mSupplyType.value() != "infinite" && params.mSupplyType.value() != "finite")
    {
      throw JsonRpcException(JsonErrorType::INVALID_PARAMS,
                             "invalid params: supplyType MUST be one of infinite or finite.");
    }

    tokenCreateTransaction.setSupplyType(params.mSupplyType.value() == "finite" ? TokenSupplyType::FINITE
                                                                                : TokenSupplyType::INFINITE);
  }

  if (params.mMaxSupply.has_value())
  {
    tokenCreateTransaction.setMaxSupply(Hiero::internal::EntityIdHelper::getNum<int64_t>(params.mMaxSupply.value()));
  }

  if (params.mFeeScheduleKey.has_value())
  {
    tokenCreateTransaction.setFeeScheduleKey(KeyService::getHieroKey(params.mFeeScheduleKey.value()));
  }

  if (params.mCustomFees.has_value())
  {
    tokenCreateTransaction.setCustomFees(params.mCustomFees.value());
  }

  if (params.mPauseKey.has_value())
  {
    tokenCreateTransaction.setPauseKey(KeyService::getHieroKey(params.mPauseKey.value()));
  }

  if (params.mMetadata.has_value())
  {
    tokenCreateTransaction.setMetadata(internal::Utilities::stringToByteVector(params.mMetadata.value()));
  }

  if (params.mMetadataKey.has_value())
  {
    tokenCreateTransaction.setMetadataKey(KeyService::getHieroKey(params.mMetadataKey.value()));
  }

  if (params.mCommonTxParams.has_value())
  {
    params.mCommonTxParams->fillOutTransaction(tokenCreateTransaction, SdkClient::getClient());
  }

  const TransactionReceipt txReceipt =
    tokenCreateTransaction.execute(SdkClient::getClient()).getReceipt(SdkClient::getClient());
  return {
    {"tokenId", txReceipt.mTokenId->toString()       },
    { "status", gStatusToString.at(txReceipt.mStatus)}
  };
}

//-----
nlohmann::json deleteToken(const DeleteTokenParams& params)
{
  TokenDeleteTransaction tokenDeleteTransaction;
  tokenDeleteTransaction.setGrpcDeadline(std::chrono::seconds(SdkClient::DEFAULT_TCK_REQUEST_TIMEOUT));

  if (params.mTokenId.has_value())
  {
    tokenDeleteTransaction.setTokenId(TokenId::fromString(params.mTokenId.value()));
  }

  if (params.mCommonTxParams.has_value())
  {
    params.mCommonTxParams->fillOutTransaction(tokenDeleteTransaction, SdkClient::getClient());
  }

  return {
    {"status",
     gStatusToString.at(
        tokenDeleteTransaction.execute(SdkClient::getClient()).getReceipt(SdkClient::getClient()).mStatus)}
  };
}

//-----
<<<<<<< HEAD
nlohmann::json dissociateToken(const DissociateTokenParams& params)
{
  TokenDissociateTransaction tokenDissociateTransaction;
  tokenDissociateTransaction.setGrpcDeadline(std::chrono::seconds(SdkClient::DEFAULT_TCK_REQUEST_TIMEOUT));

  if (params.mAccountId.has_value())
  {
    tokenDissociateTransaction.setAccountId(AccountId::fromString(params.mAccountId.value()));
  }

  if (params.mTokenIds.has_value())
  {
    std::vector<TokenId> tokenIds;
    for (const std::string& tokenId : params.mTokenIds.value())
    {
      tokenIds.push_back(TokenId::fromString(tokenId));
    }

    tokenDissociateTransaction.setTokenIds(tokenIds);
=======
nlohmann::json updateToken(const UpdateTokenParams& params)
{
  TokenUpdateTransaction tokenUpdateTransaction;
  tokenUpdateTransaction.setGrpcDeadline(std::chrono::seconds(SdkClient::DEFAULT_TCK_REQUEST_TIMEOUT));

  if (params.mTokenId.has_value())
  {
    tokenUpdateTransaction.setTokenId(TokenId::fromString(params.mTokenId.value()));
  }

  if (params.mSymbol.has_value())
  {
    tokenUpdateTransaction.setTokenSymbol(params.mSymbol.value());
  }

  if (params.mName.has_value())
  {
    tokenUpdateTransaction.setTokenName(params.mName.value());
  }

  if (params.mTreasuryAccountId.has_value())
  {
    tokenUpdateTransaction.setTreasuryAccountId(AccountId::fromString(params.mTreasuryAccountId.value()));
  }

  if (params.mAdminKey.has_value())
  {
    tokenUpdateTransaction.setAdminKey(KeyService::getHieroKey(params.mAdminKey.value()));
  }

  if (params.mKycKey.has_value())
  {
    tokenUpdateTransaction.setKycKey(KeyService::getHieroKey(params.mKycKey.value()));
  }

  if (params.mFreezeKey.has_value())
  {
    tokenUpdateTransaction.setFreezeKey(KeyService::getHieroKey(params.mFreezeKey.value()));
  }

  if (params.mWipeKey.has_value())
  {
    tokenUpdateTransaction.setWipeKey(KeyService::getHieroKey(params.mWipeKey.value()));
  }

  if (params.mSupplyKey.has_value())
  {
    tokenUpdateTransaction.setSupplyKey(KeyService::getHieroKey(params.mSupplyKey.value()));
  }

  if (params.mAutoRenewAccountId.has_value())
  {
    tokenUpdateTransaction.setAutoRenewAccountId(AccountId::fromString(params.mAutoRenewAccountId.value()));
  }

  if (params.mAutoRenewPeriod.has_value())
  {
    tokenUpdateTransaction.setAutoRenewPeriod(
      std::chrono::seconds(Hiero::internal::EntityIdHelper::getNum<int64_t>(params.mAutoRenewPeriod.value())));
  }

  if (params.mExpirationTime.has_value())
  {
    tokenUpdateTransaction.setExpirationTime(
      std::chrono::system_clock::from_time_t(0) +
      std::chrono::seconds(Hiero::internal::EntityIdHelper::getNum<int64_t>(params.mExpirationTime.value())));
  }

  if (params.mMemo.has_value())
  {
    tokenUpdateTransaction.setTokenMemo(params.mMemo.value());
  }

  if (params.mFeeScheduleKey.has_value())
  {
    tokenUpdateTransaction.setFeeScheduleKey(KeyService::getHieroKey(params.mFeeScheduleKey.value()));
  }

  if (params.mPauseKey.has_value())
  {
    tokenUpdateTransaction.setPauseKey(KeyService::getHieroKey(params.mPauseKey.value()));
  }

  if (params.mMetadata.has_value())
  {
    tokenUpdateTransaction.setMetadata(internal::Utilities::stringToByteVector(params.mMetadata.value()));
  }

  if (params.mMetadataKey.has_value())
  {
    tokenUpdateTransaction.setMetadataKey(KeyService::getHieroKey(params.mMetadataKey.value()));
>>>>>>> f7cd3e66
  }

  if (params.mCommonTxParams.has_value())
  {
<<<<<<< HEAD
    params.mCommonTxParams->fillOutTransaction(tokenDissociateTransaction, SdkClient::getClient());
=======
    params.mCommonTxParams->fillOutTransaction(tokenUpdateTransaction, SdkClient::getClient());
>>>>>>> f7cd3e66
  }

  return {
    {"status",
     gStatusToString.at(
<<<<<<< HEAD
        tokenDissociateTransaction.execute(SdkClient::getClient()).getReceipt(SdkClient::getClient()).mStatus)}
=======
        tokenUpdateTransaction.execute(SdkClient::getClient()).getReceipt(SdkClient::getClient()).mStatus)}
>>>>>>> f7cd3e66
  };
}

} // namespace Hiero::TCK::TokenService<|MERGE_RESOLUTION|>--- conflicted
+++ resolved
@@ -5,11 +5,8 @@
 #include "token/params/AssociateTokenParams.h"
 #include "token/params/CreateTokenParams.h"
 #include "token/params/DeleteTokenParams.h"
-<<<<<<< HEAD
 #include "token/params/DissociateTokenParams.h"
-=======
 #include "token/params/UpdateTokenParams.h"
->>>>>>> f7cd3e66
 #include "json/JsonErrorType.h"
 #include "json/JsonRpcException.h"
 
@@ -245,7 +242,6 @@
 }
 
 //-----
-<<<<<<< HEAD
 nlohmann::json dissociateToken(const DissociateTokenParams& params)
 {
   TokenDissociateTransaction tokenDissociateTransaction;
@@ -265,7 +261,21 @@
     }
 
     tokenDissociateTransaction.setTokenIds(tokenIds);
-=======
+  }
+
+  if (params.mCommonTxParams.has_value())
+  {
+    params.mCommonTxParams->fillOutTransaction(tokenDissociateTransaction, SdkClient::getClient());
+  }
+
+  return {
+    {"status",
+     gStatusToString.at(
+        tokenDissociateTransaction.execute(SdkClient::getClient()).getReceipt(SdkClient::getClient()).mStatus)}
+  };
+}
+
+//-----
 nlohmann::json updateToken(const UpdateTokenParams& params)
 {
   TokenUpdateTransaction tokenUpdateTransaction;
@@ -357,26 +367,17 @@
   if (params.mMetadataKey.has_value())
   {
     tokenUpdateTransaction.setMetadataKey(KeyService::getHieroKey(params.mMetadataKey.value()));
->>>>>>> f7cd3e66
-  }
-
-  if (params.mCommonTxParams.has_value())
-  {
-<<<<<<< HEAD
-    params.mCommonTxParams->fillOutTransaction(tokenDissociateTransaction, SdkClient::getClient());
-=======
+  }
+
+  if (params.mCommonTxParams.has_value())
+  {
     params.mCommonTxParams->fillOutTransaction(tokenUpdateTransaction, SdkClient::getClient());
->>>>>>> f7cd3e66
   }
 
   return {
     {"status",
      gStatusToString.at(
-<<<<<<< HEAD
-        tokenDissociateTransaction.execute(SdkClient::getClient()).getReceipt(SdkClient::getClient()).mStatus)}
-=======
         tokenUpdateTransaction.execute(SdkClient::getClient()).getReceipt(SdkClient::getClient()).mStatus)}
->>>>>>> f7cd3e66
   };
 }
 
