--- conflicted
+++ resolved
@@ -5,13 +5,10 @@
 #include "token/params/AssociateTokenParams.h"
 #include "token/params/CreateTokenParams.h"
 #include "token/params/DeleteTokenParams.h"
-<<<<<<< HEAD
 #include "token/params/DissociateTokenParams.h"
 #include "token/params/FreezeTokenParams.h"
 #include "token/params/GrantTokenKycParams.h"
-=======
 #include "token/params/PauseTokenParams.h"
->>>>>>> d4dcad6e
 #include "token/params/UpdateTokenParams.h"
 #include "json/JsonErrorType.h"
 #include "json/JsonRpcException.h"
@@ -251,7 +248,6 @@
 }
 
 //-----
-<<<<<<< HEAD
 nlohmann::json dissociateToken(const DissociateTokenParams& params)
 {
   TokenDissociateTransaction tokenDissociateTransaction;
@@ -327,7 +323,21 @@
   if (params.mAccountId.has_value())
   {
     tokenGrantKycTransaction.setAccountId(AccountId::fromString(params.mAccountId.value()));
-=======
+  }
+
+  if (params.mCommonTxParams.has_value())
+  {
+    params.mCommonTxParams->fillOutTransaction(tokenGrantKycTransaction, SdkClient::getClient());
+  }
+
+  return {
+    {"status",
+     gStatusToString.at(
+        tokenGrantKycTransaction.execute(SdkClient::getClient()).getReceipt(SdkClient::getClient()).mStatus)}
+  };
+}
+
+//-----
 nlohmann::json pauseToken(const PauseTokenParams& params)
 {
   TokenPauseTransaction tokenPauseTransaction;
@@ -336,26 +346,17 @@
   if (params.mTokenId.has_value())
   {
     tokenPauseTransaction.setTokenId(TokenId::fromString(params.mTokenId.value()));
->>>>>>> d4dcad6e
-  }
-
-  if (params.mCommonTxParams.has_value())
-  {
-<<<<<<< HEAD
-    params.mCommonTxParams->fillOutTransaction(tokenGrantKycTransaction, SdkClient::getClient());
-=======
+  }
+
+  if (params.mCommonTxParams.has_value())
+  {
     params.mCommonTxParams->fillOutTransaction(tokenPauseTransaction, SdkClient::getClient());
->>>>>>> d4dcad6e
-  }
-
-  return {
-    {"status",
-     gStatusToString.at(
-<<<<<<< HEAD
-        tokenGrantKycTransaction.execute(SdkClient::getClient()).getReceipt(SdkClient::getClient()).mStatus)}
-=======
+  }
+
+  return {
+    {"status",
+     gStatusToString.at(
         tokenPauseTransaction.execute(SdkClient::getClient()).getReceipt(SdkClient::getClient()).mStatus)}
->>>>>>> d4dcad6e
   };
 }
 
