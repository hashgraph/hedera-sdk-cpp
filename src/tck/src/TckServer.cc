// SPDX-License-Identifier: Apache-2.0
#include "TckServer.h"
#include "account/params/CreateAccountParams.h"
#include "account/params/DeleteAccountParams.h"
#include "account/params/UpdateAccountParams.h"
#include "key/params/GenerateKeyParams.h"
#include "sdk/params/ResetParams.h"
#include "sdk/params/SetupParams.h"
#include "token/params/CreateTokenParams.h"
<<<<<<< HEAD
#include "token/params/UnpauseTokenParams.h"
=======
#include "token/params/PauseTokenParams.h"
>>>>>>> a18b745e
#include "json/JsonErrorType.h"
#include "json/JsonRpcException.h"
#include "json/JsonUtils.h"

#include <Status.h>
#include <exceptions/PrecheckStatusException.h>
#include <exceptions/ReceiptStatusException.h>

#include <httplib.h>
#include <iostream>
#include <nlohmann/json.hpp>
#include <stdexcept>

namespace Hiero::TCK
{
namespace
{
// Code for a successful response.
constexpr auto HTTP_SUCCESSFUL_RESPONSE = 200;
// Code for a no-content response.
constexpr auto HTTP_NO_CONTENT_RESPONSE = 204;
} // namespace

//-----
TckServer::TckServer()
{
  setupHttpHandler();
}

//-----
TckServer::TckServer(int port)
  : mPort(port)
{
  setupHttpHandler();
}

//-----
void TckServer::add(const std::string& name, const MethodHandle& func)
{
  // Make sure the name is valid.
  if (name.find("rpc.") != std::string::npos)
  {
    throw std::invalid_argument(R"(invalid method name: method name must not contain "rpc.")");
  }

  // Make sure the function hasn't already been added.
  if (mMethods.find(name) != mMethods.end())
  {
    throw std::invalid_argument("invalid method name: method already added");
  }

  mMethods.try_emplace(name, func);
}

//-----
void TckServer::add(const std::string& name, const NotificationHandle& func)
{
  // Make sure the name is valid.
  if (name.find("rpc.") != std::string::npos)
  {
    throw std::invalid_argument(R"(invalid notification name: notification name must not contain "rpc.")");
  }

  // Make sure the function hasn't already been added.
  if (mNotifications.find(name) != mNotifications.end())
  {
    throw std::invalid_argument("invalid notification name: notification already added");
  }

  mNotifications.try_emplace(name, func);
}

//-----
void TckServer::startServer()
{
  mHttpServer.listen("localhost", mPort);
}

//-----
template<typename ParamsType>
TckServer::MethodHandle TckServer::getHandle(nlohmann::json (*method)(const ParamsType&))
{
  return [method](const nlohmann::json& params) { return method(params.get<ParamsType>()); };
}

//-----
template<typename ParamsType>
TckServer::NotificationHandle TckServer::getHandle(void (*notification)(const ParamsType&))
{
  return [notification](const nlohmann::json& params) { return notification(params.get<ParamsType>()); };
}

//-----
void TckServer::handleHttpRequest(const httplib::Request& request, httplib::Response& response)
{
  if (const std::string jsonResponse = handleJsonRequest(request.body); jsonResponse.empty())
  {
    response.status = HTTP_NO_CONTENT_RESPONSE;
  }
  else
  {
    response.status = HTTP_SUCCESSFUL_RESPONSE;
    response.set_content(jsonResponse, "application/json");
  }
}

//-----
std::string TckServer::handleJsonRequest(const std::string& request)
{
  try
  {
    const nlohmann::json jsonRequest = nlohmann::json::parse(request);

    // If the JSON request is an array, then it's a batch request. Handle each request individually.
    if (jsonRequest.is_array())
    {
      nlohmann::json results = nlohmann::json::array();
      for (const nlohmann::json& req : jsonRequest)
      {
        const nlohmann::json result = handleSingleRequest(req);
        if (!result.is_null())
        {
          results.push_back(result);
        }
      }

      return results.dump();
    }

    // If the JSON request is an object, then it's a single request.
    if (jsonRequest.is_object())
    {
      std::cout << "Handling request " << jsonRequest.dump() << std::endl;
      const nlohmann::json result = handleSingleRequest(jsonRequest);
      std::cout << "Request response: " << result.dump() << std::endl;
      return result.is_null() ? "" : result.dump();
    }

    // clang-format off
    return nlohmann::json {
      { "jsonrpc", "2.0" },
      { "id", nullptr },
      { "error", {
        { "code", JsonErrorType::INVALID_REQUEST },
        { "message", "invalid request: expected array or object" }
      }}
    }.dump();
    // clang-format on
  }

  catch (const nlohmann::json::parse_error& ex)
  {
    // clang-format off
    return nlohmann::json {
      { "jsonrpc", "2.0" },
      { "id", nullptr },
      { "error", {
        { "code", JsonErrorType::PARSE_ERROR },
        { "message", std::string("parse error: ") + ex.what() }
      }}
    }.dump();
    // clang-format on
  }
}

//-----
nlohmann::json TckServer::handleSingleRequest(const nlohmann::json& request)
{
  // Grab the ID if one exists for this request.
  nlohmann::json requestId = nullptr;
  if (hasValidId(request))
  {
    requestId = request["id"];
  }

  try
  {
    // Make sure the JSON RPC protocol is described and is exactly "2.0".
    if (!hasKeyType(request, "jsonrpc", nlohmann::json::value_t::string) || request["jsonrpc"] != "2.0")
    {
      throw JsonRpcException(JsonErrorType::INVALID_REQUEST, R"(invalid request: missing jsonrpc field set to "2.0")");
    }

    // Make sure the method field exists and contains a string.
    if (!hasKeyType(request, "method", nlohmann::json::value_t::string))
    {
      throw JsonRpcException(JsonErrorType::INVALID_REQUEST, "invalid request: method field must be a string");
    }

    // Make sure that, if there exists an ID field, that it is a number, string, or null.
    if (request.contains("id") && !request["id"].is_number() && !request["id"].is_string() && !request["id"].is_null())
    {
      throw JsonRpcException(JsonErrorType::INVALID_REQUEST,
                             "invalid request: id field must be a number, string or null");
    }

    // Make sure that, if a params field exists, it is an array, object, or null.
    if (request.contains("params") && !request["params"].is_array() && !request["params"].is_object() &&
        !request["params"].is_null())
    {
      throw JsonRpcException(JsonErrorType::INVALID_REQUEST,
                             "invalid request: params field must be an array, object or null");
    }

    const std::string& name = request["method"];
    const bool hasParams = request.contains("params") && !request["params"].empty();

    // If there's an ID, that indicates a method call.
    if (!requestId.is_null())
    {
      auto method = mMethods.find(name);
      if (method == mMethods.end())
      {
        throw JsonRpcException(JsonErrorType::METHOD_NOT_FOUND, "method not found: " + name);
      }

      return {
        {"jsonrpc", "2.0"                                                                  },
        { "id",     requestId                                                              },
        { "result", method->second(hasParams ? request["params"] : nlohmann::json::array())}
      };
    }

    // No request ID indicates a notification. Make sure the notification function exists.
    auto notification = mNotifications.find(name);
    if (notification == mNotifications.end())
    {
      throw JsonRpcException(JsonErrorType::METHOD_NOT_FOUND, "notification not found: " + name);
    }

    // Execute the notification function and return a null JSON object to signify the notification executed correctly.
    notification->second(hasParams ? request["params"] : nlohmann::json::array());
    return {};
  }

  // If there was a JsonRpcException, put its error data into a JSON object and return it.
  catch (const JsonRpcException& ex)
  {
    nlohmann::json error = {
      {"code",     ex.getCode()   },
      { "message", ex.getMessage()}
    };

    if (!ex.getData().is_null())
    {
      error["data"] = ex.getData();
    }

    return nlohmann::json{
      {"jsonrpc", "2.0"    },
      { "id",     requestId},
      { "error",  error    }
    };
  }

  // PrecheckStatusExceptions and ReceiptStatusExceptions should be Hiero errors.
  catch (const ReceiptStatusException& ex)
  {
    // clang-format off
    return {
      { "jsonrpc", "2.0" },
      { "id", requestId },
      { "error", {
        { "code", JsonErrorType::HIERO_ERROR },
        { "message", "Hiero error" },
        { "data", {
          { "status", gStatusToString.at(ex.mStatus) },
          { "message", ex.what() }
        }}
      }}
    };
    // clang-format on
  }

  catch (const PrecheckStatusException& ex)
  {
    // clang-format off
    return {
      { "jsonrpc", "2.0" },
      { "id", requestId },
      { "error", {
        { "code", JsonErrorType::HIERO_ERROR },
        { "message", "Hiero error" },
        { "data", {
          { "status", gStatusToString.at(ex.mStatus) },
          { "message", ex.what() }
        }}
      }}
    };
    // clang-format on
  }

  // If there was any other exception, resolve as an internal error.
  catch (const std::exception& ex)
  {
    // clang-format off
    return {
      { "jsonrpc", "2.0" },
      { "id",      requestId },
      { "error", {
        { "code", JsonErrorType::INTERNAL_ERROR },
        { "message", "Internal error" },
        { "data", {
          { "message", ex.what() }
        }}
      }}
    };
    // clang-format on
  }
}

//-----
void TckServer::setupHttpHandler()
{
  mHttpServer.Post("/",
                   [this](const httplib::Request& request, httplib::Response& response)
                   { handleHttpRequest(request, response); });
}

/**
 * Explicit template instantiations.
 */
template TckServer::MethodHandle TckServer::getHandle<AccountService::CreateAccountParams>(
  nlohmann::json (*method)(const AccountService::CreateAccountParams&));
template TckServer::MethodHandle TckServer::getHandle<AccountService::DeleteAccountParams>(
  nlohmann::json (*method)(const AccountService::DeleteAccountParams&));
template TckServer::MethodHandle TckServer::getHandle<AccountService::UpdateAccountParams>(
  nlohmann::json (*method)(const AccountService::UpdateAccountParams&));

template TckServer::MethodHandle TckServer::getHandle<KeyService::GenerateKeyParams>(
  nlohmann::json (*method)(const KeyService::GenerateKeyParams&));

template TckServer::MethodHandle TckServer::getHandle<SdkClient::ResetParams>(
  nlohmann::json (*method)(const SdkClient::ResetParams&));
template TckServer::MethodHandle TckServer::getHandle<SdkClient::SetupParams>(
  nlohmann::json (*method)(const SdkClient::SetupParams&));

template TckServer::MethodHandle TckServer::getHandle<TokenService::CreateTokenParams>(
  nlohmann::json (*method)(const TokenService::CreateTokenParams&));
<<<<<<< HEAD
template TckServer::MethodHandle TckServer::getHandle<TokenService::UnpauseTokenParams>(
  nlohmann::json (*method)(const TokenService::UnpauseTokenParams&));
=======
template TckServer::MethodHandle TckServer::getHandle<TokenService::PauseTokenParams>(
  nlohmann::json (*method)(const TokenService::PauseTokenParams&));
>>>>>>> a18b745e

} // namespace Hiero::TCK<|MERGE_RESOLUTION|>--- conflicted
+++ resolved
@@ -7,11 +7,8 @@
 #include "sdk/params/ResetParams.h"
 #include "sdk/params/SetupParams.h"
 #include "token/params/CreateTokenParams.h"
-<<<<<<< HEAD
+#include "token/params/PauseTokenParams.h"
 #include "token/params/UnpauseTokenParams.h"
-=======
-#include "token/params/PauseTokenParams.h"
->>>>>>> a18b745e
 #include "json/JsonErrorType.h"
 #include "json/JsonRpcException.h"
 #include "json/JsonUtils.h"
@@ -25,132 +22,132 @@
 #include <nlohmann/json.hpp>
 #include <stdexcept>
 
-namespace Hiero::TCK
+  namespace Hiero::TCK
 {
-namespace
-{
-// Code for a successful response.
-constexpr auto HTTP_SUCCESSFUL_RESPONSE = 200;
-// Code for a no-content response.
-constexpr auto HTTP_NO_CONTENT_RESPONSE = 204;
-} // namespace
-
-//-----
-TckServer::TckServer()
-{
-  setupHttpHandler();
-}
-
-//-----
-TckServer::TckServer(int port)
-  : mPort(port)
-{
-  setupHttpHandler();
-}
-
-//-----
-void TckServer::add(const std::string& name, const MethodHandle& func)
-{
-  // Make sure the name is valid.
-  if (name.find("rpc.") != std::string::npos)
-  {
-    throw std::invalid_argument(R"(invalid method name: method name must not contain "rpc.")");
-  }
-
-  // Make sure the function hasn't already been added.
-  if (mMethods.find(name) != mMethods.end())
-  {
-    throw std::invalid_argument("invalid method name: method already added");
-  }
-
-  mMethods.try_emplace(name, func);
-}
-
-//-----
-void TckServer::add(const std::string& name, const NotificationHandle& func)
-{
-  // Make sure the name is valid.
-  if (name.find("rpc.") != std::string::npos)
-  {
-    throw std::invalid_argument(R"(invalid notification name: notification name must not contain "rpc.")");
-  }
-
-  // Make sure the function hasn't already been added.
-  if (mNotifications.find(name) != mNotifications.end())
-  {
-    throw std::invalid_argument("invalid notification name: notification already added");
-  }
-
-  mNotifications.try_emplace(name, func);
-}
-
-//-----
-void TckServer::startServer()
-{
-  mHttpServer.listen("localhost", mPort);
-}
-
-//-----
-template<typename ParamsType>
-TckServer::MethodHandle TckServer::getHandle(nlohmann::json (*method)(const ParamsType&))
-{
-  return [method](const nlohmann::json& params) { return method(params.get<ParamsType>()); };
-}
-
-//-----
-template<typename ParamsType>
-TckServer::NotificationHandle TckServer::getHandle(void (*notification)(const ParamsType&))
-{
-  return [notification](const nlohmann::json& params) { return notification(params.get<ParamsType>()); };
-}
-
-//-----
-void TckServer::handleHttpRequest(const httplib::Request& request, httplib::Response& response)
-{
-  if (const std::string jsonResponse = handleJsonRequest(request.body); jsonResponse.empty())
-  {
-    response.status = HTTP_NO_CONTENT_RESPONSE;
-  }
-  else
-  {
-    response.status = HTTP_SUCCESSFUL_RESPONSE;
-    response.set_content(jsonResponse, "application/json");
-  }
-}
-
-//-----
-std::string TckServer::handleJsonRequest(const std::string& request)
-{
-  try
-  {
-    const nlohmann::json jsonRequest = nlohmann::json::parse(request);
-
-    // If the JSON request is an array, then it's a batch request. Handle each request individually.
-    if (jsonRequest.is_array())
-    {
-      nlohmann::json results = nlohmann::json::array();
-      for (const nlohmann::json& req : jsonRequest)
-      {
-        const nlohmann::json result = handleSingleRequest(req);
-        if (!result.is_null())
+  namespace
+  {
+  // Code for a successful response.
+  constexpr auto HTTP_SUCCESSFUL_RESPONSE = 200;
+  // Code for a no-content response.
+  constexpr auto HTTP_NO_CONTENT_RESPONSE = 204;
+  } // namespace
+
+  //-----
+  TckServer::TckServer()
+  {
+    setupHttpHandler();
+  }
+
+  //-----
+  TckServer::TckServer(int port)
+    : mPort(port)
+  {
+    setupHttpHandler();
+  }
+
+  //-----
+  void TckServer::add(const std::string& name, const MethodHandle& func)
+  {
+    // Make sure the name is valid.
+    if (name.find("rpc.") != std::string::npos)
+    {
+      throw std::invalid_argument(R"(invalid method name: method name must not contain "rpc.")");
+    }
+
+    // Make sure the function hasn't already been added.
+    if (mMethods.find(name) != mMethods.end())
+    {
+      throw std::invalid_argument("invalid method name: method already added");
+    }
+
+    mMethods.try_emplace(name, func);
+  }
+
+  //-----
+  void TckServer::add(const std::string& name, const NotificationHandle& func)
+  {
+    // Make sure the name is valid.
+    if (name.find("rpc.") != std::string::npos)
+    {
+      throw std::invalid_argument(R"(invalid notification name: notification name must not contain "rpc.")");
+    }
+
+    // Make sure the function hasn't already been added.
+    if (mNotifications.find(name) != mNotifications.end())
+    {
+      throw std::invalid_argument("invalid notification name: notification already added");
+    }
+
+    mNotifications.try_emplace(name, func);
+  }
+
+  //-----
+  void TckServer::startServer()
+  {
+    mHttpServer.listen("localhost", mPort);
+  }
+
+  //-----
+  template<typename ParamsType>
+  TckServer::MethodHandle TckServer::getHandle(nlohmann::json(*method)(const ParamsType&))
+  {
+    return [method](const nlohmann::json& params) { return method(params.get<ParamsType>()); };
+  }
+
+  //-----
+  template<typename ParamsType>
+  TckServer::NotificationHandle TckServer::getHandle(void (*notification)(const ParamsType&))
+  {
+    return [notification](const nlohmann::json& params) { return notification(params.get<ParamsType>()); };
+  }
+
+  //-----
+  void TckServer::handleHttpRequest(const httplib::Request& request, httplib::Response& response)
+  {
+    if (const std::string jsonResponse = handleJsonRequest(request.body); jsonResponse.empty())
+    {
+      response.status = HTTP_NO_CONTENT_RESPONSE;
+    }
+    else
+    {
+      response.status = HTTP_SUCCESSFUL_RESPONSE;
+      response.set_content(jsonResponse, "application/json");
+    }
+  }
+
+  //-----
+  std::string TckServer::handleJsonRequest(const std::string& request)
+  {
+    try
+    {
+      const nlohmann::json jsonRequest = nlohmann::json::parse(request);
+
+      // If the JSON request is an array, then it's a batch request. Handle each request individually.
+      if (jsonRequest.is_array())
+      {
+        nlohmann::json results = nlohmann::json::array();
+        for (const nlohmann::json& req : jsonRequest)
         {
-          results.push_back(result);
+          const nlohmann::json result = handleSingleRequest(req);
+          if (!result.is_null())
+          {
+            results.push_back(result);
+          }
         }
-      }
-
-      return results.dump();
-    }
-
-    // If the JSON request is an object, then it's a single request.
-    if (jsonRequest.is_object())
-    {
-      std::cout << "Handling request " << jsonRequest.dump() << std::endl;
-      const nlohmann::json result = handleSingleRequest(jsonRequest);
-      std::cout << "Request response: " << result.dump() << std::endl;
-      return result.is_null() ? "" : result.dump();
-    }
-
-    // clang-format off
+
+        return results.dump();
+      }
+
+      // If the JSON request is an object, then it's a single request.
+      if (jsonRequest.is_object())
+      {
+        std::cout << "Handling request " << jsonRequest.dump() << std::endl;
+        const nlohmann::json result = handleSingleRequest(jsonRequest);
+        std::cout << "Request response: " << result.dump() << std::endl;
+        return result.is_null() ? "" : result.dump();
+      }
+
+      // clang-format off
     return nlohmann::json {
       { "jsonrpc", "2.0" },
       { "id", nullptr },
@@ -159,12 +156,12 @@
         { "message", "invalid request: expected array or object" }
       }}
     }.dump();
-    // clang-format on
-  }
-
-  catch (const nlohmann::json::parse_error& ex)
-  {
-    // clang-format off
+      // clang-format on
+    }
+
+    catch (const nlohmann::json::parse_error& ex)
+    {
+      // clang-format off
     return nlohmann::json {
       { "jsonrpc", "2.0" },
       { "id", nullptr },
@@ -173,104 +170,106 @@
         { "message", std::string("parse error: ") + ex.what() }
       }}
     }.dump();
-    // clang-format on
-  }
-}
-
-//-----
-nlohmann::json TckServer::handleSingleRequest(const nlohmann::json& request)
-{
-  // Grab the ID if one exists for this request.
-  nlohmann::json requestId = nullptr;
-  if (hasValidId(request))
-  {
-    requestId = request["id"];
-  }
-
-  try
-  {
-    // Make sure the JSON RPC protocol is described and is exactly "2.0".
-    if (!hasKeyType(request, "jsonrpc", nlohmann::json::value_t::string) || request["jsonrpc"] != "2.0")
-    {
-      throw JsonRpcException(JsonErrorType::INVALID_REQUEST, R"(invalid request: missing jsonrpc field set to "2.0")");
-    }
-
-    // Make sure the method field exists and contains a string.
-    if (!hasKeyType(request, "method", nlohmann::json::value_t::string))
-    {
-      throw JsonRpcException(JsonErrorType::INVALID_REQUEST, "invalid request: method field must be a string");
-    }
-
-    // Make sure that, if there exists an ID field, that it is a number, string, or null.
-    if (request.contains("id") && !request["id"].is_number() && !request["id"].is_string() && !request["id"].is_null())
-    {
-      throw JsonRpcException(JsonErrorType::INVALID_REQUEST,
-                             "invalid request: id field must be a number, string or null");
-    }
-
-    // Make sure that, if a params field exists, it is an array, object, or null.
-    if (request.contains("params") && !request["params"].is_array() && !request["params"].is_object() &&
-        !request["params"].is_null())
-    {
-      throw JsonRpcException(JsonErrorType::INVALID_REQUEST,
-                             "invalid request: params field must be an array, object or null");
-    }
-
-    const std::string& name = request["method"];
-    const bool hasParams = request.contains("params") && !request["params"].empty();
-
-    // If there's an ID, that indicates a method call.
-    if (!requestId.is_null())
-    {
-      auto method = mMethods.find(name);
-      if (method == mMethods.end())
-      {
-        throw JsonRpcException(JsonErrorType::METHOD_NOT_FOUND, "method not found: " + name);
-      }
-
-      return {
-        {"jsonrpc", "2.0"                                                                  },
-        { "id",     requestId                                                              },
-        { "result", method->second(hasParams ? request["params"] : nlohmann::json::array())}
+      // clang-format on
+    }
+  }
+
+  //-----
+  nlohmann::json TckServer::handleSingleRequest(const nlohmann::json& request)
+  {
+    // Grab the ID if one exists for this request.
+    nlohmann::json requestId = nullptr;
+    if (hasValidId(request))
+    {
+      requestId = request["id"];
+    }
+
+    try
+    {
+      // Make sure the JSON RPC protocol is described and is exactly "2.0".
+      if (!hasKeyType(request, "jsonrpc", nlohmann::json::value_t::string) || request["jsonrpc"] != "2.0")
+      {
+        throw JsonRpcException(JsonErrorType::INVALID_REQUEST,
+                               R"(invalid request: missing jsonrpc field set to "2.0")");
+      }
+
+      // Make sure the method field exists and contains a string.
+      if (!hasKeyType(request, "method", nlohmann::json::value_t::string))
+      {
+        throw JsonRpcException(JsonErrorType::INVALID_REQUEST, "invalid request: method field must be a string");
+      }
+
+      // Make sure that, if there exists an ID field, that it is a number, string, or null.
+      if (request.contains("id") && !request["id"].is_number() && !request["id"].is_string() &&
+          !request["id"].is_null())
+      {
+        throw JsonRpcException(JsonErrorType::INVALID_REQUEST,
+                               "invalid request: id field must be a number, string or null");
+      }
+
+      // Make sure that, if a params field exists, it is an array, object, or null.
+      if (request.contains("params") && !request["params"].is_array() && !request["params"].is_object() &&
+          !request["params"].is_null())
+      {
+        throw JsonRpcException(JsonErrorType::INVALID_REQUEST,
+                               "invalid request: params field must be an array, object or null");
+      }
+
+      const std::string& name = request["method"];
+      const bool hasParams = request.contains("params") && !request["params"].empty();
+
+      // If there's an ID, that indicates a method call.
+      if (!requestId.is_null())
+      {
+        auto method = mMethods.find(name);
+        if (method == mMethods.end())
+        {
+          throw JsonRpcException(JsonErrorType::METHOD_NOT_FOUND, "method not found: " + name);
+        }
+
+        return {
+          {"jsonrpc", "2.0"                                                                  },
+          { "id",     requestId                                                              },
+          { "result", method->second(hasParams ? request["params"] : nlohmann::json::array())}
+        };
+      }
+
+      // No request ID indicates a notification. Make sure the notification function exists.
+      auto notification = mNotifications.find(name);
+      if (notification == mNotifications.end())
+      {
+        throw JsonRpcException(JsonErrorType::METHOD_NOT_FOUND, "notification not found: " + name);
+      }
+
+      // Execute the notification function and return a null JSON object to signify the notification executed correctly.
+      notification->second(hasParams ? request["params"] : nlohmann::json::array());
+      return {};
+    }
+
+    // If there was a JsonRpcException, put its error data into a JSON object and return it.
+    catch (const JsonRpcException& ex)
+    {
+      nlohmann::json error = {
+        {"code",     ex.getCode()   },
+        { "message", ex.getMessage()}
       };
-    }
-
-    // No request ID indicates a notification. Make sure the notification function exists.
-    auto notification = mNotifications.find(name);
-    if (notification == mNotifications.end())
-    {
-      throw JsonRpcException(JsonErrorType::METHOD_NOT_FOUND, "notification not found: " + name);
-    }
-
-    // Execute the notification function and return a null JSON object to signify the notification executed correctly.
-    notification->second(hasParams ? request["params"] : nlohmann::json::array());
-    return {};
-  }
-
-  // If there was a JsonRpcException, put its error data into a JSON object and return it.
-  catch (const JsonRpcException& ex)
-  {
-    nlohmann::json error = {
-      {"code",     ex.getCode()   },
-      { "message", ex.getMessage()}
-    };
-
-    if (!ex.getData().is_null())
-    {
-      error["data"] = ex.getData();
-    }
-
-    return nlohmann::json{
-      {"jsonrpc", "2.0"    },
-      { "id",     requestId},
-      { "error",  error    }
-    };
-  }
-
-  // PrecheckStatusExceptions and ReceiptStatusExceptions should be Hiero errors.
-  catch (const ReceiptStatusException& ex)
-  {
-    // clang-format off
+
+      if (!ex.getData().is_null())
+      {
+        error["data"] = ex.getData();
+      }
+
+      return nlohmann::json{
+        {"jsonrpc", "2.0"    },
+        { "id",     requestId},
+        { "error",  error    }
+      };
+    }
+
+    // PrecheckStatusExceptions and ReceiptStatusExceptions should be Hiero errors.
+    catch (const ReceiptStatusException& ex)
+    {
+      // clang-format off
     return {
       { "jsonrpc", "2.0" },
       { "id", requestId },
@@ -283,12 +282,12 @@
         }}
       }}
     };
-    // clang-format on
-  }
-
-  catch (const PrecheckStatusException& ex)
-  {
-    // clang-format off
+      // clang-format on
+    }
+
+    catch (const PrecheckStatusException& ex)
+    {
+      // clang-format off
     return {
       { "jsonrpc", "2.0" },
       { "id", requestId },
@@ -301,13 +300,13 @@
         }}
       }}
     };
-    // clang-format on
-  }
-
-  // If there was any other exception, resolve as an internal error.
-  catch (const std::exception& ex)
-  {
-    // clang-format off
+      // clang-format on
+    }
+
+    // If there was any other exception, resolve as an internal error.
+    catch (const std::exception& ex)
+    {
+      // clang-format off
     return {
       { "jsonrpc", "2.0" },
       { "id",      requestId },
@@ -319,44 +318,41 @@
         }}
       }}
     };
-    // clang-format on
-  }
-}
-
-//-----
-void TckServer::setupHttpHandler()
-{
-  mHttpServer.Post("/",
-                   [this](const httplib::Request& request, httplib::Response& response)
-                   { handleHttpRequest(request, response); });
-}
-
-/**
- * Explicit template instantiations.
- */
-template TckServer::MethodHandle TckServer::getHandle<AccountService::CreateAccountParams>(
-  nlohmann::json (*method)(const AccountService::CreateAccountParams&));
-template TckServer::MethodHandle TckServer::getHandle<AccountService::DeleteAccountParams>(
-  nlohmann::json (*method)(const AccountService::DeleteAccountParams&));
-template TckServer::MethodHandle TckServer::getHandle<AccountService::UpdateAccountParams>(
-  nlohmann::json (*method)(const AccountService::UpdateAccountParams&));
-
-template TckServer::MethodHandle TckServer::getHandle<KeyService::GenerateKeyParams>(
-  nlohmann::json (*method)(const KeyService::GenerateKeyParams&));
-
-template TckServer::MethodHandle TckServer::getHandle<SdkClient::ResetParams>(
-  nlohmann::json (*method)(const SdkClient::ResetParams&));
-template TckServer::MethodHandle TckServer::getHandle<SdkClient::SetupParams>(
-  nlohmann::json (*method)(const SdkClient::SetupParams&));
-
-template TckServer::MethodHandle TckServer::getHandle<TokenService::CreateTokenParams>(
-  nlohmann::json (*method)(const TokenService::CreateTokenParams&));
-<<<<<<< HEAD
+      // clang-format on
+    }
+  }
+
+  //-----
+  void TckServer::setupHttpHandler()
+  {
+    mHttpServer.Post("/",
+                     [this](const httplib::Request& request, httplib::Response& response)
+                     { handleHttpRequest(request, response); });
+  }
+
+  /**
+   * Explicit template instantiations.
+   */
+  template TckServer::MethodHandle TckServer::getHandle<AccountService::CreateAccountParams>(
+    nlohmann::json(*method)(const AccountService::CreateAccountParams&));
+  template TckServer::MethodHandle TckServer::getHandle<AccountService::DeleteAccountParams>(
+    nlohmann::json(*method)(const AccountService::DeleteAccountParams&));
+  template TckServer::MethodHandle TckServer::getHandle<AccountService::UpdateAccountParams>(
+    nlohmann::json(*method)(const AccountService::UpdateAccountParams&));
+
+  template TckServer::MethodHandle TckServer::getHandle<KeyService::GenerateKeyParams>(
+    nlohmann::json(*method)(const KeyService::GenerateKeyParams&));
+
+  template TckServer::MethodHandle TckServer::getHandle<SdkClient::ResetParams>(
+    nlohmann::json(*method)(const SdkClient::ResetParams&));
+  template TckServer::MethodHandle TckServer::getHandle<SdkClient::SetupParams>(
+    nlohmann::json(*method)(const SdkClient::SetupParams&));
+
+  template TckServer::MethodHandle TckServer::getHandle<TokenService::CreateTokenParams>(
+    nlohmann::json(*method)(const TokenService::CreateTokenParams&));
+  template TckServer::MethodHandle TckServer::getHandle<TokenService::PauseTokenParams>(
+    nlohmann::json(*method)(const TokenService::PauseTokenParams&));
 template TckServer::MethodHandle TckServer::getHandle<TokenService::UnpauseTokenParams>(
-  nlohmann::json (*method)(const TokenService::UnpauseTokenParams&));
-=======
-template TckServer::MethodHandle TckServer::getHandle<TokenService::PauseTokenParams>(
-  nlohmann::json (*method)(const TokenService::PauseTokenParams&));
->>>>>>> a18b745e
+  nlohmann::json(*method)(const TokenService::UnpauseTokenParams&));
 
 } // namespace Hiero::TCK