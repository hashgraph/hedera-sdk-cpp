/*-
 *
 * Hedera C++ SDK
 *
 * Copyright (C) 2020 - 2024 Hedera Hashgraph, LLC
 *
 * Licensed under the Apache License, Version 2.0 (the "License")
 * you may not use this file except in compliance with the License.
 * You may obtain a copy of the License at
 *
 *      http://www.apache.org/licenses/LICENSE-2.0
 *
 * Unless required by applicable law or agreed to in writing, software
 * distributed under the License is distributed on an "AS IS" BASIS,
 * WITHOUT WARRANTIES OR CONDITIONS OF ANY KIND, either express or implied.
 * See the License for the specific language governing permissions and
 * limitations under the License.
 *
 */
#include "TckServer.h"
#include "account/AccountService.h"
#include "key/KeyService.h"
#include "sdk/SdkClient.h"
#include "token/TokenService.h"

#include <impl/EntityIdHelper.h>

using namespace Hedera::TCK;

int main(int argc, char** argv)
{
  // Initialize the TCK server with the port number.
  TckServer tckServer((argc > 1) ? static_cast<int>(Hedera::internal::EntityIdHelper::getNum(argv[1])) : // NOLINT
                        TckServer::DEFAULT_HTTP_PORT);

  // Add the SDK client functions.
<<<<<<< HEAD
  tckServer.add("createAccount",
                getHandle(&SdkClient::createAccount),
                { "key",
                  "initialBalance",
                  "receiverSignatureRequired",
                  "autoRenewPeriod",
                  "memo",
                  "maxAutoTokenAssociations",
                  "stakedAccountId",
                  "stakedNodeId",
                  "declineStakingReward",
                  "alias",
                  "commonTransactionParams" });
  tckServer.add("createToken",
                getHandle(&SdkClient::createToken),
                { "name",
                  "symbol",
                  "decimals",
                  "initialSupply",
                  "treasuryAccountId",
                  "adminKey",
                  "kycKey",
                  "freezeKey",
                  "wipeKey",
                  "supplyKey",
                  "freezeDefault",
                  "expirationTime",
                  "autoRenewAccountId",
                  "autoRenewPeriod",
                  "memo",
                  "tokenType",
                  "supplyType",
                  "maxSupply",
                  "feeScheduleKey",
                  "customFees",
                  "pauseKey",
                  "metadata",
                  "metadataKey",
                  "commonTransactionParams" });
  tckServer.add("deleteAccount",
                getHandle(&SdkClient::deleteAccount),
                { "deleteAccountId", "transferAccountId", "commonTransactionParams" });
  tckServer.add("deleteToken", getHandle(&SdkClient::deleteToken), { "tokenId", "commonTransactionParams" });
  tckServer.add("generateKey", getHandle(&SdkClient::generateKey), { "type", "fromKey", "threshold", "keys" });
  tckServer.add("setup",
                getHandle(&SdkClient::setup),
                { "operatorAccountId", "operatorPrivateKey", "nodeIp", "nodeAccountId", "mirrorNetworkIp" });
  tckServer.add("reset", getHandle(&SdkClient::reset));
  tckServer.add("updateAccount",
                getHandle(&SdkClient::updateAccount),
                { "accountId",
                  "key",
                  "autoRenewPeriod",
                  "expirationTime",
                  "receiverSignatureRequired",
                  "memo",
                  "maxAutoTokenAssociations",
                  "stakedAccountId",
                  "stakedNodeId",
                  "declineStakingReward",
                  "commonTransactionParams" });
=======
  tckServer.add("setup", tckServer.getHandle(&SdkClient::setup));
  tckServer.add("reset", tckServer.getHandle(&SdkClient::reset));

  // Add the KeyService functions.
  tckServer.add("generateKey", tckServer.getHandle(&KeyService::generateKey));

  // Add the AccountService functions.
  tckServer.add("createAccount", tckServer.getHandle(&AccountService::createAccount));
  tckServer.add("deleteAccount", tckServer.getHandle(&AccountService::deleteAccount));
  tckServer.add("updateAccount", tckServer.getHandle(&AccountService::updateAccount));

  // Add the TokenService functions.
  tckServer.add("createToken", tckServer.getHandle(&TokenService::createToken));
>>>>>>> 98ff9119

  // Start listening for requests.
  tckServer.startServer();

  return 0;
}<|MERGE_RESOLUTION|>--- conflicted
+++ resolved
@@ -34,69 +34,6 @@
                         TckServer::DEFAULT_HTTP_PORT);
 
   // Add the SDK client functions.
-<<<<<<< HEAD
-  tckServer.add("createAccount",
-                getHandle(&SdkClient::createAccount),
-                { "key",
-                  "initialBalance",
-                  "receiverSignatureRequired",
-                  "autoRenewPeriod",
-                  "memo",
-                  "maxAutoTokenAssociations",
-                  "stakedAccountId",
-                  "stakedNodeId",
-                  "declineStakingReward",
-                  "alias",
-                  "commonTransactionParams" });
-  tckServer.add("createToken",
-                getHandle(&SdkClient::createToken),
-                { "name",
-                  "symbol",
-                  "decimals",
-                  "initialSupply",
-                  "treasuryAccountId",
-                  "adminKey",
-                  "kycKey",
-                  "freezeKey",
-                  "wipeKey",
-                  "supplyKey",
-                  "freezeDefault",
-                  "expirationTime",
-                  "autoRenewAccountId",
-                  "autoRenewPeriod",
-                  "memo",
-                  "tokenType",
-                  "supplyType",
-                  "maxSupply",
-                  "feeScheduleKey",
-                  "customFees",
-                  "pauseKey",
-                  "metadata",
-                  "metadataKey",
-                  "commonTransactionParams" });
-  tckServer.add("deleteAccount",
-                getHandle(&SdkClient::deleteAccount),
-                { "deleteAccountId", "transferAccountId", "commonTransactionParams" });
-  tckServer.add("deleteToken", getHandle(&SdkClient::deleteToken), { "tokenId", "commonTransactionParams" });
-  tckServer.add("generateKey", getHandle(&SdkClient::generateKey), { "type", "fromKey", "threshold", "keys" });
-  tckServer.add("setup",
-                getHandle(&SdkClient::setup),
-                { "operatorAccountId", "operatorPrivateKey", "nodeIp", "nodeAccountId", "mirrorNetworkIp" });
-  tckServer.add("reset", getHandle(&SdkClient::reset));
-  tckServer.add("updateAccount",
-                getHandle(&SdkClient::updateAccount),
-                { "accountId",
-                  "key",
-                  "autoRenewPeriod",
-                  "expirationTime",
-                  "receiverSignatureRequired",
-                  "memo",
-                  "maxAutoTokenAssociations",
-                  "stakedAccountId",
-                  "stakedNodeId",
-                  "declineStakingReward",
-                  "commonTransactionParams" });
-=======
   tckServer.add("setup", tckServer.getHandle(&SdkClient::setup));
   tckServer.add("reset", tckServer.getHandle(&SdkClient::reset));
 
@@ -110,7 +47,7 @@
 
   // Add the TokenService functions.
   tckServer.add("createToken", tckServer.getHandle(&TokenService::createToken));
->>>>>>> 98ff9119
+  tckServer.add("deleteToken", tckServer.getHandle(&TokenService::deleteToken));
 
   // Start listening for requests.
   tckServer.startServer();
