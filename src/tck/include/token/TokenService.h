// SPDX-License-Identifier: Apache-2.0
#ifndef HIERO_TCK_CPP_TOKEN_SERVICE_H_
#define HIERO_TCK_CPP_TOKEN_SERVICE_H_

#include <nlohmann/json_fwd.hpp>

namespace Hiero::TCK::TokenService
{
/**
 * Forward declarations.
 */
struct AssociateTokenParams;
struct CreateTokenParams;
struct DeleteTokenParams;
struct DissociateTokenParams;
<<<<<<< HEAD
struct GrantTokenKycParams;
=======
struct FreezeTokenParams;
>>>>>>> 56006403
struct UpdateTokenParams;

/**
 * Associate an account with tokens.
 *
 * @param params The parameters to use to associate the account and tokens.
 * @return A JSON response containing the status of the token association.
 */
nlohmann::json associateToken(const AssociateTokenParams& params);

/**
 * Create a token.
 *
 * @param params The parameters to use to create a token.
 * @return A JSON response containing the created token ID and the status of the token creation.
 */
nlohmann::json createToken(const CreateTokenParams& params);

/**
 * Delete a token.
 *
 * @param params The parameters to use to delete a token.
 * @return A JSON response containing the status of the token deletion.
 */
nlohmann::json deleteToken(const DeleteTokenParams& params);

/**
 * Dissociate an account from tokens.
 *
 * @param params The parameters to use to dissociate the account.
 * @ return A JSON response containing the status of the account dissociation.
 */
nlohmann::json dissociateToken(const DissociateTokenParams& params);

/**
<<<<<<< HEAD
 * Grant KYC of a token to an account.
 *
 * @param params The parameters to use to grant KYC.
 * @return A JSON response containing the status of the token KYC grant.
 */
nlohmann::json grantTokenKyc(const GrantTokenKycParams& params);
=======
 * Freeze a token on an account.
 *
 * @params The parameters to use to freeze a token.
 * @return A JSON response containing the status of the token freeze.
 */
nlohmann::json freezeToken(const FreezeTokenParams& params);
>>>>>>> 56006403

/**
 * Update a token.
 *
 * @param params The parameters to use to update a token.
 * @return A JSON response containing the status of the token update.
 */
nlohmann::json updateToken(const UpdateTokenParams& params);

} // namespace Hiero::TCK::TokenService

#endif // HIERO_TCK_CPP_TOKEN_SERVICE_H_<|MERGE_RESOLUTION|>--- conflicted
+++ resolved
@@ -13,11 +13,8 @@
 struct CreateTokenParams;
 struct DeleteTokenParams;
 struct DissociateTokenParams;
-<<<<<<< HEAD
+struct FreezeTokenParams;
 struct GrantTokenKycParams;
-=======
-struct FreezeTokenParams;
->>>>>>> 56006403
 struct UpdateTokenParams;
 
 /**
@@ -53,21 +50,20 @@
 nlohmann::json dissociateToken(const DissociateTokenParams& params);
 
 /**
-<<<<<<< HEAD
+ * Freeze a token on an account.
+ *
+ * @params The parameters to use to freeze a token.
+ * @return A JSON response containing the status of the token freeze.
+ */
+nlohmann::json freezeToken(const FreezeTokenParams& params);
+
+/**
  * Grant KYC of a token to an account.
  *
  * @param params The parameters to use to grant KYC.
  * @return A JSON response containing the status of the token KYC grant.
  */
 nlohmann::json grantTokenKyc(const GrantTokenKycParams& params);
-=======
- * Freeze a token on an account.
- *
- * @params The parameters to use to freeze a token.
- * @return A JSON response containing the status of the token freeze.
- */
-nlohmann::json freezeToken(const FreezeTokenParams& params);
->>>>>>> 56006403
 
 /**
  * Update a token.
