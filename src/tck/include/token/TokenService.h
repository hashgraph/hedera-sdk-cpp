--- conflicted
+++ resolved
@@ -9,13 +9,9 @@
 /**
  * Forward declarations.
  */
-<<<<<<< HEAD
-class CreateTokenParams;
-struct UnpauseTokenParams;
-=======
 struct CreateTokenParams;
 struct PauseTokenParams;
->>>>>>> a18b745e
+struct UnpauseTokenParams;
 
 /**
  * Create a token.
@@ -26,21 +22,20 @@
 nlohmann::json createToken(const CreateTokenParams& params);
 
 /**
-<<<<<<< HEAD
+ * Pause a token.
+ *
+ * @param params The parameters to use to pause a token.
+ * @return A JSON response containing the status of the token pause.
+ */
+nlohmann::json pauseToken(const PauseTokenParams& params);
+
+/**
  * Unpause a token.
  *
  * @param params The parameters to use to unpause a token.
  * @return A JSON response containing the status of the token unpause.
  */
 nlohmann::json unpauseToken(const UnpauseTokenParams& params);
-=======
- * Pause a token.
- *
- * @param params The parameters to use to pause a token.
- * @return A JSON response containing the status of the token pause.
- */
-nlohmann::json pauseToken(const PauseTokenParams& params);
->>>>>>> a18b745e
 
 } // namespace Hiero::TCK::TokenService
 
