// SPDX-License-Identifier: Apache-2.0
#ifndef HIERO_TCK_CPP_TOKEN_SERVICE_H_
#define HIERO_TCK_CPP_TOKEN_SERVICE_H_

#include <nlohmann/json_fwd.hpp>

namespace Hiero::TCK::TokenService
{
/**
 * Forward declarations.
 */
class CreateTokenParams;
class UpdateTokenParams;

/**
 * Create a token.
 *
 * @param params The parameters to use to create a token.
 * @return A JSON response containing the created token ID and the status of the token creation.
 */
nlohmann::json createToken(const CreateTokenParams& params);

<<<<<<< HEAD
/**
 * Update a token.
 *
 * @param params The parameters to use to update a token.
 * @return A JSON response containing the status of the token update.
 */
nlohmann::json updateToken(const UpdateTokenParams& params);

} // namespace Hedera::TCK::TokenService
=======
} // namespace Hiero::TCK::TokenService
>>>>>>> e85ee2d9

#endif // HIERO_TCK_CPP_TOKEN_SERVICE_H_<|MERGE_RESOLUTION|>--- conflicted
+++ resolved
@@ -20,7 +20,6 @@
  */
 nlohmann::json createToken(const CreateTokenParams& params);
 
-<<<<<<< HEAD
 /**
  * Update a token.
  *
@@ -29,9 +28,6 @@
  */
 nlohmann::json updateToken(const UpdateTokenParams& params);
 
-} // namespace Hedera::TCK::TokenService
-=======
 } // namespace Hiero::TCK::TokenService
->>>>>>> e85ee2d9
 
 #endif // HIERO_TCK_CPP_TOKEN_SERVICE_H_