--- conflicted
+++ resolved
@@ -9,11 +9,11 @@
 /**
  * Forward declarations.
  */
-<<<<<<< HEAD
-class AssociateTokenParams;
-class CreateTokenParams;
-class DeleteTokenParams;
+struct AssociateTokenParams;
+struct CreateTokenParams;
+struct DeleteTokenParams;
 struct DissociateTokenParams;
+struct UpdateTokenParams;
 
 /**
  * Associate an account with tokens.
@@ -22,11 +22,6 @@
  * @return A JSON response containing the status of the token association.
  */
 nlohmann::json associateToken(const AssociateTokenParams& params);
-=======
-struct CreateTokenParams;
-struct DeleteTokenParams;
-struct UpdateTokenParams;
->>>>>>> f7cd3e66
 
 /**
  * Create a token.
@@ -45,21 +40,20 @@
 nlohmann::json deleteToken(const DeleteTokenParams& params);
 
 /**
-<<<<<<< HEAD
  * Dissociate an account from tokens.
  *
  * @param params The parameters to use to dissociate the account.
  * @return A JSON response containing the status of the account dissociation.
  */
 nlohmann::json dissociateToken(const DissociateTokenParams& params);
-=======
+
+/**
  * Update a token.
  *
  * @param params The parameters to use to update a token.
  * @return A JSON response containing the status of the token update.
  */
 nlohmann::json updateToken(const UpdateTokenParams& params);
->>>>>>> f7cd3e66
 
 } // namespace Hiero::TCK::TokenService
 
