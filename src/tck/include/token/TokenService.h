// SPDX-License-Identifier: Apache-2.0
#ifndef HIERO_TCK_CPP_TOKEN_SERVICE_H_
#define HIERO_TCK_CPP_TOKEN_SERVICE_H_

#include <nlohmann/json_fwd.hpp>

namespace Hiero::TCK::TokenService
{
/**
 * Forward declarations.
 */
<<<<<<< HEAD
class AssociateTokenParams;
class CreateTokenParams;
=======
struct CreateTokenParams;
struct DeleteTokenParams;
struct UpdateTokenParams;
>>>>>>> f7cd3e66

/**
 * Associate an account with tokens.
 *
 * @param params The parameters to use to associate the account and tokens.
 * @return A JSON response containing the status of the token association.
 */
nlohmann::json associateToken(const AssociateTokenParams& params);

/**
 * Create a token.
 *
 * @param params The parameters to use to create a token.
 * @return A JSON response containing the created token ID and the status of the token creation.
 */
nlohmann::json createToken(const CreateTokenParams& params);

/**
 * Delete a token.
 *
 * @param params The parameters to use to delete a token.
 * @return A JSON response containing the status of the token deletion.
 */
nlohmann::json deleteToken(const DeleteTokenParams& params);

/**
 * Update a token.
 *
 * @param params The parameters to use to update a token.
 * @return A JSON response containing the status of the token update.
 */
nlohmann::json updateToken(const UpdateTokenParams& params);

} // namespace Hiero::TCK::TokenService

#endif // HIERO_TCK_CPP_TOKEN_SERVICE_H_<|MERGE_RESOLUTION|>--- conflicted
+++ resolved
@@ -9,14 +9,10 @@
 /**
  * Forward declarations.
  */
-<<<<<<< HEAD
-class AssociateTokenParams;
-class CreateTokenParams;
-=======
+struct AssociateTokenParams;
 struct CreateTokenParams;
 struct DeleteTokenParams;
 struct UpdateTokenParams;
->>>>>>> f7cd3e66
 
 /**
  * Associate an account with tokens.
