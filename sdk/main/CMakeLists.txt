add_library(${PROJECT_NAME} STATIC
        #    src/AccountAllowanceApproveTransaction.cc
        #    src/AccountAllowanceDeleteTransaction.cc
        src/AccountBalance.cc
        src/AccountBalanceQuery.cc
        src/AccountCreateTransaction.cc
        #    src/AccountDeleteTransaction.cc
        src/AccountId.cc
        #    src/AccountInfo.cc
        #    src/AccountInfoQuery.cc
        #    src/AccountRecordsQuery.cc
        #    src/AccountStakersQuery.cc
        #    src/AccountUpdateTransaction.cc
        src/Client.cc
        src/ContractId.cc
        #    src/ContractByteCodeQuery.cc
        #    src/ContractCallQuery.cc
        #    src/ContractCreateTransaction.cc
        #    src/ContractDeleteTransaction.cc
        #    src/ContractExecuteTransaction.cc
        #    src/ContractFunctionResult.cc
        #    src/ContractInfo.cc
        #    src/ContractInfoQuery.cc
        #    src/ContractUpdateTransaction.cc
        src/ED25519PrivateKey.cc
        src/ED25519PublicKey.cc
        #    src/EthereumTransaction.cc
        #    src/EvmAddress.cc
        src/ExchangeRate.cc
        src/ExchangeRateSet.cc
        src/Executable.cc
        #    src/FileAppendTransaction.cc
        #    src/FileContentsQuery.cc
        #    src/FileCreateTransaction.cc
<<<<<<< HEAD
=======
        src/HederaCertificateVerifier.cc
        src/IPv4Address.cc
        src/MnemonicAbstract.cc
        src/MnemonicBIP39.cc
        src/Network.cc
        src/Node.cc
        src/NodeAddress.cc
        src/NodeAddressBook.cc
>>>>>>> fb0115f4
        src/PublicKey.cc
        src/Status.cc
        src/Transaction.cc
        src/TransactionId.cc
        src/TransactionReceipt.cc
        src/TransactionReceiptQuery.cc
        src/TransactionRecord.cc
        src/TransactionRecordQuery.cc
        src/TransactionResponse.cc
        src/Transfer.cc
        src/TransferTransaction.cc

<<<<<<< HEAD
        src/impl/Channel.cc
        src/impl/Endpoint.cc
        src/impl/DurationConverter.cc
        src/impl/HederaCertificateVerifier.cc
        src/impl/HexConverter.cc
        src/impl/IPv4Address.cc
        src/impl/Network.cc
        src/impl/Node.cc
        src/impl/NodeAddress.cc
        src/impl/NodeAddressBook.cc
        src/impl/OpenSSLHasher.cc
        src/impl/TimestampConverter.cc)
=======
        src/helper/DerivationPathUtils.cc
        src/helper/DurationConverter.cc
        src/helper/HexConverter.cc
        src/helper/OpenSSLRandom.cc
        src/helper/OpenSSLHasher.cc
        src/helper/TimestampConverter.cc)
>>>>>>> fb0115f4

target_include_directories(${PROJECT_NAME} PUBLIC include)
target_include_directories(${PROJECT_NAME} PUBLIC ${HAPI_INCLUDE_DIR})

if (APPLE)
    target_link_libraries(${PROJECT_NAME} PRIVATE ${OSX_CORE_FOUNDATION})
    target_link_libraries(${PROJECT_NAME} PRIVATE ${OSX_CF_NETWORK})
endif ()

target_link_libraries(${PROJECT_NAME} PRIVATE hapi::proto)

#target_link_libraries(${PROJECT_NAME} PRIVATE ${RESOLV_LIBRARY})
target_link_libraries(${PROJECT_NAME} PRIVATE sys::resolv)

target_link_libraries(${PROJECT_NAME} PRIVATE
        OpenSSL::Crypto
        OpenSSL::SSL)

target_link_libraries(${PROJECT_NAME} PRIVATE
        gRPC::address_sorting
        gRPC::gpr
        gRPC::grpc
        gRPC::grpc_plugin_support
        gRPC::grpc_unsecure
        protobuf::protobuf)

target_link_libraries(${PROJECT_NAME} PRIVATE
        gRPC::grpc++
        gRPC::grpc++_alts
        gRPC::grpc++_error_details
        gRPC::grpc++_reflection
        gRPC::grpc++_unsecure)

if (TARGET gRPC::grpcpp_channelz)
    target_link_libraries(${PROJECT_NAME} PRIVATE gRPC::grpcpp_channelz)
endif ()

target_link_libraries(${PROJECT_NAME} PRIVATE
        absl::bad_any_cast_impl
        absl::bad_optional_access
        absl::bad_variant_access
        absl::base
        absl::city
        absl::civil_time
        absl::cord
        absl::cord_internal
        absl::cordz_functions
        absl::cordz_handle
        absl::cordz_info
        absl::cordz_sample_token
        absl::debugging_internal
        absl::demangle_internal
        absl::examine_stack
        absl::exponential_biased
        absl::failure_signal_handler
        absl::flags
        absl::flags_commandlineflag
        absl::flags_commandlineflag_internal
        absl::flags_config
        absl::flags_internal
        absl::flags_marshalling
        absl::flags_parse
        absl::flags_private_handle_accessor
        absl::flags_program_name
        absl::flags_reflection
        absl::flags_usage
        absl::flags_usage_internal
        absl::graphcycles_internal
        absl::hash
        absl::hashtablez_sampler
        absl::int128
        absl::leak_check
        absl::log_severity
        absl::low_level_hash
        absl::malloc_internal
        absl::periodic_sampler
        absl::random_distributions
        absl::random_internal_distribution_test_util
        absl::random_internal_platform
        absl::random_internal_pool_urbg
        absl::random_internal_randen
        absl::random_internal_randen_hwaes
        absl::random_internal_randen_hwaes_impl
        absl::random_internal_randen_slow
        absl::random_internal_seed_material
        absl::random_seed_gen_exception
        absl::random_seed_sequences
        absl::raw_hash_set
        absl::raw_logging_internal
        absl::scoped_set_env
        absl::spinlock_wait
        absl::stacktrace
        absl::status
        absl::statusor
        absl::str_format_internal
        absl::strerror
        absl::strings
        absl::strings_internal
        absl::symbolize
        absl::synchronization
        absl::throw_delegate
        absl::time
        absl::time_zone)

target_link_libraries(${PROJECT_NAME} PRIVATE
        upb::upb
        upb::descriptor_upb_proto
        upb::extension_registry
        upb::fastdecode
        upb::json
        upb::mini_table
        upb::reflection
        upb::textformat
        upb::utf8_range)

target_link_libraries(${PROJECT_NAME} PRIVATE
        c-ares::cares
        re2::re2
        zlib::zlib)

set_target_properties(${PROJECT_NAME} PROPERTIES VERSIONS 0.1.0)
set_target_properties(${PROJECT_NAME} PROPERTIES SOVERSION 1)

# Install Library & Headers
install(TARGETS ${PROJECT_NAME} ARCHIVE DESTINATION lib)
install(DIRECTORY include/ TYPE INCLUDE FILES_MATCHING PATTERN "*.h")
install(DIRECTORY ${HAPI_INCLUDE_DIR}/ TYPE INCLUDE)
install(DIRECTORY ${HAPI_LIB_DIR}/ TYPE LIB)
install(DIRECTORY ${Protobuf_INCLUDE_DIRS} DESTINATION ${CMAKE_INSTALL_PREFIX})<|MERGE_RESOLUTION|>--- conflicted
+++ resolved
@@ -32,17 +32,8 @@
         #    src/FileAppendTransaction.cc
         #    src/FileContentsQuery.cc
         #    src/FileCreateTransaction.cc
-<<<<<<< HEAD
-=======
-        src/HederaCertificateVerifier.cc
-        src/IPv4Address.cc
-        src/MnemonicAbstract.cc
+        src/Mnemonic.cc
         src/MnemonicBIP39.cc
-        src/Network.cc
-        src/Node.cc
-        src/NodeAddress.cc
-        src/NodeAddressBook.cc
->>>>>>> fb0115f4
         src/PublicKey.cc
         src/Status.cc
         src/Transaction.cc
@@ -55,8 +46,8 @@
         src/Transfer.cc
         src/TransferTransaction.cc
 
-<<<<<<< HEAD
         src/impl/Channel.cc
+        src/impl/DerivationPathUtils.cc
         src/impl/Endpoint.cc
         src/impl/DurationConverter.cc
         src/impl/HederaCertificateVerifier.cc
@@ -66,16 +57,9 @@
         src/impl/Node.cc
         src/impl/NodeAddress.cc
         src/impl/NodeAddressBook.cc
+        src/impl/OpenSSLRandom.cc
         src/impl/OpenSSLHasher.cc
         src/impl/TimestampConverter.cc)
-=======
-        src/helper/DerivationPathUtils.cc
-        src/helper/DurationConverter.cc
-        src/helper/HexConverter.cc
-        src/helper/OpenSSLRandom.cc
-        src/helper/OpenSSLHasher.cc
-        src/helper/TimestampConverter.cc)
->>>>>>> fb0115f4
 
 target_include_directories(${PROJECT_NAME} PUBLIC include)
 target_include_directories(${PROJECT_NAME} PUBLIC ${HAPI_INCLUDE_DIR})
