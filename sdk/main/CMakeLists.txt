add_library(${PROJECT_NAME} STATIC
        #    src/AccountAllowanceApproveTransaction.cc
        #    src/AccountAllowanceDeleteTransaction.cc
        src/AccountBalance.cc
        src/AccountBalanceQuery.cc
        src/AccountCreateTransaction.cc
        #    src/AccountDeleteTransaction.cc
        src/AccountId.cc
        #    src/AccountInfo.cc
        #    src/AccountInfoQuery.cc
        #    src/AccountRecordsQuery.cc
        #    src/AccountStakersQuery.cc
        #    src/AccountUpdateTransaction.cc
        src/Channel.cc
        src/Client.cc
        #    src/ContractByteCodeQuery.cc
        #    src/ContractCallQuery.cc
        #    src/ContractCreateTransaction.cc
        #    src/ContractDeleteTransaction.cc
        #    src/ContractExecuteTransaction.cc
        #    src/ContractFunctionResult.cc
        #    src/ContractInfo.cc
        #    src/ContractInfoQuery.cc
        #    src/ContractUpdateTransaction.cc
        src/ED25519Keypair.cc
        src/ED25519PublicKey.cc
        #    src/EthereumTransaction.cc
        src/EvmAddress.cc
        src/Executable.cc
        #    src/FileAppendTransaction.cc
        #    src/FileContentsQuery.cc
        #    src/FileCreateTransaction.cc
        src/HbarUnit.cc
        src/Network.cc
        src/Node.cc
        src/NodeAddress.cc
        src/PublicKey.cc
        src/Transaction.cc
        src/TransactionId.cc
<<<<<<< HEAD
        src/TransactionRecord.cc
        src/TransactionRecordQuery.cc
        src/TransactionReceiptQuery.cc
        src/TransactionResponse.cc

        src/helper/DurationConverter.cc
        src/helper/HexConverter.cc
        src/helper/TimestampConverter.cc)
=======
        src/TransactionResponse.cc

        src/helper/DurationConverter.cc
        src/helper/TimestampConverter.cc
        src/helper/HexConverter.cc)
>>>>>>> 27b27493

target_include_directories(${PROJECT_NAME} PUBLIC include)
target_include_directories(${PROJECT_NAME} PUBLIC ${HAPI_INCLUDE_DIR})

target_link_libraries(${PROJECT_NAME} hapi)
target_link_libraries(${PROJECT_NAME} OpenSSL::Crypto)

set_target_properties(${PROJECT_NAME} PROPERTIES VERSIONS 0.1.0)
set_target_properties(${PROJECT_NAME} PROPERTIES SOVERSION 1)

# Install Library & Headers
install(TARGETS ${PROJECT_NAME} ARCHIVE DESTINATION lib)
install(DIRECTORY include/ TYPE INCLUDE FILES_MATCHING PATTERN "*.h")
install(DIRECTORY ${HAPI_INCLUDE_DIR}/ TYPE INCLUDE)
install(DIRECTORY ${HAPI_LIB_DIR}/ TYPE LIB)
install(DIRECTORY ${Protobuf_INCLUDE_DIRS} DESTINATION ${CMAKE_INSTALL_PREFIX})<|MERGE_RESOLUTION|>--- conflicted
+++ resolved
@@ -37,22 +37,14 @@
         src/PublicKey.cc
         src/Transaction.cc
         src/TransactionId.cc
-<<<<<<< HEAD
+        src/TransactionReceiptQuery.cc
         src/TransactionRecord.cc
         src/TransactionRecordQuery.cc
-        src/TransactionReceiptQuery.cc
         src/TransactionResponse.cc
 
         src/helper/DurationConverter.cc
         src/helper/HexConverter.cc
         src/helper/TimestampConverter.cc)
-=======
-        src/TransactionResponse.cc
-
-        src/helper/DurationConverter.cc
-        src/helper/TimestampConverter.cc
-        src/helper/HexConverter.cc)
->>>>>>> 27b27493
 
 target_include_directories(${PROJECT_NAME} PUBLIC include)
 target_include_directories(${PROJECT_NAME} PUBLIC ${HAPI_INCLUDE_DIR})
