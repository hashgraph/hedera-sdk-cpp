add_library(${PROJECT_NAME} STATIC
        src/AccountAllowanceApproveTransaction.cc
        src/AccountAllowanceDeleteTransaction.cc
        src/AccountBalance.cc
        src/AccountBalanceQuery.cc
        src/AccountCreateTransaction.cc
        src/AccountDeleteTransaction.cc
        src/AccountId.cc
        src/AccountInfo.cc
        src/AccountInfoQuery.cc
        src/AccountRecords.cc
        src/AccountRecordsQuery.cc
        #    src/AccountStakersQuery.cc
        src/AccountUpdateTransaction.cc
        src/AssessedCustomFee.cc
        src/ChunkedTransaction.cc
        src/Client.cc
        src/ContractId.cc
        src/ContractByteCodeQuery.cc
        src/ContractCallQuery.cc
        src/ContractCreateFlow.cc
        src/ContractCreateTransaction.cc
        src/ContractDeleteTransaction.cc
        src/ContractExecuteTransaction.cc
        src/ContractFunctionParameters.cc
        src/ContractFunctionResult.cc
        src/ContractFunctionSelector.cc
        src/ContractInfo.cc
        src/ContractInfoQuery.cc
        src/ContractLogInfo.cc
        src/ContractUpdateTransaction.cc
        src/CustomFee.cc
        src/CustomFeeBase.cc
        src/CustomFixedFee.cc
        src/CustomFractionalFee.cc
        src/CustomRoyaltyFee.cc
        src/DelegateContractId.cc
        src/ECDSAsecp256k1PrivateKey.cc
        src/ECDSAsecp256k1PublicKey.cc
        src/ED25519PrivateKey.cc
        src/ED25519PublicKey.cc
        src/EthereumFlow.cc
        src/EthereumTransaction.cc
        src/EthereumTransactionData.cc
        src/EthereumTransactionDataEip1559.cc
        src/EthereumTransactionDataLegacy.cc
        src/EvmAddress.cc
        src/ExchangeRate.cc
        src/ExchangeRateSet.cc
        src/Executable.cc
        src/FileAppendTransaction.cc
        src/FileContentsQuery.cc
        src/FileCreateTransaction.cc
        src/FileDeleteTransaction.cc
        src/FileId.cc
        src/FileInfo.cc
        src/FileInfoQuery.cc
        src/FileUpdateTransaction.cc
        src/HbarAllowance.cc
        src/HbarTransfer.cc
        src/Key.cc
        src/KeyList.cc
        src/LedgerId.cc
        src/Mnemonic.cc
        src/MnemonicBIP39.cc
        src/NftId.cc
        src/PrivateKey.cc
        src/PublicKey.cc
        src/Query.cc
        src/StakingInfo.cc
        src/Status.cc
        src/TokenAllowance.cc
        src/TokenAssociateTransaction.cc
        src/TokenAssociation.cc
        src/TokenBurnTransaction.cc
        src/TokenCreateTransaction.cc
        src/TokenDeleteTransaction.cc
        src/TokenDissociateTransaction.cc
        src/TokenFeeScheduleUpdateTransaction.cc
        src/TokenFreezeTransaction.cc
        src/TokenGrantKycTransaction.cc
        src/TokenId.cc
        src/TokenInfo.cc
        src/TokenInfoQuery.cc
        src/TokenMintTransaction.cc
        src/TokenNftAllowance.cc
        src/TokenNftInfo.cc
        src/TokenNftInfoQuery.cc
        src/TokenNftRemoveAllowance.cc
        src/TokenNftTransfer.cc
        src/TokenPauseTransaction.cc
        src/TokenRevokeKycTransaction.cc
        src/TokenSupplyType.cc
        src/TokenTransfer.cc
        src/TokenType.cc
        src/TokenUnfreezeTransaction.cc
        src/TokenUnpauseTransaction.cc
        src/TokenUpdateTransaction.cc
        src/TokenWipeTransaction.cc
<<<<<<< HEAD
        src/TopicDeleteTransaction.cc
        src/TopicId.cc
=======
        src/TopicCreateTransaction.cc
>>>>>>> 19bf2de8
        src/Transaction.cc
        src/TransactionId.cc
        src/TransactionReceipt.cc
        src/TransactionReceiptQuery.cc
        src/TransactionRecord.cc
        src/TransactionRecordQuery.cc
        src/TransactionResponse.cc
        src/TransferTransaction.cc

        src/impl/DerivationPathUtils.cc
        src/impl/Endpoint.cc
        src/impl/DurationConverter.cc
        src/impl/HederaCertificateVerifier.cc
        src/impl/HexConverter.cc
        src/impl/IPv4Address.cc
        src/impl/Network.cc
        src/impl/Node.cc
        src/impl/NodeAddress.cc
        src/impl/NodeAddressBook.cc
        src/impl/OpenSSLUtils.cc
        src/impl/RLPItem.cc
        src/impl/TimestampConverter.cc
        src/impl/Utilities.cc)

target_include_directories(${PROJECT_NAME} PUBLIC include)
target_include_directories(${PROJECT_NAME} PUBLIC ${HAPI_INCLUDE_DIR})
target_include_directories(${PROJECT_NAME} PUBLIC ${ZLIB_INCLUDE_DIRS})
target_include_directories(${PROJECT_NAME} PUBLIC ${OPENSSL_INCLUDE_DIR})

if (APPLE)
    target_link_libraries(${PROJECT_NAME} PRIVATE ${OSX_CORE_FOUNDATION})
    target_link_libraries(${PROJECT_NAME} PRIVATE ${OSX_CF_NETWORK})
endif ()

target_link_libraries(${PROJECT_NAME} PRIVATE hapi::proto)

if (NOT WIN32)
    target_link_libraries(${PROJECT_NAME} PRIVATE sys::resolv)
endif ()

target_link_libraries(${PROJECT_NAME} PRIVATE
        OpenSSL::SSL
        OpenSSL::Crypto)

target_link_libraries(${PROJECT_NAME} PRIVATE
        gRPC::address_sorting
        gRPC::gpr
        gRPC::grpc
        gRPC::grpc_plugin_support
        gRPC::grpc_unsecure
        protobuf::libprotobuf)

target_link_libraries(${PROJECT_NAME} PRIVATE
        gRPC::grpc++
        gRPC::grpc++_alts
        gRPC::grpc++_error_details
        gRPC::grpc++_unsecure)

if (TARGET gRPC::grpc++_reflection)
    target_link_libraries(${PROJECT_NAME} PRIVATE gRPC::grpc++_reflection)
endif ()

if (TARGET gRPC::grpcpp_channelz)
    target_link_libraries(${PROJECT_NAME} PRIVATE gRPC::grpcpp_channelz)
endif ()

target_link_libraries(${PROJECT_NAME} PRIVATE
        absl::bad_any_cast_impl
        absl::bad_optional_access
        absl::bad_variant_access
        absl::base
        absl::city
        absl::civil_time
        absl::cord
        absl::cord_internal
        absl::cordz_functions
        absl::cordz_handle
        absl::cordz_info
        absl::cordz_sample_token
        absl::debugging_internal
        absl::demangle_internal
        absl::examine_stack
        absl::exponential_biased
        absl::failure_signal_handler
        absl::flags
        absl::flags_commandlineflag
        absl::flags_commandlineflag_internal
        absl::flags_config
        absl::flags_internal
        absl::flags_marshalling
        absl::flags_parse
        absl::flags_private_handle_accessor
        absl::flags_program_name
        absl::flags_reflection
        absl::flags_usage
        absl::flags_usage_internal
        absl::graphcycles_internal
        absl::hash
        absl::hashtablez_sampler
        absl::int128
        absl::leak_check
        absl::log_severity
        absl::low_level_hash
        absl::malloc_internal
        absl::periodic_sampler
        absl::random_distributions
        absl::random_internal_distribution_test_util
        absl::random_internal_platform
        absl::random_internal_pool_urbg
        absl::random_internal_randen
        absl::random_internal_randen_hwaes
        absl::random_internal_randen_hwaes_impl
        absl::random_internal_randen_slow
        absl::random_internal_seed_material
        absl::random_seed_gen_exception
        absl::random_seed_sequences
        absl::raw_hash_set
        absl::raw_logging_internal
        absl::scoped_set_env
        absl::spinlock_wait
        absl::stacktrace
        absl::status
        absl::statusor
        absl::str_format_internal
        absl::strerror
        absl::strings
        absl::strings_internal
        absl::symbolize
        absl::synchronization
        absl::throw_delegate
        absl::time
        absl::time_zone)

target_link_libraries(${PROJECT_NAME} PRIVATE
        upb::upb
        upb::descriptor_upb_proto
        upb::extension_registry
        upb::fastdecode
        upb::json
        upb::mini_table
        upb::reflection
        upb::textformat
        upb::utf8_range)

target_link_libraries(${PROJECT_NAME} PRIVATE
        c-ares::cares
        re2::re2
        ${ZLIB_LIBRARIES})

set_target_properties(${PROJECT_NAME} PROPERTIES VERSIONS 0.1.0)
set_target_properties(${PROJECT_NAME} PROPERTIES SOVERSION 1)

# Install Library & Headers
install(TARGETS ${PROJECT_NAME} ARCHIVE DESTINATION lib LIBRARY DESTINATION lib RUNTIME DESTINATION bin)
install(DIRECTORY include/ TYPE INCLUDE FILES_MATCHING PATTERN "*.h")
install(DIRECTORY ${HAPI_INCLUDE_DIR}/ TYPE INCLUDE)
install(DIRECTORY ${HAPI_LIB_DIR}/ TYPE LIB)
install(DIRECTORY ${Protobuf_INCLUDE_DIRS} DESTINATION ${CMAKE_INSTALL_PREFIX})<|MERGE_RESOLUTION|>--- conflicted
+++ resolved
@@ -97,12 +97,9 @@
         src/TokenUnpauseTransaction.cc
         src/TokenUpdateTransaction.cc
         src/TokenWipeTransaction.cc
-<<<<<<< HEAD
+        src/TopicCreateTransaction.cc
         src/TopicDeleteTransaction.cc
         src/TopicId.cc
-=======
-        src/TopicCreateTransaction.cc
->>>>>>> 19bf2de8
         src/Transaction.cc
         src/TransactionId.cc
         src/TransactionReceipt.cc
