add_library(${PROJECT_NAME} STATIC
        #    src/AccountAllowanceApproveTransaction.cc
        #    src/AccountAllowanceDeleteTransaction.cc
        src/AccountBalance.cc
        src/AccountBalanceQuery.cc
        src/AccountCreateTransaction.cc
        #    src/AccountDeleteTransaction.cc
        src/AccountId.cc
        #    src/AccountInfo.cc
        #    src/AccountInfoQuery.cc
        #    src/AccountRecordsQuery.cc
        #    src/AccountStakersQuery.cc
        #    src/AccountUpdateTransaction.cc
        src/Channel.cc
        src/Client.cc
        #    src/ContractByteCodeQuery.cc
        #    src/ContractCallQuery.cc
        #    src/ContractCreateTransaction.cc
        #    src/ContractDeleteTransaction.cc
        #    src/ContractExecuteTransaction.cc
        #    src/ContractFunctionResult.cc
        #    src/ContractInfo.cc
        #    src/ContractInfoQuery.cc
        #    src/ContractUpdateTransaction.cc
        src/ED25519Keypair.cc
        src/ED25519PublicKey.cc
        #    src/EthereumTransaction.cc
        src/EvmAddress.cc
        src/Executable.cc
        #    src/FileAppendTransaction.cc
        #    src/FileContentsQuery.cc
        #    src/FileCreateTransaction.cc
        src/HbarUnit.cc
        src/Network.cc
        src/Node.cc
        src/NodeAddress.cc
        src/PublicKey.cc
        src/Transaction.cc

<<<<<<< HEAD
    src/helper/DurationConverter.cc
    src/helper/InstantConverter.cc
    src/helper/HexConverter.cc)
=======
        src/helper/DurationConverter.cc
        src/helper/InstantConverter.cc)
>>>>>>> f8ac4868

target_include_directories(${PROJECT_NAME} PUBLIC include)
target_include_directories(${PROJECT_NAME} PUBLIC ${HAPI_INCLUDE_DIR})

target_link_libraries(${PROJECT_NAME} hapi)
target_link_libraries(${PROJECT_NAME} OpenSSL::Crypto)

set_target_properties(${PROJECT_NAME} PROPERTIES VERSIONS 0.1.0)
set_target_properties(${PROJECT_NAME} PROPERTIES SOVERSION 1)

# Install Library & Headers
install(TARGETS ${PROJECT_NAME} ARCHIVE DESTINATION lib)
install(DIRECTORY include/ TYPE INCLUDE FILES_MATCHING PATTERN "*.h")
install(DIRECTORY ${HAPI_INCLUDE_DIR}/ TYPE INCLUDE)
install(DIRECTORY ${HAPI_LIB_DIR}/ TYPE LIB)
install(DIRECTORY ${Protobuf_INCLUDE_DIRS} DESTINATION ${CMAKE_INSTALL_PREFIX})<|MERGE_RESOLUTION|>--- conflicted
+++ resolved
@@ -36,15 +36,11 @@
         src/NodeAddress.cc
         src/PublicKey.cc
         src/Transaction.cc
+        src/TransactionResponse.cc
 
-<<<<<<< HEAD
-    src/helper/DurationConverter.cc
-    src/helper/InstantConverter.cc
-    src/helper/HexConverter.cc)
-=======
         src/helper/DurationConverter.cc
-        src/helper/InstantConverter.cc)
->>>>>>> f8ac4868
+        src/helper/InstantConverter.cc
+        src/helper/HexConverter.cc)
 
 target_include_directories(${PROJECT_NAME} PUBLIC include)
 target_include_directories(${PROJECT_NAME} PUBLIC ${HAPI_INCLUDE_DIR})
