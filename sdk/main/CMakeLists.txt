add_library(${PROJECT_NAME} STATIC
        src/AccountAllowanceApproveTransaction.cc
        src/AccountAllowanceDeleteTransaction.cc
        src/AccountBalance.cc
        src/AccountBalanceQuery.cc
        src/AccountCreateTransaction.cc
        src/AccountDeleteTransaction.cc
        src/AccountId.cc
        src/AccountInfo.cc
        src/AccountInfoQuery.cc
        src/AccountRecords.cc
        src/AccountRecordsQuery.cc
        #    src/AccountStakersQuery.cc
        src/AccountUpdateTransaction.cc
        src/AssessedCustomFee.cc
        src/ChunkedTransaction.cc
        src/Client.cc
        src/ContractId.cc
        src/ContractByteCodeQuery.cc
        src/ContractCallQuery.cc
        src/ContractCreateFlow.cc
        src/ContractCreateTransaction.cc
        src/ContractDeleteTransaction.cc
        src/ContractExecuteTransaction.cc
        src/ContractFunctionParameters.cc
        src/ContractFunctionResult.cc
        src/ContractFunctionSelector.cc
        src/ContractInfo.cc
        src/ContractInfoQuery.cc
        src/ContractLogInfo.cc
        src/ContractUpdateTransaction.cc
        src/CustomFee.cc
        src/CustomFeeBase.cc
        src/CustomFixedFee.cc
        src/CustomFractionalFee.cc
        src/CustomRoyaltyFee.cc
        src/DelegateContractId.cc
        src/ECDSAsecp256k1PrivateKey.cc
        src/ECDSAsecp256k1PublicKey.cc
        src/ED25519PrivateKey.cc
        src/ED25519PublicKey.cc
        src/EthereumFlow.cc
        src/EthereumTransaction.cc
        src/EthereumTransactionData.cc
        src/EthereumTransactionDataEip1559.cc
        src/EthereumTransactionDataLegacy.cc
        src/EvmAddress.cc
        src/ExchangeRate.cc
        src/ExchangeRateSet.cc
        src/Executable.cc
        src/FileAppendTransaction.cc
        src/FileContentsQuery.cc
        src/FileCreateTransaction.cc
        src/FileDeleteTransaction.cc
        src/FileId.cc
        src/FileInfo.cc
        src/FileInfoQuery.cc
        src/FileUpdateTransaction.cc
        src/HbarAllowance.cc
        src/HbarTransfer.cc
        src/Key.cc
        src/KeyList.cc
        src/LedgerId.cc
        src/Mnemonic.cc
        src/MnemonicBIP39.cc
        src/NftId.cc
        src/PrivateKey.cc
        src/PublicKey.cc
        src/Query.cc
        src/StakingInfo.cc
        src/Status.cc
        src/TokenAllowance.cc
        src/TokenAssociateTransaction.cc
        src/TokenAssociation.cc
        src/TokenCreateTransaction.cc
        src/TokenDeleteTransaction.cc
        src/TokenId.cc
        src/TokenMintTransaction.cc
        src/TokenNftAllowance.cc
        src/TokenNftRemoveAllowance.cc
        src/TokenNftTransfer.cc
        src/TokenSupplyType.cc
        src/TokenTransfer.cc
        src/TokenType.cc
<<<<<<< HEAD
        src/TokenWipeTransaction.cc
=======
        src/TokenUpdateTransaction.cc
>>>>>>> 91c789bc
        src/Transaction.cc
        src/TransactionId.cc
        src/TransactionReceipt.cc
        src/TransactionReceiptQuery.cc
        src/TransactionRecord.cc
        src/TransactionRecordQuery.cc
        src/TransactionResponse.cc
        src/TransferTransaction.cc

        src/impl/DerivationPathUtils.cc
        src/impl/Endpoint.cc
        src/impl/DurationConverter.cc
        src/impl/HederaCertificateVerifier.cc
        src/impl/HexConverter.cc
        src/impl/IPv4Address.cc
        src/impl/Network.cc
        src/impl/Node.cc
        src/impl/NodeAddress.cc
        src/impl/NodeAddressBook.cc
        src/impl/OpenSSLUtils.cc
        src/impl/RLPItem.cc
        src/impl/TimestampConverter.cc
        src/impl/Utilities.cc)

target_include_directories(${PROJECT_NAME} PUBLIC include)
target_include_directories(${PROJECT_NAME} PUBLIC ${HAPI_INCLUDE_DIR})
target_include_directories(${PROJECT_NAME} PUBLIC ${ZLIB_INCLUDE_DIRS})
target_include_directories(${PROJECT_NAME} PUBLIC ${OPENSSL_INCLUDE_DIR})

if (APPLE)
    target_link_libraries(${PROJECT_NAME} PRIVATE ${OSX_CORE_FOUNDATION})
    target_link_libraries(${PROJECT_NAME} PRIVATE ${OSX_CF_NETWORK})
endif ()

target_link_libraries(${PROJECT_NAME} PRIVATE hapi::proto)

if (NOT WIN32)
    target_link_libraries(${PROJECT_NAME} PRIVATE sys::resolv)
endif ()

target_link_libraries(${PROJECT_NAME} PRIVATE
        OpenSSL::SSL
        OpenSSL::Crypto)

target_link_libraries(${PROJECT_NAME} PRIVATE
        gRPC::address_sorting
        gRPC::gpr
        gRPC::grpc
        gRPC::grpc_plugin_support
        gRPC::grpc_unsecure
        protobuf::libprotobuf)

target_link_libraries(${PROJECT_NAME} PRIVATE
        gRPC::grpc++
        gRPC::grpc++_alts
        gRPC::grpc++_error_details
        gRPC::grpc++_unsecure)

if (TARGET gRPC::grpc++_reflection)
    target_link_libraries(${PROJECT_NAME} PRIVATE gRPC::grpc++_reflection)
endif ()

if (TARGET gRPC::grpcpp_channelz)
    target_link_libraries(${PROJECT_NAME} PRIVATE gRPC::grpcpp_channelz)
endif ()

target_link_libraries(${PROJECT_NAME} PRIVATE
        absl::bad_any_cast_impl
        absl::bad_optional_access
        absl::bad_variant_access
        absl::base
        absl::city
        absl::civil_time
        absl::cord
        absl::cord_internal
        absl::cordz_functions
        absl::cordz_handle
        absl::cordz_info
        absl::cordz_sample_token
        absl::debugging_internal
        absl::demangle_internal
        absl::examine_stack
        absl::exponential_biased
        absl::failure_signal_handler
        absl::flags
        absl::flags_commandlineflag
        absl::flags_commandlineflag_internal
        absl::flags_config
        absl::flags_internal
        absl::flags_marshalling
        absl::flags_parse
        absl::flags_private_handle_accessor
        absl::flags_program_name
        absl::flags_reflection
        absl::flags_usage
        absl::flags_usage_internal
        absl::graphcycles_internal
        absl::hash
        absl::hashtablez_sampler
        absl::int128
        absl::leak_check
        absl::log_severity
        absl::low_level_hash
        absl::malloc_internal
        absl::periodic_sampler
        absl::random_distributions
        absl::random_internal_distribution_test_util
        absl::random_internal_platform
        absl::random_internal_pool_urbg
        absl::random_internal_randen
        absl::random_internal_randen_hwaes
        absl::random_internal_randen_hwaes_impl
        absl::random_internal_randen_slow
        absl::random_internal_seed_material
        absl::random_seed_gen_exception
        absl::random_seed_sequences
        absl::raw_hash_set
        absl::raw_logging_internal
        absl::scoped_set_env
        absl::spinlock_wait
        absl::stacktrace
        absl::status
        absl::statusor
        absl::str_format_internal
        absl::strerror
        absl::strings
        absl::strings_internal
        absl::symbolize
        absl::synchronization
        absl::throw_delegate
        absl::time
        absl::time_zone)

target_link_libraries(${PROJECT_NAME} PRIVATE
        upb::upb
        upb::descriptor_upb_proto
        upb::extension_registry
        upb::fastdecode
        upb::json
        upb::mini_table
        upb::reflection
        upb::textformat
        upb::utf8_range)

target_link_libraries(${PROJECT_NAME} PRIVATE
        c-ares::cares
        re2::re2
        ${ZLIB_LIBRARIES})

set_target_properties(${PROJECT_NAME} PROPERTIES VERSIONS 0.1.0)
set_target_properties(${PROJECT_NAME} PROPERTIES SOVERSION 1)

# Install Library & Headers
install(TARGETS ${PROJECT_NAME} ARCHIVE DESTINATION lib LIBRARY DESTINATION lib RUNTIME DESTINATION bin)
install(DIRECTORY include/ TYPE INCLUDE FILES_MATCHING PATTERN "*.h")
install(DIRECTORY ${HAPI_INCLUDE_DIR}/ TYPE INCLUDE)
install(DIRECTORY ${HAPI_LIB_DIR}/ TYPE LIB)
install(DIRECTORY ${Protobuf_INCLUDE_DIRS} DESTINATION ${CMAKE_INSTALL_PREFIX})<|MERGE_RESOLUTION|>--- conflicted
+++ resolved
@@ -82,11 +82,8 @@
         src/TokenSupplyType.cc
         src/TokenTransfer.cc
         src/TokenType.cc
-<<<<<<< HEAD
+        src/TokenUpdateTransaction.cc
         src/TokenWipeTransaction.cc
-=======
-        src/TokenUpdateTransaction.cc
->>>>>>> 91c789bc
         src/Transaction.cc
         src/TransactionId.cc
         src/TransactionReceipt.cc
