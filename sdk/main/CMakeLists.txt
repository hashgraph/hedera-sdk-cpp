--- conflicted
+++ resolved
@@ -37,11 +37,8 @@
         src/NodeAddress.cc
         src/PublicKey.cc
         src/Transaction.cc
-<<<<<<< HEAD
         src/TransactionId.cc
-=======
         src/TransactionResponse.cc
->>>>>>> d6997577
 
         src/helper/DurationConverter.cc
         src/helper/TimestampConverter.cc
