--- conflicted
+++ resolved
@@ -49,14 +49,10 @@
         src/ECDSAsecp256k1PublicKey.cc
         src/ED25519PrivateKey.cc
         src/ED25519PublicKey.cc
-<<<<<<< HEAD
+        src/EthereumTransaction.cc
         src/EthereumTransactionData.cc
+        src/EthereumTransactionDataEip1559.cc
         src/EthereumTransactionDataLegacy.cc
-        src/EthereumTransactionDataEip1559.cc
-        #    src/EthereumTransaction.cc
-=======
-        src/EthereumTransaction.cc
->>>>>>> 9339ce16
         src/EvmAddress.cc
         src/ExchangeRate.cc
         src/ExchangeRateSet.cc
