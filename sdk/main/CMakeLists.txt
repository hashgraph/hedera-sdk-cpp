add_library(${PROJECT_NAME} STATIC
        src/AccountAllowanceApproveTransaction.cc
        src/AccountAllowanceDeleteTransaction.cc
        src/AccountBalance.cc
        src/AccountBalanceQuery.cc
        src/AccountCreateTransaction.cc
        src/AccountDeleteTransaction.cc
        src/AccountId.cc
        src/AccountInfo.cc
        src/AccountInfoQuery.cc
        src/AccountRecords.cc
        src/AccountRecordsQuery.cc
        #    src/AccountStakersQuery.cc
        src/AccountUpdateTransaction.cc
        src/AssessedCustomFee.cc
        src/ChunkedTransaction.cc
        src/Client.cc
        src/ContractId.cc
        src/ContractByteCodeQuery.cc
        src/ContractCallQuery.cc
        src/ContractCreateFlow.cc
        src/ContractCreateTransaction.cc
        src/ContractDeleteTransaction.cc
        src/ContractExecuteTransaction.cc
        src/ContractFunctionParameters.cc
        src/ContractFunctionResult.cc
        src/ContractFunctionSelector.cc
        src/ContractInfo.cc
        src/ContractInfoQuery.cc
        src/ContractLogInfo.cc
        src/ContractUpdateTransaction.cc
        src/CustomFee.cc
        src/CustomFeeBase.cc
        src/CustomFixedFee.cc
        src/CustomFractionalFee.cc
        src/CustomRoyaltyFee.cc
        src/DelegateContractId.cc
        src/ECDSAsecp256k1PrivateKey.cc
        src/ECDSAsecp256k1PublicKey.cc
        src/ED25519PrivateKey.cc
        src/ED25519PublicKey.cc
        src/EthereumFlow.cc
        src/EthereumTransaction.cc
        src/EthereumTransactionData.cc
        src/EthereumTransactionDataEip1559.cc
        src/EthereumTransactionDataLegacy.cc
        src/EvmAddress.cc
        src/ExchangeRate.cc
        src/ExchangeRateSet.cc
        src/Executable.cc
        src/FileAppendTransaction.cc
        src/FileContentsQuery.cc
        src/FileCreateTransaction.cc
        src/FileDeleteTransaction.cc
        src/FileId.cc
        src/FileInfo.cc
        src/FileInfoQuery.cc
        src/FileUpdateTransaction.cc
        src/HbarAllowance.cc
        src/HbarTransfer.cc
        src/Key.cc
        src/KeyList.cc
        src/LedgerId.cc
        src/Mnemonic.cc
        src/MnemonicBIP39.cc
        src/NftId.cc
        src/PrivateKey.cc
        src/PublicKey.cc
        src/Query.cc
        src/StakingInfo.cc
        src/Status.cc
        src/TokenAllowance.cc
        src/TokenAssociateTransaction.cc
        src/TokenAssociation.cc
        src/TokenBurnTransaction.cc
        src/TokenCreateTransaction.cc
        src/TokenDeleteTransaction.cc
        src/TokenDissociateTransaction.cc
        src/TokenFeeScheduleUpdateTransaction.cc
        src/TokenFreezeTransaction.cc
        src/TokenGrantKycTransaction.cc
        src/TokenId.cc
        src/TokenInfo.cc
        src/TokenInfoQuery.cc
        src/TokenMintTransaction.cc
        src/TokenNftAllowance.cc
<<<<<<< HEAD
=======
        src/TokenNftInfo.cc
        src/TokenNftInfoQuery.cc
        src/TokenNftRemoveAllowance.cc
>>>>>>> 33869876
        src/TokenNftTransfer.cc
        src/TokenPauseTransaction.cc
        src/TokenRevokeKycTransaction.cc
        src/TokenSupplyType.cc
        src/TokenTransfer.cc
        src/TokenType.cc
        src/TokenUnfreezeTransaction.cc
        src/TokenUnpauseTransaction.cc
        src/TokenUpdateTransaction.cc
        src/TokenWipeTransaction.cc
        src/Transaction.cc
        src/TransactionId.cc
        src/TransactionReceipt.cc
        src/TransactionReceiptQuery.cc
        src/TransactionRecord.cc
        src/TransactionRecordQuery.cc
        src/TransactionResponse.cc
        src/TransferTransaction.cc

        src/impl/DerivationPathUtils.cc
        src/impl/Endpoint.cc
        src/impl/DurationConverter.cc
        src/impl/HederaCertificateVerifier.cc
        src/impl/HexConverter.cc
        src/impl/IPv4Address.cc
        src/impl/Network.cc
        src/impl/Node.cc
        src/impl/NodeAddress.cc
        src/impl/NodeAddressBook.cc
        src/impl/OpenSSLUtils.cc
        src/impl/RLPItem.cc
        src/impl/TimestampConverter.cc
        src/impl/Utilities.cc)

target_include_directories(${PROJECT_NAME} PUBLIC include)
target_include_directories(${PROJECT_NAME} PUBLIC ${HAPI_INCLUDE_DIR})
target_include_directories(${PROJECT_NAME} PUBLIC ${ZLIB_INCLUDE_DIRS})
target_include_directories(${PROJECT_NAME} PUBLIC ${OPENSSL_INCLUDE_DIR})

if (APPLE)
    target_link_libraries(${PROJECT_NAME} PRIVATE ${OSX_CORE_FOUNDATION})
    target_link_libraries(${PROJECT_NAME} PRIVATE ${OSX_CF_NETWORK})
endif ()

target_link_libraries(${PROJECT_NAME} PRIVATE hapi::proto)

if (NOT WIN32)
    target_link_libraries(${PROJECT_NAME} PRIVATE sys::resolv)
endif ()

target_link_libraries(${PROJECT_NAME} PRIVATE
        OpenSSL::SSL
        OpenSSL::Crypto)

target_link_libraries(${PROJECT_NAME} PRIVATE
        gRPC::address_sorting
        gRPC::gpr
        gRPC::grpc
        gRPC::grpc_plugin_support
        gRPC::grpc_unsecure
        protobuf::libprotobuf)

target_link_libraries(${PROJECT_NAME} PRIVATE
        gRPC::grpc++
        gRPC::grpc++_alts
        gRPC::grpc++_error_details
        gRPC::grpc++_unsecure)

if (TARGET gRPC::grpc++_reflection)
    target_link_libraries(${PROJECT_NAME} PRIVATE gRPC::grpc++_reflection)
endif ()

if (TARGET gRPC::grpcpp_channelz)
    target_link_libraries(${PROJECT_NAME} PRIVATE gRPC::grpcpp_channelz)
endif ()

target_link_libraries(${PROJECT_NAME} PRIVATE
        absl::bad_any_cast_impl
        absl::bad_optional_access
        absl::bad_variant_access
        absl::base
        absl::city
        absl::civil_time
        absl::cord
        absl::cord_internal
        absl::cordz_functions
        absl::cordz_handle
        absl::cordz_info
        absl::cordz_sample_token
        absl::debugging_internal
        absl::demangle_internal
        absl::examine_stack
        absl::exponential_biased
        absl::failure_signal_handler
        absl::flags
        absl::flags_commandlineflag
        absl::flags_commandlineflag_internal
        absl::flags_config
        absl::flags_internal
        absl::flags_marshalling
        absl::flags_parse
        absl::flags_private_handle_accessor
        absl::flags_program_name
        absl::flags_reflection
        absl::flags_usage
        absl::flags_usage_internal
        absl::graphcycles_internal
        absl::hash
        absl::hashtablez_sampler
        absl::int128
        absl::leak_check
        absl::log_severity
        absl::low_level_hash
        absl::malloc_internal
        absl::periodic_sampler
        absl::random_distributions
        absl::random_internal_distribution_test_util
        absl::random_internal_platform
        absl::random_internal_pool_urbg
        absl::random_internal_randen
        absl::random_internal_randen_hwaes
        absl::random_internal_randen_hwaes_impl
        absl::random_internal_randen_slow
        absl::random_internal_seed_material
        absl::random_seed_gen_exception
        absl::random_seed_sequences
        absl::raw_hash_set
        absl::raw_logging_internal
        absl::scoped_set_env
        absl::spinlock_wait
        absl::stacktrace
        absl::status
        absl::statusor
        absl::str_format_internal
        absl::strerror
        absl::strings
        absl::strings_internal
        absl::symbolize
        absl::synchronization
        absl::throw_delegate
        absl::time
        absl::time_zone)

target_link_libraries(${PROJECT_NAME} PRIVATE
        upb::upb
        upb::descriptor_upb_proto
        upb::extension_registry
        upb::fastdecode
        upb::json
        upb::mini_table
        upb::reflection
        upb::textformat
        upb::utf8_range)

target_link_libraries(${PROJECT_NAME} PRIVATE
        c-ares::cares
        re2::re2
        ${ZLIB_LIBRARIES})

set_target_properties(${PROJECT_NAME} PROPERTIES VERSIONS 0.1.0)
set_target_properties(${PROJECT_NAME} PROPERTIES SOVERSION 1)

# Install Library & Headers
install(TARGETS ${PROJECT_NAME} ARCHIVE DESTINATION lib LIBRARY DESTINATION lib RUNTIME DESTINATION bin)
install(DIRECTORY include/ TYPE INCLUDE FILES_MATCHING PATTERN "*.h")
install(DIRECTORY ${HAPI_INCLUDE_DIR}/ TYPE INCLUDE)
install(DIRECTORY ${HAPI_LIB_DIR}/ TYPE LIB)
install(DIRECTORY ${Protobuf_INCLUDE_DIRS} DESTINATION ${CMAKE_INSTALL_PREFIX})<|MERGE_RESOLUTION|>--- conflicted
+++ resolved
@@ -84,12 +84,8 @@
         src/TokenInfoQuery.cc
         src/TokenMintTransaction.cc
         src/TokenNftAllowance.cc
-<<<<<<< HEAD
-=======
         src/TokenNftInfo.cc
         src/TokenNftInfoQuery.cc
-        src/TokenNftRemoveAllowance.cc
->>>>>>> 33869876
         src/TokenNftTransfer.cc
         src/TokenPauseTransaction.cc
         src/TokenRevokeKycTransaction.cc
