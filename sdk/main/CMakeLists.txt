--- conflicted
+++ resolved
@@ -35,11 +35,8 @@
         src/Node.cc
         src/NodeAddress.cc
         src/PublicKey.cc
-<<<<<<< HEAD
+        src/Transaction.cc
         src/TransactionId.cc
-=======
-        src/Transaction.cc
->>>>>>> 4fff207d
 
         src/helper/DurationConverter.cc
         src/helper/TimestampConverter.cc
