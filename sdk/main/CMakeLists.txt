add_library(${PROJECT_NAME} STATIC
        src/AccountAllowanceApproveTransaction.cc
        src/AccountAllowanceDeleteTransaction.cc
        src/AccountBalance.cc
        src/AccountBalanceQuery.cc
        src/AccountCreateTransaction.cc
        src/AccountDeleteTransaction.cc
        src/AccountId.cc
        src/AccountInfo.cc
        src/AccountInfoQuery.cc
        src/AccountRecords.cc
        src/AccountRecordsQuery.cc
        #    src/AccountStakersQuery.cc
        src/AccountUpdateTransaction.cc
        src/AssessedCustomFee.cc
        src/ChunkedTransaction.cc
        src/Client.cc
        src/ContractId.cc
        src/ContractByteCodeQuery.cc
        src/ContractCallQuery.cc
        src/ContractCreateFlow.cc
        src/ContractCreateTransaction.cc
        src/ContractDeleteTransaction.cc
        src/ContractExecuteTransaction.cc
        src/ContractFunctionParameters.cc
        src/ContractFunctionResult.cc
        src/ContractFunctionSelector.cc
        src/ContractInfo.cc
        src/ContractInfoQuery.cc
        src/ContractLogInfo.cc
        src/ContractUpdateTransaction.cc
        src/CustomFee.cc
        src/CustomFeeBase.cc
        src/CustomFixedFee.cc
        src/CustomFractionalFee.cc
        src/CustomRoyaltyFee.cc
        src/DelegateContractId.cc
        src/ECDSAsecp256k1PrivateKey.cc
        src/ECDSAsecp256k1PublicKey.cc
        src/ED25519PrivateKey.cc
        src/ED25519PublicKey.cc
        src/EthereumFlow.cc
        src/EthereumTransaction.cc
        src/EthereumTransactionData.cc
        src/EthereumTransactionDataEip1559.cc
        src/EthereumTransactionDataLegacy.cc
        src/EvmAddress.cc
        src/ExchangeRate.cc
        src/ExchangeRateSet.cc
        src/Executable.cc
        src/FileAppendTransaction.cc
        src/FileContentsQuery.cc
        src/FileCreateTransaction.cc
        src/FileDeleteTransaction.cc
        src/FileId.cc
        src/FileInfo.cc
        src/FileInfoQuery.cc
        src/FileUpdateTransaction.cc
        src/HbarAllowance.cc
        src/HbarTransfer.cc
        src/Key.cc
        src/KeyList.cc
        src/LedgerId.cc
        src/Mnemonic.cc
        src/MnemonicBIP39.cc
        src/NftId.cc
        src/PrivateKey.cc
        src/PublicKey.cc
        src/Query.cc
        src/StakingInfo.cc
        src/Status.cc
        src/TokenAllowance.cc
        src/TokenAssociateTransaction.cc
        src/TokenAssociation.cc
        src/TokenBurnTransaction.cc
        src/TokenCreateTransaction.cc
        src/TokenDeleteTransaction.cc
        src/TokenDissociateTransaction.cc
        src/TokenFeeScheduleUpdateTransaction.cc
        src/TokenFreezeTransaction.cc
        src/TokenGrantKycTransaction.cc
        src/TokenId.cc
        src/TokenInfo.cc
        src/TokenInfoQuery.cc
        src/TokenMintTransaction.cc
        src/TokenNftAllowance.cc
        src/TokenNftInfo.cc
        src/TokenNftInfoQuery.cc
        src/TokenNftTransfer.cc
        src/TokenPauseTransaction.cc
        src/TokenRevokeKycTransaction.cc
        src/TokenSupplyType.cc
        src/TokenTransfer.cc
        src/TokenType.cc
        src/TokenUnfreezeTransaction.cc
        src/TokenUnpauseTransaction.cc
        src/TokenUpdateTransaction.cc
        src/TokenWipeTransaction.cc
<<<<<<< HEAD
        src/TopicId.cc
        src/TopicInfo.cc
        src/TopicInfoQuery.cc
=======
        src/TopicCreateTransaction.cc
>>>>>>> 19bf2de8
        src/Transaction.cc
        src/TransactionId.cc
        src/TransactionReceipt.cc
        src/TransactionReceiptQuery.cc
        src/TransactionRecord.cc
        src/TransactionRecordQuery.cc
        src/TransactionResponse.cc
        src/TransferTransaction.cc

        src/impl/DerivationPathUtils.cc
        src/impl/Endpoint.cc
        src/impl/DurationConverter.cc
        src/impl/HederaCertificateVerifier.cc
        src/impl/HexConverter.cc
        src/impl/IPv4Address.cc
        src/impl/Network.cc
        src/impl/Node.cc
        src/impl/NodeAddress.cc
        src/impl/NodeAddressBook.cc
        src/impl/OpenSSLUtils.cc
        src/impl/RLPItem.cc
        src/impl/TimestampConverter.cc
        src/impl/Utilities.cc)

target_include_directories(${PROJECT_NAME} PUBLIC include)
target_include_directories(${PROJECT_NAME} PUBLIC ${HAPI_INCLUDE_DIR})
target_include_directories(${PROJECT_NAME} PUBLIC ${ZLIB_INCLUDE_DIRS})
target_include_directories(${PROJECT_NAME} PUBLIC ${OPENSSL_INCLUDE_DIR})

if (APPLE)
    target_link_libraries(${PROJECT_NAME} PRIVATE ${OSX_CORE_FOUNDATION})
    target_link_libraries(${PROJECT_NAME} PRIVATE ${OSX_CF_NETWORK})
endif ()

target_link_libraries(${PROJECT_NAME} PRIVATE hapi::proto)

if (NOT WIN32)
    target_link_libraries(${PROJECT_NAME} PRIVATE sys::resolv)
endif ()

target_link_libraries(${PROJECT_NAME} PRIVATE
        OpenSSL::SSL
        OpenSSL::Crypto)

target_link_libraries(${PROJECT_NAME} PRIVATE
        gRPC::address_sorting
        gRPC::gpr
        gRPC::grpc
        gRPC::grpc_plugin_support
        gRPC::grpc_unsecure
        protobuf::libprotobuf)

target_link_libraries(${PROJECT_NAME} PRIVATE
        gRPC::grpc++
        gRPC::grpc++_alts
        gRPC::grpc++_error_details
        gRPC::grpc++_unsecure)

if (TARGET gRPC::grpc++_reflection)
    target_link_libraries(${PROJECT_NAME} PRIVATE gRPC::grpc++_reflection)
endif ()

if (TARGET gRPC::grpcpp_channelz)
    target_link_libraries(${PROJECT_NAME} PRIVATE gRPC::grpcpp_channelz)
endif ()

target_link_libraries(${PROJECT_NAME} PRIVATE
        absl::bad_any_cast_impl
        absl::bad_optional_access
        absl::bad_variant_access
        absl::base
        absl::city
        absl::civil_time
        absl::cord
        absl::cord_internal
        absl::cordz_functions
        absl::cordz_handle
        absl::cordz_info
        absl::cordz_sample_token
        absl::debugging_internal
        absl::demangle_internal
        absl::examine_stack
        absl::exponential_biased
        absl::failure_signal_handler
        absl::flags
        absl::flags_commandlineflag
        absl::flags_commandlineflag_internal
        absl::flags_config
        absl::flags_internal
        absl::flags_marshalling
        absl::flags_parse
        absl::flags_private_handle_accessor
        absl::flags_program_name
        absl::flags_reflection
        absl::flags_usage
        absl::flags_usage_internal
        absl::graphcycles_internal
        absl::hash
        absl::hashtablez_sampler
        absl::int128
        absl::leak_check
        absl::log_severity
        absl::low_level_hash
        absl::malloc_internal
        absl::periodic_sampler
        absl::random_distributions
        absl::random_internal_distribution_test_util
        absl::random_internal_platform
        absl::random_internal_pool_urbg
        absl::random_internal_randen
        absl::random_internal_randen_hwaes
        absl::random_internal_randen_hwaes_impl
        absl::random_internal_randen_slow
        absl::random_internal_seed_material
        absl::random_seed_gen_exception
        absl::random_seed_sequences
        absl::raw_hash_set
        absl::raw_logging_internal
        absl::scoped_set_env
        absl::spinlock_wait
        absl::stacktrace
        absl::status
        absl::statusor
        absl::str_format_internal
        absl::strerror
        absl::strings
        absl::strings_internal
        absl::symbolize
        absl::synchronization
        absl::throw_delegate
        absl::time
        absl::time_zone)

target_link_libraries(${PROJECT_NAME} PRIVATE
        upb::upb
        upb::descriptor_upb_proto
        upb::extension_registry
        upb::fastdecode
        upb::json
        upb::mini_table
        upb::reflection
        upb::textformat
        upb::utf8_range)

target_link_libraries(${PROJECT_NAME} PRIVATE
        c-ares::cares
        re2::re2
        ${ZLIB_LIBRARIES})

set_target_properties(${PROJECT_NAME} PROPERTIES VERSIONS 0.1.0)
set_target_properties(${PROJECT_NAME} PROPERTIES SOVERSION 1)

# Install Library & Headers
install(TARGETS ${PROJECT_NAME} ARCHIVE DESTINATION lib LIBRARY DESTINATION lib RUNTIME DESTINATION bin)
install(DIRECTORY include/ TYPE INCLUDE FILES_MATCHING PATTERN "*.h")
install(DIRECTORY ${HAPI_INCLUDE_DIR}/ TYPE INCLUDE)
install(DIRECTORY ${HAPI_LIB_DIR}/ TYPE LIB)
install(DIRECTORY ${Protobuf_INCLUDE_DIRS} DESTINATION ${CMAKE_INSTALL_PREFIX})<|MERGE_RESOLUTION|>--- conflicted
+++ resolved
@@ -96,13 +96,10 @@
         src/TokenUnpauseTransaction.cc
         src/TokenUpdateTransaction.cc
         src/TokenWipeTransaction.cc
-<<<<<<< HEAD
+        src/TopicCreateTransaction.cc
         src/TopicId.cc
         src/TopicInfo.cc
         src/TopicInfoQuery.cc
-=======
-        src/TopicCreateTransaction.cc
->>>>>>> 19bf2de8
         src/Transaction.cc
         src/TransactionId.cc
         src/TransactionReceipt.cc
