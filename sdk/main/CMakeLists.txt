add_library(${PROJECT_NAME} STATIC
        src/AccountAllowanceApproveTransaction.cc
        src/AccountAllowanceDeleteTransaction.cc
        src/AccountBalance.cc
        src/AccountBalanceQuery.cc
        src/AccountCreateTransaction.cc
        src/AccountDeleteTransaction.cc
        src/AccountId.cc
        src/AccountInfo.cc
        src/AccountInfoQuery.cc
        src/AccountRecords.cc
        src/AccountRecordsQuery.cc
        #    src/AccountStakersQuery.cc
        src/AccountUpdateTransaction.cc
        src/ChunkedTransaction.cc
        src/Client.cc
        src/ContractId.cc
        src/ContractByteCodeQuery.cc
        src/ContractCallQuery.cc
        src/ContractCreateFlow.cc
        src/ContractCreateTransaction.cc
        src/ContractDeleteTransaction.cc
        src/ContractExecuteTransaction.cc
        src/ContractFunctionParameters.cc
        src/ContractFunctionResult.cc
        src/ContractFunctionSelector.cc
        src/ContractInfo.cc
        src/ContractInfoQuery.cc
        src/ContractLogInfo.cc
        src/ContractUpdateTransaction.cc
        src/CustomFee.cc
<<<<<<< HEAD
        src/CustomFeeBase.cc
=======
>>>>>>> 771f9dc9
        src/DelegateContractId.cc
        src/ECDSAsecp256k1PrivateKey.cc
        src/ECDSAsecp256k1PublicKey.cc
        src/ED25519PrivateKey.cc
        src/ED25519PublicKey.cc
        src/EthereumFlow.cc
        src/EthereumTransaction.cc
        src/EthereumTransactionData.cc
        src/EthereumTransactionDataEip1559.cc
        src/EthereumTransactionDataLegacy.cc
        src/EvmAddress.cc
        src/ExchangeRate.cc
        src/ExchangeRateSet.cc
        src/Executable.cc
        src/FileAppendTransaction.cc
        src/FileContentsQuery.cc
        src/FileCreateTransaction.cc
        src/FileDeleteTransaction.cc
        src/FileId.cc
        src/FileInfo.cc
        src/FileInfoQuery.cc
        src/FileUpdateTransaction.cc
        src/HbarAllowance.cc
        src/HbarTransfer.cc
        src/Key.cc
        src/KeyList.cc
        src/LedgerId.cc
        src/Mnemonic.cc
        src/MnemonicBIP39.cc
        src/NftId.cc
        src/PrivateKey.cc
        src/PublicKey.cc
        src/Query.cc
        src/StakingInfo.cc
        src/Status.cc
        src/TokenAllowance.cc
        src/TokenId.cc
        src/TokenNftAllowance.cc
        src/TokenNftRemoveAllowance.cc
        src/TokenNftTransfer.cc
        src/TokenSupplyType.cc
        src/TokenTransfer.cc
        src/TokenType.cc
        src/Transaction.cc
        src/TransactionId.cc
        src/TransactionReceipt.cc
        src/TransactionReceiptQuery.cc
        src/TransactionRecord.cc
        src/TransactionRecordQuery.cc
        src/TransactionResponse.cc
        src/TransferTransaction.cc

        src/impl/DerivationPathUtils.cc
        src/impl/Endpoint.cc
        src/impl/DurationConverter.cc
        src/impl/HederaCertificateVerifier.cc
        src/impl/HexConverter.cc
        src/impl/IPv4Address.cc
        src/impl/Network.cc
        src/impl/Node.cc
        src/impl/NodeAddress.cc
        src/impl/NodeAddressBook.cc
        src/impl/OpenSSLUtils.cc
        src/impl/RLPItem.cc
        src/impl/TimestampConverter.cc
        src/impl/Utilities.cc)

target_include_directories(${PROJECT_NAME} PUBLIC include)
target_include_directories(${PROJECT_NAME} PUBLIC ${HAPI_INCLUDE_DIR})
target_include_directories(${PROJECT_NAME} PUBLIC ${ZLIB_INCLUDE_DIRS})
target_include_directories(${PROJECT_NAME} PUBLIC ${OPENSSL_INCLUDE_DIR})

if (APPLE)
    target_link_libraries(${PROJECT_NAME} PRIVATE ${OSX_CORE_FOUNDATION})
    target_link_libraries(${PROJECT_NAME} PRIVATE ${OSX_CF_NETWORK})
endif ()

target_link_libraries(${PROJECT_NAME} PRIVATE hapi::proto)

if (NOT WIN32)
    target_link_libraries(${PROJECT_NAME} PRIVATE sys::resolv)
endif ()

target_link_libraries(${PROJECT_NAME} PRIVATE
        OpenSSL::SSL
        OpenSSL::Crypto)

target_link_libraries(${PROJECT_NAME} PRIVATE
        gRPC::address_sorting
        gRPC::gpr
        gRPC::grpc
        gRPC::grpc_plugin_support
        gRPC::grpc_unsecure
        protobuf::libprotobuf)

target_link_libraries(${PROJECT_NAME} PRIVATE
        gRPC::grpc++
        gRPC::grpc++_alts
        gRPC::grpc++_error_details
        gRPC::grpc++_unsecure)

if (TARGET gRPC::grpc++_reflection)
    target_link_libraries(${PROJECT_NAME} PRIVATE gRPC::grpc++_reflection)
endif ()

if (TARGET gRPC::grpcpp_channelz)
    target_link_libraries(${PROJECT_NAME} PRIVATE gRPC::grpcpp_channelz)
endif ()

target_link_libraries(${PROJECT_NAME} PRIVATE
        absl::bad_any_cast_impl
        absl::bad_optional_access
        absl::bad_variant_access
        absl::base
        absl::city
        absl::civil_time
        absl::cord
        absl::cord_internal
        absl::cordz_functions
        absl::cordz_handle
        absl::cordz_info
        absl::cordz_sample_token
        absl::debugging_internal
        absl::demangle_internal
        absl::examine_stack
        absl::exponential_biased
        absl::failure_signal_handler
        absl::flags
        absl::flags_commandlineflag
        absl::flags_commandlineflag_internal
        absl::flags_config
        absl::flags_internal
        absl::flags_marshalling
        absl::flags_parse
        absl::flags_private_handle_accessor
        absl::flags_program_name
        absl::flags_reflection
        absl::flags_usage
        absl::flags_usage_internal
        absl::graphcycles_internal
        absl::hash
        absl::hashtablez_sampler
        absl::int128
        absl::leak_check
        absl::log_severity
        absl::low_level_hash
        absl::malloc_internal
        absl::periodic_sampler
        absl::random_distributions
        absl::random_internal_distribution_test_util
        absl::random_internal_platform
        absl::random_internal_pool_urbg
        absl::random_internal_randen
        absl::random_internal_randen_hwaes
        absl::random_internal_randen_hwaes_impl
        absl::random_internal_randen_slow
        absl::random_internal_seed_material
        absl::random_seed_gen_exception
        absl::random_seed_sequences
        absl::raw_hash_set
        absl::raw_logging_internal
        absl::scoped_set_env
        absl::spinlock_wait
        absl::stacktrace
        absl::status
        absl::statusor
        absl::str_format_internal
        absl::strerror
        absl::strings
        absl::strings_internal
        absl::symbolize
        absl::synchronization
        absl::throw_delegate
        absl::time
        absl::time_zone)

target_link_libraries(${PROJECT_NAME} PRIVATE
        upb::upb
        upb::descriptor_upb_proto
        upb::extension_registry
        upb::fastdecode
        upb::json
        upb::mini_table
        upb::reflection
        upb::textformat
        upb::utf8_range)

target_link_libraries(${PROJECT_NAME} PRIVATE
        c-ares::cares
        re2::re2
        ${ZLIB_LIBRARIES})

set_target_properties(${PROJECT_NAME} PROPERTIES VERSIONS 0.1.0)
set_target_properties(${PROJECT_NAME} PROPERTIES SOVERSION 1)

# Install Library & Headers
install(TARGETS ${PROJECT_NAME} ARCHIVE DESTINATION lib LIBRARY DESTINATION lib RUNTIME DESTINATION bin)
install(DIRECTORY include/ TYPE INCLUDE FILES_MATCHING PATTERN "*.h")
install(DIRECTORY ${HAPI_INCLUDE_DIR}/ TYPE INCLUDE)
install(DIRECTORY ${HAPI_LIB_DIR}/ TYPE LIB)
install(DIRECTORY ${Protobuf_INCLUDE_DIRS} DESTINATION ${CMAKE_INSTALL_PREFIX})<|MERGE_RESOLUTION|>--- conflicted
+++ resolved
@@ -29,10 +29,7 @@
         src/ContractLogInfo.cc
         src/ContractUpdateTransaction.cc
         src/CustomFee.cc
-<<<<<<< HEAD
         src/CustomFeeBase.cc
-=======
->>>>>>> 771f9dc9
         src/DelegateContractId.cc
         src/ECDSAsecp256k1PrivateKey.cc
         src/ECDSAsecp256k1PublicKey.cc
