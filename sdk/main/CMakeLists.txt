add_library(${PROJECT_NAME} STATIC
        src/AccountAllowanceApproveTransaction.cc
        src/AccountAllowanceDeleteTransaction.cc
        src/AccountBalance.cc
        src/AccountBalanceQuery.cc
        src/AccountCreateTransaction.cc
        src/AccountDeleteTransaction.cc
        src/AccountId.cc
        src/AccountInfo.cc
        src/AccountInfoQuery.cc
        src/AccountRecords.cc
        src/AccountRecordsQuery.cc
        #    src/AccountStakersQuery.cc
        src/AccountUpdateTransaction.cc
        src/AssessedCustomFee.cc
        src/ChunkedTransaction.cc
        src/Client.cc
        src/ContractId.cc
        src/ContractByteCodeQuery.cc
        src/ContractCallQuery.cc
        src/ContractCreateFlow.cc
        src/ContractCreateTransaction.cc
        src/ContractDeleteTransaction.cc
        src/ContractExecuteTransaction.cc
        src/ContractFunctionParameters.cc
        src/ContractFunctionResult.cc
        src/ContractFunctionSelector.cc
        src/ContractInfo.cc
        src/ContractInfoQuery.cc
        src/ContractLogInfo.cc
        src/ContractUpdateTransaction.cc
        src/CustomFee.cc
        src/CustomFeeBase.cc
        src/CustomFixedFee.cc
        src/CustomFractionalFee.cc
        src/CustomRoyaltyFee.cc
        src/DelegateContractId.cc
        src/ECDSAsecp256k1PrivateKey.cc
        src/ECDSAsecp256k1PublicKey.cc
        src/ED25519PrivateKey.cc
        src/ED25519PublicKey.cc
        src/EthereumFlow.cc
        src/EthereumTransaction.cc
        src/EthereumTransactionData.cc
        src/EthereumTransactionDataEip1559.cc
        src/EthereumTransactionDataLegacy.cc
        src/EvmAddress.cc
        src/ExchangeRate.cc
        src/ExchangeRateSet.cc
        src/Executable.cc
        src/FileAppendTransaction.cc
        src/FileContentsQuery.cc
        src/FileCreateTransaction.cc
        src/FileDeleteTransaction.cc
        src/FileId.cc
        src/FileInfo.cc
        src/FileInfoQuery.cc
        src/FileUpdateTransaction.cc
        src/HbarAllowance.cc
        src/HbarTransfer.cc
        src/Key.cc
        src/KeyList.cc
        src/LedgerId.cc
        src/Mnemonic.cc
        src/MnemonicBIP39.cc
        src/NftId.cc
        src/PrivateKey.cc
        src/PublicKey.cc
        src/Query.cc
        src/StakingInfo.cc
        src/Status.cc
        src/TokenAllowance.cc
        src/TokenAssociateTransaction.cc
        src/TokenAssociation.cc
        src/TokenBurnTransaction.cc
        src/TokenCreateTransaction.cc
        src/TokenDeleteTransaction.cc
        src/TokenDissociateTransaction.cc
        src/TokenFeeScheduleUpdateTransaction.cc
<<<<<<< HEAD
        src/TokenFreezeTransaction.cc
=======
        src/TokenGrantKycTransaction.cc
>>>>>>> 8bcf358c
        src/TokenId.cc
        src/TokenInfo.cc
        src/TokenInfoQuery.cc
        src/TokenMintTransaction.cc
        src/TokenNftAllowance.cc
        src/TokenNftRemoveAllowance.cc
        src/TokenNftTransfer.cc
        src/TokenPauseTransaction.cc
        src/TokenRevokeKycTransaction.cc
        src/TokenSupplyType.cc
        src/TokenTransfer.cc
        src/TokenType.cc
        src/TokenUnpauseTransaction.cc
        src/TokenUpdateTransaction.cc
        src/TokenWipeTransaction.cc
        src/Transaction.cc
        src/TransactionId.cc
        src/TransactionReceipt.cc
        src/TransactionReceiptQuery.cc
        src/TransactionRecord.cc
        src/TransactionRecordQuery.cc
        src/TransactionResponse.cc
        src/TransferTransaction.cc

        src/impl/DerivationPathUtils.cc
        src/impl/Endpoint.cc
        src/impl/DurationConverter.cc
        src/impl/HederaCertificateVerifier.cc
        src/impl/HexConverter.cc
        src/impl/IPv4Address.cc
        src/impl/Network.cc
        src/impl/Node.cc
        src/impl/NodeAddress.cc
        src/impl/NodeAddressBook.cc
        src/impl/OpenSSLUtils.cc
        src/impl/RLPItem.cc
        src/impl/TimestampConverter.cc
        src/impl/Utilities.cc)

target_include_directories(${PROJECT_NAME} PUBLIC include)
target_include_directories(${PROJECT_NAME} PUBLIC ${HAPI_INCLUDE_DIR})
target_include_directories(${PROJECT_NAME} PUBLIC ${ZLIB_INCLUDE_DIRS})
target_include_directories(${PROJECT_NAME} PUBLIC ${OPENSSL_INCLUDE_DIR})

if (APPLE)
    target_link_libraries(${PROJECT_NAME} PRIVATE ${OSX_CORE_FOUNDATION})
    target_link_libraries(${PROJECT_NAME} PRIVATE ${OSX_CF_NETWORK})
endif ()

target_link_libraries(${PROJECT_NAME} PRIVATE hapi::proto)

if (NOT WIN32)
    target_link_libraries(${PROJECT_NAME} PRIVATE sys::resolv)
endif ()

target_link_libraries(${PROJECT_NAME} PRIVATE
        OpenSSL::SSL
        OpenSSL::Crypto)

target_link_libraries(${PROJECT_NAME} PRIVATE
        gRPC::address_sorting
        gRPC::gpr
        gRPC::grpc
        gRPC::grpc_plugin_support
        gRPC::grpc_unsecure
        protobuf::libprotobuf)

target_link_libraries(${PROJECT_NAME} PRIVATE
        gRPC::grpc++
        gRPC::grpc++_alts
        gRPC::grpc++_error_details
        gRPC::grpc++_unsecure)

if (TARGET gRPC::grpc++_reflection)
    target_link_libraries(${PROJECT_NAME} PRIVATE gRPC::grpc++_reflection)
endif ()

if (TARGET gRPC::grpcpp_channelz)
    target_link_libraries(${PROJECT_NAME} PRIVATE gRPC::grpcpp_channelz)
endif ()

target_link_libraries(${PROJECT_NAME} PRIVATE
        absl::bad_any_cast_impl
        absl::bad_optional_access
        absl::bad_variant_access
        absl::base
        absl::city
        absl::civil_time
        absl::cord
        absl::cord_internal
        absl::cordz_functions
        absl::cordz_handle
        absl::cordz_info
        absl::cordz_sample_token
        absl::debugging_internal
        absl::demangle_internal
        absl::examine_stack
        absl::exponential_biased
        absl::failure_signal_handler
        absl::flags
        absl::flags_commandlineflag
        absl::flags_commandlineflag_internal
        absl::flags_config
        absl::flags_internal
        absl::flags_marshalling
        absl::flags_parse
        absl::flags_private_handle_accessor
        absl::flags_program_name
        absl::flags_reflection
        absl::flags_usage
        absl::flags_usage_internal
        absl::graphcycles_internal
        absl::hash
        absl::hashtablez_sampler
        absl::int128
        absl::leak_check
        absl::log_severity
        absl::low_level_hash
        absl::malloc_internal
        absl::periodic_sampler
        absl::random_distributions
        absl::random_internal_distribution_test_util
        absl::random_internal_platform
        absl::random_internal_pool_urbg
        absl::random_internal_randen
        absl::random_internal_randen_hwaes
        absl::random_internal_randen_hwaes_impl
        absl::random_internal_randen_slow
        absl::random_internal_seed_material
        absl::random_seed_gen_exception
        absl::random_seed_sequences
        absl::raw_hash_set
        absl::raw_logging_internal
        absl::scoped_set_env
        absl::spinlock_wait
        absl::stacktrace
        absl::status
        absl::statusor
        absl::str_format_internal
        absl::strerror
        absl::strings
        absl::strings_internal
        absl::symbolize
        absl::synchronization
        absl::throw_delegate
        absl::time
        absl::time_zone)

target_link_libraries(${PROJECT_NAME} PRIVATE
        upb::upb
        upb::descriptor_upb_proto
        upb::extension_registry
        upb::fastdecode
        upb::json
        upb::mini_table
        upb::reflection
        upb::textformat
        upb::utf8_range)

target_link_libraries(${PROJECT_NAME} PRIVATE
        c-ares::cares
        re2::re2
        ${ZLIB_LIBRARIES})

set_target_properties(${PROJECT_NAME} PROPERTIES VERSIONS 0.1.0)
set_target_properties(${PROJECT_NAME} PROPERTIES SOVERSION 1)

# Install Library & Headers
install(TARGETS ${PROJECT_NAME} ARCHIVE DESTINATION lib LIBRARY DESTINATION lib RUNTIME DESTINATION bin)
install(DIRECTORY include/ TYPE INCLUDE FILES_MATCHING PATTERN "*.h")
install(DIRECTORY ${HAPI_INCLUDE_DIR}/ TYPE INCLUDE)
install(DIRECTORY ${HAPI_LIB_DIR}/ TYPE LIB)
install(DIRECTORY ${Protobuf_INCLUDE_DIRS} DESTINATION ${CMAKE_INSTALL_PREFIX})<|MERGE_RESOLUTION|>--- conflicted
+++ resolved
@@ -77,11 +77,8 @@
         src/TokenDeleteTransaction.cc
         src/TokenDissociateTransaction.cc
         src/TokenFeeScheduleUpdateTransaction.cc
-<<<<<<< HEAD
         src/TokenFreezeTransaction.cc
-=======
         src/TokenGrantKycTransaction.cc
->>>>>>> 8bcf358c
         src/TokenId.cc
         src/TokenInfo.cc
         src/TokenInfoQuery.cc
