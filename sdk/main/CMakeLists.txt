--- conflicted
+++ resolved
@@ -48,10 +48,7 @@
         src/Transfer.cc
         src/TransferTransaction.cc
 
-<<<<<<< HEAD
-=======
         src/impl/BigNumber.cc
->>>>>>> baa53fe2
         src/impl/DerivationPathUtils.cc
         src/impl/Endpoint.cc
         src/impl/DurationConverter.cc
