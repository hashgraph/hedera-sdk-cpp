--- conflicted
+++ resolved
@@ -97,16 +97,12 @@
         src/TokenUpdateTransaction.cc
         src/TokenWipeTransaction.cc
         src/TopicCreateTransaction.cc
-<<<<<<< HEAD
-        src/TopicId.cc
-        src/TopicMessageSubmitTransaction.cc
-=======
         src/TopicDeleteTransaction.cc
         src/TopicId.cc
         src/TopicInfo.cc
         src/TopicInfoQuery.cc
+        src/TopicMessageSubmitTransaction.cc
         src/TopicUpdateTransaction.cc
->>>>>>> 44860c53
         src/Transaction.cc
         src/TransactionId.cc
         src/TransactionReceipt.cc
