add_library(${PROJECT_NAME} STATIC
        #    src/AccountAllowanceApproveTransaction.cc
        #    src/AccountAllowanceDeleteTransaction.cc
        src/AccountBalance.cc
        src/AccountBalanceQuery.cc
        #src/AccountCreateTransaction.cc
        #    src/AccountDeleteTransaction.cc
        src/AccountId.cc
        #    src/AccountInfo.cc
        #    src/AccountInfoQuery.cc
        #    src/AccountRecordsQuery.cc
        #    src/AccountStakersQuery.cc
        #    src/AccountUpdateTransaction.cc
        src/Channel.cc
        src/Client.cc
        #    src/ContractByteCodeQuery.cc
        #    src/ContractCallQuery.cc
        #    src/ContractCreateTransaction.cc
        #    src/ContractDeleteTransaction.cc
        #    src/ContractExecuteTransaction.cc
        #    src/ContractFunctionResult.cc
        #    src/ContractInfo.cc
        #    src/ContractInfoQuery.cc
        #    src/ContractUpdateTransaction.cc
        src/ED25519Keypair.cc
        src/ED25519PublicKey.cc
        #    src/EthereumTransaction.cc
        src/EvmAddress.cc
        src/Executable.cc
        #    src/FileAppendTransaction.cc
        #    src/FileContentsQuery.cc
        #    src/FileCreateTransaction.cc
        src/HbarUnit.cc
        src/Network.cc
        src/Node.cc
        src/NodeAddress.cc
        src/PublicKey.cc

<<<<<<< HEAD
        src/helper/DurationConverter.cc
        src/helper/InstantConverter.cc)
=======
    src/helper/DurationConverter.cc
    src/helper/InstantConverter.cc
    src/helper/HexConverter.cc)
>>>>>>> 90581c33

target_include_directories(${PROJECT_NAME} PUBLIC include)
target_include_directories(${PROJECT_NAME} PUBLIC ${HAPI_INCLUDE_DIR})

target_link_libraries(${PROJECT_NAME} hapi)
target_link_libraries(${PROJECT_NAME} OpenSSL::Crypto)

set_target_properties(${PROJECT_NAME} PROPERTIES VERSIONS 0.1.0)
set_target_properties(${PROJECT_NAME} PROPERTIES SOVERSION 1)

# Install Library & Headers
install(TARGETS ${PROJECT_NAME} ARCHIVE DESTINATION lib)
install(DIRECTORY include/ TYPE INCLUDE FILES_MATCHING PATTERN "*.h")
install(DIRECTORY ${HAPI_INCLUDE_DIR}/ TYPE INCLUDE)
install(DIRECTORY ${HAPI_LIB_DIR}/ TYPE LIB)
install(DIRECTORY ${Protobuf_INCLUDE_DIRS} DESTINATION ${CMAKE_INSTALL_PREFIX})<|MERGE_RESOLUTION|>--- conflicted
+++ resolved
@@ -36,14 +36,9 @@
         src/NodeAddress.cc
         src/PublicKey.cc
 
-<<<<<<< HEAD
         src/helper/DurationConverter.cc
-        src/helper/InstantConverter.cc)
-=======
-    src/helper/DurationConverter.cc
-    src/helper/InstantConverter.cc
-    src/helper/HexConverter.cc)
->>>>>>> 90581c33
+        src/helper/InstantConverter.cc
+        src/helper/HexConverter.cc)
 
 target_include_directories(${PROJECT_NAME} PUBLIC include)
 target_include_directories(${PROJECT_NAME} PUBLIC ${HAPI_INCLUDE_DIR})
