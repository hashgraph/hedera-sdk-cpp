--- conflicted
+++ resolved
@@ -80,10 +80,7 @@
         src/Status.cc
         src/SubscriptionHandle.cc
         src/SystemDeleteTransaction.cc
-<<<<<<< HEAD
         src/SystemUndeleteTransaction.cc
-=======
->>>>>>> bfe7102d
         src/TokenAllowance.cc
         src/TokenAssociateTransaction.cc
         src/TokenAssociation.cc
