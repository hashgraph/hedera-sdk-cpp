--- conflicted
+++ resolved
@@ -31,11 +31,8 @@
         src/CustomFee.cc
         src/CustomFeeBase.cc
         src/CustomFixedFee.cc
-<<<<<<< HEAD
         src/CustomFractionalFee.cc
-=======
         src/CustomRoyaltyFee.cc
->>>>>>> 2a5f5f12
         src/DelegateContractId.cc
         src/ECDSAsecp256k1PrivateKey.cc
         src/ECDSAsecp256k1PublicKey.cc
