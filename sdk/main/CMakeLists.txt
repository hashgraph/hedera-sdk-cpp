--- conflicted
+++ resolved
@@ -75,12 +75,9 @@
         src/TokenCreateTransaction.cc
         src/TokenDeleteTransaction.cc
         src/TokenId.cc
-<<<<<<< HEAD
         src/TokenInfo.cc
         src/TokenInfoQuery.cc
-=======
         src/TokenMintTransaction.cc
->>>>>>> b95e327d
         src/TokenNftAllowance.cc
         src/TokenNftRemoveAllowance.cc
         src/TokenNftTransfer.cc
