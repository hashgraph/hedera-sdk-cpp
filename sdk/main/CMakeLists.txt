add_library(${PROJECT_NAME} STATIC
    src/AccountAllowanceApproveTransaction.cc
    src/AccountAllowanceDeleteTransaction.cc
    src/AccountBalance.cc
    src/AccountBalanceQuery.cc
    src/AccountCreateTransaction.cc
    src/AccountDeleteTransaction.cc
    src/AccountId.cc
    src/AccountInfo.cc
    src/AccountInfoQuery.cc
    src/AccountRecordsQuery.cc
    src/AccountStakersQuery.cc
    src/AccountUpdateTransaction.cc
    src/Channel.cc
    src/Client.cc
    src/ContractByteCodeQuery.cc
    src/ContractCallQuery.cc
    src/ContractCreateTransaction.cc
    src/ContractDeleteTransaction.cc
    src/ContractExecuteTransaction.cc
    src/ContractFunctionResult.cc
    src/ContractInfo.cc
    src/ContractInfoQuery.cc
    src/ContractUpdateTransaction.cc
    src/ED25519Keypair.cc
    src/ED25519PublicKey.cc
    src/EthereumTransaction.cc
    src/EvmAddress.cc
    src/FileAppendTransaction.cc
    src/FileContentsQuery.cc
    src/FileCreateTransaction.cc
    src/HbarUnit.cc
<<<<<<< HEAD
    src/Network.cc
    src/Node.cc
    src/NodeAddress.cc
=======
    src/PublicKey.cc
>>>>>>> 32a43cf7

    src/helper/DurationConverter.cc
    src/helper/InstantConverter.cc)

target_include_directories(${PROJECT_NAME} PUBLIC include)
target_include_directories(${PROJECT_NAME} PUBLIC ${HAPI_INCLUDE_DIR})

target_link_libraries(${PROJECT_NAME} hapi)

set_target_properties(${PROJECT_NAME} PROPERTIES VERSIONS 0.1.0)
set_target_properties(${PROJECT_NAME} PROPERTIES SOVERSION 1)

# Install Library & Headers
install(TARGETS ${PROJECT_NAME} ARCHIVE DESTINATION lib)
install(DIRECTORY include/ TYPE INCLUDE FILES_MATCHING PATTERN "*.h")
install(DIRECTORY ${HAPI_INCLUDE_DIR}/ TYPE INCLUDE)
install(DIRECTORY ${HAPI_LIB_DIR}/ TYPE LIB)
install(DIRECTORY ${Protobuf_INCLUDE_DIRS} DESTINATION ${CMAKE_INSTALL_PREFIX})<|MERGE_RESOLUTION|>--- conflicted
+++ resolved
@@ -30,13 +30,10 @@
     src/FileContentsQuery.cc
     src/FileCreateTransaction.cc
     src/HbarUnit.cc
-<<<<<<< HEAD
     src/Network.cc
     src/Node.cc
     src/NodeAddress.cc
-=======
     src/PublicKey.cc
->>>>>>> 32a43cf7
 
     src/helper/DurationConverter.cc
     src/helper/InstantConverter.cc)
