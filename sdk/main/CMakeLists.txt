--- conflicted
+++ resolved
@@ -36,11 +36,8 @@
         src/NodeAddress.cc
         src/PublicKey.cc
         src/Transaction.cc
-<<<<<<< HEAD
         src/TransactionId.cc
-=======
         src/TransactionResponse.cc
->>>>>>> d6997577
 
         src/helper/DurationConverter.cc
         src/helper/TimestampConverter.cc
