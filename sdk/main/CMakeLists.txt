--- conflicted
+++ resolved
@@ -97,16 +97,12 @@
         src/TokenUpdateTransaction.cc
         src/TokenWipeTransaction.cc
         src/TopicCreateTransaction.cc
-<<<<<<< HEAD
-        src/TopicId.cc
-=======
         src/TopicDeleteTransaction.cc
         src/TopicId.cc
         src/TopicInfo.cc
         src/TopicInfoQuery.cc
         src/TopicMessageSubmitTransaction.cc
         src/TopicUpdateTransaction.cc
->>>>>>> f5e65ee7
         src/Transaction.cc
         src/TransactionId.cc
         src/TransactionReceipt.cc
