--- conflicted
+++ resolved
@@ -97,10 +97,7 @@
         src/TokenUpdateTransaction.cc
         src/TokenWipeTransaction.cc
         src/TopicCreateTransaction.cc
-<<<<<<< HEAD
         src/TopicDeleteTransaction.cc
-=======
->>>>>>> 5c6c2a17
         src/TopicId.cc
         src/Transaction.cc
         src/TransactionId.cc
