--- conflicted
+++ resolved
@@ -32,11 +32,8 @@
         #    src/FileAppendTransaction.cc
         #    src/FileContentsQuery.cc
         #    src/FileCreateTransaction.cc
-<<<<<<< HEAD
-=======
         src/Mnemonic.cc
         src/MnemonicBIP39.cc
->>>>>>> 5d426210
         src/PublicKey.cc
         src/Status.cc
         src/Transaction.cc
@@ -50,10 +47,7 @@
         src/TransferTransaction.cc
 
         src/impl/Channel.cc
-<<<<<<< HEAD
-=======
         src/impl/DerivationPathUtils.cc
->>>>>>> 5d426210
         src/impl/Endpoint.cc
         src/impl/DurationConverter.cc
         src/impl/HederaCertificateVerifier.cc
@@ -63,10 +57,7 @@
         src/impl/Node.cc
         src/impl/NodeAddress.cc
         src/impl/NodeAddressBook.cc
-<<<<<<< HEAD
-=======
         src/impl/OpenSSLRandom.cc
->>>>>>> 5d426210
         src/impl/OpenSSLHasher.cc
         src/impl/TimestampConverter.cc)
 
