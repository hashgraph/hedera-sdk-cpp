add_library(${PROJECT_NAME} STATIC
        src/AccountAllowanceApproveTransaction.cc
        src/AccountAllowanceDeleteTransaction.cc
        src/AccountBalance.cc
        src/AccountBalanceQuery.cc
        src/AccountCreateTransaction.cc
        src/AccountDeleteTransaction.cc
        src/AccountId.cc
        src/AccountInfo.cc
        src/AccountInfoQuery.cc
        src/AccountRecords.cc
        src/AccountRecordsQuery.cc
        #    src/AccountStakersQuery.cc
        src/AccountUpdateTransaction.cc
        src/AssessedCustomFee.cc
        src/ChunkedTransaction.cc
        src/Client.cc
        src/ContractId.cc
        src/ContractByteCodeQuery.cc
        src/ContractCallQuery.cc
        src/ContractCreateFlow.cc
        src/ContractCreateTransaction.cc
        src/ContractDeleteTransaction.cc
        src/ContractExecuteTransaction.cc
        src/ContractFunctionParameters.cc
        src/ContractFunctionResult.cc
        src/ContractFunctionSelector.cc
        src/ContractInfo.cc
        src/ContractInfoQuery.cc
        src/ContractLogInfo.cc
        src/ContractUpdateTransaction.cc
        src/CustomFee.cc
        src/CustomFeeBase.cc
        src/CustomFixedFee.cc
        src/CustomFractionalFee.cc
        src/CustomRoyaltyFee.cc
        src/DelegateContractId.cc
        src/ECDSAsecp256k1PrivateKey.cc
        src/ECDSAsecp256k1PublicKey.cc
        src/ED25519PrivateKey.cc
        src/ED25519PublicKey.cc
        src/EthereumFlow.cc
        src/EthereumTransaction.cc
        src/EthereumTransactionData.cc
        src/EthereumTransactionDataEip1559.cc
        src/EthereumTransactionDataLegacy.cc
        src/EvmAddress.cc
        src/ExchangeRate.cc
        src/ExchangeRateSet.cc
        src/Executable.cc
        src/FileAppendTransaction.cc
        src/FileContentsQuery.cc
        src/FileCreateTransaction.cc
        src/FileDeleteTransaction.cc
        src/FileId.cc
        src/FileInfo.cc
        src/FileInfoQuery.cc
        src/FileUpdateTransaction.cc
        src/HbarAllowance.cc
        src/HbarTransfer.cc
        src/Key.cc
        src/KeyList.cc
        src/LedgerId.cc
        src/Mnemonic.cc
        src/MnemonicBIP39.cc
        src/NftId.cc
        src/PrivateKey.cc
        src/PublicKey.cc
        src/Query.cc
        src/StakingInfo.cc
        src/Status.cc
        src/TokenAllowance.cc
        src/TokenAssociateTransaction.cc
        src/TokenAssociation.cc
        src/TokenBurnTransaction.cc
        src/TokenCreateTransaction.cc
        src/TokenDeleteTransaction.cc
        src/TokenDissociateTransaction.cc
        src/TokenFeeScheduleUpdateTransaction.cc
        src/TokenGrantKycTransaction.cc
        src/TokenId.cc
        src/TokenInfo.cc
        src/TokenInfoQuery.cc
        src/TokenMintTransaction.cc
        src/TokenNftAllowance.cc
        src/TokenNftRemoveAllowance.cc
        src/TokenNftTransfer.cc
<<<<<<< HEAD
        src/TokenPauseTransaction.cc
=======
        src/TokenRevokeKycTransaction.cc
>>>>>>> b63b6946
        src/TokenSupplyType.cc
        src/TokenTransfer.cc
        src/TokenType.cc
        src/TokenUpdateTransaction.cc
        src/TokenWipeTransaction.cc
        src/Transaction.cc
        src/TransactionId.cc
        src/TransactionReceipt.cc
        src/TransactionReceiptQuery.cc
        src/TransactionRecord.cc
        src/TransactionRecordQuery.cc
        src/TransactionResponse.cc
        src/TransferTransaction.cc

        src/impl/DerivationPathUtils.cc
        src/impl/Endpoint.cc
        src/impl/DurationConverter.cc
        src/impl/HederaCertificateVerifier.cc
        src/impl/HexConverter.cc
        src/impl/IPv4Address.cc
        src/impl/Network.cc
        src/impl/Node.cc
        src/impl/NodeAddress.cc
        src/impl/NodeAddressBook.cc
        src/impl/OpenSSLUtils.cc
        src/impl/RLPItem.cc
        src/impl/TimestampConverter.cc
        src/impl/Utilities.cc)

target_include_directories(${PROJECT_NAME} PUBLIC include)
target_include_directories(${PROJECT_NAME} PUBLIC ${HAPI_INCLUDE_DIR})
target_include_directories(${PROJECT_NAME} PUBLIC ${ZLIB_INCLUDE_DIRS})
target_include_directories(${PROJECT_NAME} PUBLIC ${OPENSSL_INCLUDE_DIR})

if (APPLE)
    target_link_libraries(${PROJECT_NAME} PRIVATE ${OSX_CORE_FOUNDATION})
    target_link_libraries(${PROJECT_NAME} PRIVATE ${OSX_CF_NETWORK})
endif ()

target_link_libraries(${PROJECT_NAME} PRIVATE hapi::proto)

if (NOT WIN32)
    target_link_libraries(${PROJECT_NAME} PRIVATE sys::resolv)
endif ()

target_link_libraries(${PROJECT_NAME} PRIVATE
        OpenSSL::SSL
        OpenSSL::Crypto)

target_link_libraries(${PROJECT_NAME} PRIVATE
        gRPC::address_sorting
        gRPC::gpr
        gRPC::grpc
        gRPC::grpc_plugin_support
        gRPC::grpc_unsecure
        protobuf::libprotobuf)

target_link_libraries(${PROJECT_NAME} PRIVATE
        gRPC::grpc++
        gRPC::grpc++_alts
        gRPC::grpc++_error_details
        gRPC::grpc++_unsecure)

if (TARGET gRPC::grpc++_reflection)
    target_link_libraries(${PROJECT_NAME} PRIVATE gRPC::grpc++_reflection)
endif ()

if (TARGET gRPC::grpcpp_channelz)
    target_link_libraries(${PROJECT_NAME} PRIVATE gRPC::grpcpp_channelz)
endif ()

target_link_libraries(${PROJECT_NAME} PRIVATE
        absl::bad_any_cast_impl
        absl::bad_optional_access
        absl::bad_variant_access
        absl::base
        absl::city
        absl::civil_time
        absl::cord
        absl::cord_internal
        absl::cordz_functions
        absl::cordz_handle
        absl::cordz_info
        absl::cordz_sample_token
        absl::debugging_internal
        absl::demangle_internal
        absl::examine_stack
        absl::exponential_biased
        absl::failure_signal_handler
        absl::flags
        absl::flags_commandlineflag
        absl::flags_commandlineflag_internal
        absl::flags_config
        absl::flags_internal
        absl::flags_marshalling
        absl::flags_parse
        absl::flags_private_handle_accessor
        absl::flags_program_name
        absl::flags_reflection
        absl::flags_usage
        absl::flags_usage_internal
        absl::graphcycles_internal
        absl::hash
        absl::hashtablez_sampler
        absl::int128
        absl::leak_check
        absl::log_severity
        absl::low_level_hash
        absl::malloc_internal
        absl::periodic_sampler
        absl::random_distributions
        absl::random_internal_distribution_test_util
        absl::random_internal_platform
        absl::random_internal_pool_urbg
        absl::random_internal_randen
        absl::random_internal_randen_hwaes
        absl::random_internal_randen_hwaes_impl
        absl::random_internal_randen_slow
        absl::random_internal_seed_material
        absl::random_seed_gen_exception
        absl::random_seed_sequences
        absl::raw_hash_set
        absl::raw_logging_internal
        absl::scoped_set_env
        absl::spinlock_wait
        absl::stacktrace
        absl::status
        absl::statusor
        absl::str_format_internal
        absl::strerror
        absl::strings
        absl::strings_internal
        absl::symbolize
        absl::synchronization
        absl::throw_delegate
        absl::time
        absl::time_zone)

target_link_libraries(${PROJECT_NAME} PRIVATE
        upb::upb
        upb::descriptor_upb_proto
        upb::extension_registry
        upb::fastdecode
        upb::json
        upb::mini_table
        upb::reflection
        upb::textformat
        upb::utf8_range)

target_link_libraries(${PROJECT_NAME} PRIVATE
        c-ares::cares
        re2::re2
        ${ZLIB_LIBRARIES})

set_target_properties(${PROJECT_NAME} PROPERTIES VERSIONS 0.1.0)
set_target_properties(${PROJECT_NAME} PROPERTIES SOVERSION 1)

# Install Library & Headers
install(TARGETS ${PROJECT_NAME} ARCHIVE DESTINATION lib LIBRARY DESTINATION lib RUNTIME DESTINATION bin)
install(DIRECTORY include/ TYPE INCLUDE FILES_MATCHING PATTERN "*.h")
install(DIRECTORY ${HAPI_INCLUDE_DIR}/ TYPE INCLUDE)
install(DIRECTORY ${HAPI_LIB_DIR}/ TYPE LIB)
install(DIRECTORY ${Protobuf_INCLUDE_DIRS} DESTINATION ${CMAKE_INSTALL_PREFIX})<|MERGE_RESOLUTION|>--- conflicted
+++ resolved
@@ -85,11 +85,8 @@
         src/TokenNftAllowance.cc
         src/TokenNftRemoveAllowance.cc
         src/TokenNftTransfer.cc
-<<<<<<< HEAD
         src/TokenPauseTransaction.cc
-=======
         src/TokenRevokeKycTransaction.cc
->>>>>>> b63b6946
         src/TokenSupplyType.cc
         src/TokenTransfer.cc
         src/TokenType.cc
