add_library(${PROJECT_NAME} STATIC
        src/AccountAllowanceApproveTransaction.cc
        src/AccountAllowanceDeleteTransaction.cc
        src/AccountBalance.cc
        src/AccountBalanceQuery.cc
        src/AccountCreateTransaction.cc
        src/AccountDeleteTransaction.cc
        src/AccountId.cc
        src/AccountInfo.cc
        src/AccountInfoQuery.cc
        src/AccountRecords.cc
        src/AccountRecordsQuery.cc
        #    src/AccountStakersQuery.cc
        src/AccountUpdateTransaction.cc
        src/AssessedCustomFee.cc
        src/ChunkedTransaction.cc
        src/Client.cc
        src/ContractId.cc
        src/ContractByteCodeQuery.cc
        src/ContractCallQuery.cc
        src/ContractCreateFlow.cc
        src/ContractCreateTransaction.cc
        src/ContractDeleteTransaction.cc
        src/ContractExecuteTransaction.cc
        src/ContractFunctionParameters.cc
        src/ContractFunctionResult.cc
        src/ContractFunctionSelector.cc
        src/ContractInfo.cc
        src/ContractInfoQuery.cc
        src/ContractLogInfo.cc
        src/ContractUpdateTransaction.cc
        src/CustomFee.cc
        src/CustomFeeBase.cc
        src/CustomFixedFee.cc
        src/CustomFractionalFee.cc
        src/CustomRoyaltyFee.cc
        src/DelegateContractId.cc
        src/ECDSAsecp256k1PrivateKey.cc
        src/ECDSAsecp256k1PublicKey.cc
        src/ED25519PrivateKey.cc
        src/ED25519PublicKey.cc
        src/EthereumFlow.cc
        src/EthereumTransaction.cc
        src/EthereumTransactionData.cc
        src/EthereumTransactionDataEip1559.cc
        src/EthereumTransactionDataLegacy.cc
        src/EvmAddress.cc
        src/ExchangeRate.cc
        src/ExchangeRateSet.cc
        src/Executable.cc
        src/FileAppendTransaction.cc
        src/FileContentsQuery.cc
        src/FileCreateTransaction.cc
        src/FileDeleteTransaction.cc
        src/FileId.cc
        src/FileInfo.cc
        src/FileInfoQuery.cc
        src/FileUpdateTransaction.cc
        src/HbarAllowance.cc
        src/HbarTransfer.cc
        src/Key.cc
        src/KeyList.cc
        src/LedgerId.cc
        src/Mnemonic.cc
        src/MnemonicBIP39.cc
        src/NftId.cc
        src/PrivateKey.cc
        src/PublicKey.cc
        src/Query.cc
        src/StakingInfo.cc
        src/Status.cc
        src/TokenAllowance.cc
        src/TokenAssociateTransaction.cc
        src/TokenAssociation.cc
        src/TokenBurnTransaction.cc
        src/TokenCreateTransaction.cc
        src/TokenDeleteTransaction.cc
        src/TokenDissociateTransaction.cc
        src/TokenFeeScheduleUpdateTransaction.cc
        src/TokenFreezeTransaction.cc
        src/TokenGrantKycTransaction.cc
        src/TokenId.cc
        src/TokenInfo.cc
        src/TokenInfoQuery.cc
        src/TokenMintTransaction.cc
        src/TokenNftAllowance.cc
        src/TokenNftRemoveAllowance.cc
        src/TokenNftTransfer.cc
        src/TokenPauseTransaction.cc
        src/TokenRevokeKycTransaction.cc
        src/TokenSupplyType.cc
        src/TokenTransfer.cc
        src/TokenType.cc
<<<<<<< HEAD
        src/TokenUnfreezeTransaction.cc
=======
        src/TokenUnpauseTransaction.cc
>>>>>>> 9926c6b0
        src/TokenUpdateTransaction.cc
        src/TokenWipeTransaction.cc
        src/Transaction.cc
        src/TransactionId.cc
        src/TransactionReceipt.cc
        src/TransactionReceiptQuery.cc
        src/TransactionRecord.cc
        src/TransactionRecordQuery.cc
        src/TransactionResponse.cc
        src/TransferTransaction.cc

        src/impl/DerivationPathUtils.cc
        src/impl/Endpoint.cc
        src/impl/DurationConverter.cc
        src/impl/HederaCertificateVerifier.cc
        src/impl/HexConverter.cc
        src/impl/IPv4Address.cc
        src/impl/Network.cc
        src/impl/Node.cc
        src/impl/NodeAddress.cc
        src/impl/NodeAddressBook.cc
        src/impl/OpenSSLUtils.cc
        src/impl/RLPItem.cc
        src/impl/TimestampConverter.cc
        src/impl/Utilities.cc)

target_include_directories(${PROJECT_NAME} PUBLIC include)
target_include_directories(${PROJECT_NAME} PUBLIC ${HAPI_INCLUDE_DIR})
target_include_directories(${PROJECT_NAME} PUBLIC ${ZLIB_INCLUDE_DIRS})
target_include_directories(${PROJECT_NAME} PUBLIC ${OPENSSL_INCLUDE_DIR})

if (APPLE)
    target_link_libraries(${PROJECT_NAME} PRIVATE ${OSX_CORE_FOUNDATION})
    target_link_libraries(${PROJECT_NAME} PRIVATE ${OSX_CF_NETWORK})
endif ()

target_link_libraries(${PROJECT_NAME} PRIVATE hapi::proto)

if (NOT WIN32)
    target_link_libraries(${PROJECT_NAME} PRIVATE sys::resolv)
endif ()

target_link_libraries(${PROJECT_NAME} PRIVATE
        OpenSSL::SSL
        OpenSSL::Crypto)

target_link_libraries(${PROJECT_NAME} PRIVATE
        gRPC::address_sorting
        gRPC::gpr
        gRPC::grpc
        gRPC::grpc_plugin_support
        gRPC::grpc_unsecure
        protobuf::libprotobuf)

target_link_libraries(${PROJECT_NAME} PRIVATE
        gRPC::grpc++
        gRPC::grpc++_alts
        gRPC::grpc++_error_details
        gRPC::grpc++_unsecure)

if (TARGET gRPC::grpc++_reflection)
    target_link_libraries(${PROJECT_NAME} PRIVATE gRPC::grpc++_reflection)
endif ()

if (TARGET gRPC::grpcpp_channelz)
    target_link_libraries(${PROJECT_NAME} PRIVATE gRPC::grpcpp_channelz)
endif ()

target_link_libraries(${PROJECT_NAME} PRIVATE
        absl::bad_any_cast_impl
        absl::bad_optional_access
        absl::bad_variant_access
        absl::base
        absl::city
        absl::civil_time
        absl::cord
        absl::cord_internal
        absl::cordz_functions
        absl::cordz_handle
        absl::cordz_info
        absl::cordz_sample_token
        absl::debugging_internal
        absl::demangle_internal
        absl::examine_stack
        absl::exponential_biased
        absl::failure_signal_handler
        absl::flags
        absl::flags_commandlineflag
        absl::flags_commandlineflag_internal
        absl::flags_config
        absl::flags_internal
        absl::flags_marshalling
        absl::flags_parse
        absl::flags_private_handle_accessor
        absl::flags_program_name
        absl::flags_reflection
        absl::flags_usage
        absl::flags_usage_internal
        absl::graphcycles_internal
        absl::hash
        absl::hashtablez_sampler
        absl::int128
        absl::leak_check
        absl::log_severity
        absl::low_level_hash
        absl::malloc_internal
        absl::periodic_sampler
        absl::random_distributions
        absl::random_internal_distribution_test_util
        absl::random_internal_platform
        absl::random_internal_pool_urbg
        absl::random_internal_randen
        absl::random_internal_randen_hwaes
        absl::random_internal_randen_hwaes_impl
        absl::random_internal_randen_slow
        absl::random_internal_seed_material
        absl::random_seed_gen_exception
        absl::random_seed_sequences
        absl::raw_hash_set
        absl::raw_logging_internal
        absl::scoped_set_env
        absl::spinlock_wait
        absl::stacktrace
        absl::status
        absl::statusor
        absl::str_format_internal
        absl::strerror
        absl::strings
        absl::strings_internal
        absl::symbolize
        absl::synchronization
        absl::throw_delegate
        absl::time
        absl::time_zone)

target_link_libraries(${PROJECT_NAME} PRIVATE
        upb::upb
        upb::descriptor_upb_proto
        upb::extension_registry
        upb::fastdecode
        upb::json
        upb::mini_table
        upb::reflection
        upb::textformat
        upb::utf8_range)

target_link_libraries(${PROJECT_NAME} PRIVATE
        c-ares::cares
        re2::re2
        ${ZLIB_LIBRARIES})

set_target_properties(${PROJECT_NAME} PROPERTIES VERSIONS 0.1.0)
set_target_properties(${PROJECT_NAME} PROPERTIES SOVERSION 1)

# Install Library & Headers
install(TARGETS ${PROJECT_NAME} ARCHIVE DESTINATION lib LIBRARY DESTINATION lib RUNTIME DESTINATION bin)
install(DIRECTORY include/ TYPE INCLUDE FILES_MATCHING PATTERN "*.h")
install(DIRECTORY ${HAPI_INCLUDE_DIR}/ TYPE INCLUDE)
install(DIRECTORY ${HAPI_LIB_DIR}/ TYPE LIB)
install(DIRECTORY ${Protobuf_INCLUDE_DIRS} DESTINATION ${CMAKE_INSTALL_PREFIX})<|MERGE_RESOLUTION|>--- conflicted
+++ resolved
@@ -91,11 +91,8 @@
         src/TokenSupplyType.cc
         src/TokenTransfer.cc
         src/TokenType.cc
-<<<<<<< HEAD
         src/TokenUnfreezeTransaction.cc
-=======
         src/TokenUnpauseTransaction.cc
->>>>>>> 9926c6b0
         src/TokenUpdateTransaction.cc
         src/TokenWipeTransaction.cc
         src/Transaction.cc
