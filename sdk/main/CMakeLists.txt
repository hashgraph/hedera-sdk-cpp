--- conflicted
+++ resolved
@@ -30,11 +30,8 @@
         src/ContractUpdateTransaction.cc
         src/CustomFee.cc
         src/CustomFeeBase.cc
-<<<<<<< HEAD
         src/CustomFixedFee.cc
         src/CustomRoyaltyFee.cc
-=======
->>>>>>> 3c6ed915
         src/DelegateContractId.cc
         src/ECDSAsecp256k1PrivateKey.cc
         src/ECDSAsecp256k1PublicKey.cc
