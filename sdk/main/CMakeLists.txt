<<<<<<< HEAD
FetchContent_Declare(rlpvalue
        GIT_REPOSITORY https://github.com/bloq/rlpvalue.git
        GIT_TAG master)
FetchContent_GetProperties(rlpvalue)
if (NOT rlpvalue_POPULATED)
    FetchContent_Populate(rlpvalue)
    add_library(rlpvalue STATIC
            ${rlpvalue_SOURCE_DIR}/lib/rlpvalue.cpp
            ${rlpvalue_SOURCE_DIR}/lib/rlpvalue_get.cpp
            ${rlpvalue_SOURCE_DIR}/lib/rlpvalue_read.cpp
            ${rlpvalue_SOURCE_DIR}/lib/rlpvalue_write.cpp)
    target_include_directories(rlpvalue PUBLIC ${rlpvalue_SOURCE_DIR}/include)
endif ()
=======
include(FetchContent)
FetchContent_Declare(valuable
        GIT_REPOSITORY https://github.com/LoopPerfect/valuable.git)
FetchContent_MakeAvailable(valuable)
>>>>>>> 256f77a4

add_library(${PROJECT_NAME} STATIC
        src/AccountAllowanceApproveTransaction.cc
        src/AccountAllowanceDeleteTransaction.cc
        src/AccountBalance.cc
        src/AccountBalanceQuery.cc
        src/AccountCreateTransaction.cc
        src/AccountDeleteTransaction.cc
        src/AccountId.cc
        src/AccountInfo.cc
        src/AccountInfoQuery.cc
        src/AccountRecords.cc
        src/AccountRecordsQuery.cc
        #    src/AccountStakersQuery.cc
        src/AccountUpdateTransaction.cc
        src/Client.cc
        src/ContractId.cc
        src/ContractByteCodeQuery.cc
        src/ContractCallQuery.cc
        src/ContractCreateTransaction.cc
        src/ContractDeleteTransaction.cc
        src/ContractExecuteTransaction.cc
        src/ContractFunctionParameters.cc
        src/ContractFunctionResult.cc
        src/ContractFunctionSelector.cc
        src/ContractInfo.cc
        src/ContractInfoQuery.cc
        src/ContractLogInfo.cc
        src/ContractUpdateTransaction.cc
        src/ECDSAsecp256k1PrivateKey.cc
        src/ECDSAsecp256k1PublicKey.cc
        src/ED25519PrivateKey.cc
        src/ED25519PublicKey.cc
        src/EthereumTransaction.cc
        src/EthereumTransactionData.cc
        src/EthereumTransactionDataEip1559.cc
        src/EthereumTransactionDataLegacy.cc
        src/EvmAddress.cc
        src/ExchangeRate.cc
        src/ExchangeRateSet.cc
        src/Executable.cc
        #    src/FileAppendTransaction.cc
        #    src/FileContentsQuery.cc
        src/FileCreateTransaction.cc
        src/FileDeleteTransaction.cc
        src/FileId.cc
        src/FileInfo.cc
        src/FileInfoQuery.cc
        src/HbarAllowance.cc
        src/HbarTransfer.cc
        src/Key.cc
        src/KeyList.cc
        src/LedgerId.cc
        src/Mnemonic.cc
        src/MnemonicBIP39.cc
        src/NftId.cc
        src/PrivateKey.cc
        src/PublicKey.cc
        src/Query.cc
        src/StakingInfo.cc
        src/Status.cc
        src/TokenAllowance.cc
        src/TokenId.cc
        src/TokenNftAllowance.cc
        src/TokenNftRemoveAllowance.cc
        src/TokenNftTransfer.cc
        src/TokenTransfer.cc
        src/Transaction.cc
        src/TransactionId.cc
        src/TransactionReceipt.cc
        src/TransactionReceiptQuery.cc
        src/TransactionRecord.cc
        src/TransactionRecordQuery.cc
        src/TransactionResponse.cc
        src/TransferTransaction.cc

        src/impl/DerivationPathUtils.cc
        src/impl/Endpoint.cc
        src/impl/DurationConverter.cc
        src/impl/HederaCertificateVerifier.cc
        src/impl/HexConverter.cc
        src/impl/IPv4Address.cc
        src/impl/Network.cc
        src/impl/Node.cc
        src/impl/NodeAddress.cc
        src/impl/NodeAddressBook.cc
        src/impl/OpenSSLUtils.cc
        src/impl/RLPItem.cc
        src/impl/TimestampConverter.cc
        src/impl/Utilities.cc)

target_include_directories(${PROJECT_NAME} PUBLIC include)
target_include_directories(${PROJECT_NAME} PUBLIC ${HAPI_INCLUDE_DIR})
target_include_directories(${PROJECT_NAME} PUBLIC ${ZLIB_INCLUDE_DIRS})
target_include_directories(${PROJECT_NAME} PUBLIC ${OPENSSL_INCLUDE_DIR})
<<<<<<< HEAD
target_include_directories(${PROJECT_NAME} PUBLIC ${rlpvalue_SOURCE_DIR}/include)
=======
target_include_directories(${PROJECT_NAME} PUBLIC ${valuable_SOURCE_DIR}/include)
>>>>>>> 256f77a4

if (APPLE)
    target_link_libraries(${PROJECT_NAME} PRIVATE ${OSX_CORE_FOUNDATION})
    target_link_libraries(${PROJECT_NAME} PRIVATE ${OSX_CF_NETWORK})
endif ()

target_link_libraries(${PROJECT_NAME} PRIVATE hapi::proto)

if (NOT WIN32)
    target_link_libraries(${PROJECT_NAME} PRIVATE sys::resolv)
endif ()

target_link_libraries(${PROJECT_NAME} PRIVATE
        OpenSSL::SSL
        OpenSSL::Crypto)

target_link_libraries(${PROJECT_NAME} PRIVATE
        gRPC::address_sorting
        gRPC::gpr
        gRPC::grpc
        gRPC::grpc_plugin_support
        gRPC::grpc_unsecure
        protobuf::libprotobuf)

target_link_libraries(${PROJECT_NAME} PRIVATE
        gRPC::grpc++
        gRPC::grpc++_alts
        gRPC::grpc++_error_details
        gRPC::grpc++_unsecure)

if (TARGET gRPC::grpc++_reflection)
    target_link_libraries(${PROJECT_NAME} PRIVATE gRPC::grpc++_reflection)
endif ()

if (TARGET gRPC::grpcpp_channelz)
    target_link_libraries(${PROJECT_NAME} PRIVATE gRPC::grpcpp_channelz)
endif ()

target_link_libraries(${PROJECT_NAME} PRIVATE
        absl::bad_any_cast_impl
        absl::bad_optional_access
        absl::bad_variant_access
        absl::base
        absl::city
        absl::civil_time
        absl::cord
        absl::cord_internal
        absl::cordz_functions
        absl::cordz_handle
        absl::cordz_info
        absl::cordz_sample_token
        absl::debugging_internal
        absl::demangle_internal
        absl::examine_stack
        absl::exponential_biased
        absl::failure_signal_handler
        absl::flags
        absl::flags_commandlineflag
        absl::flags_commandlineflag_internal
        absl::flags_config
        absl::flags_internal
        absl::flags_marshalling
        absl::flags_parse
        absl::flags_private_handle_accessor
        absl::flags_program_name
        absl::flags_reflection
        absl::flags_usage
        absl::flags_usage_internal
        absl::graphcycles_internal
        absl::hash
        absl::hashtablez_sampler
        absl::int128
        absl::leak_check
        absl::log_severity
        absl::low_level_hash
        absl::malloc_internal
        absl::periodic_sampler
        absl::random_distributions
        absl::random_internal_distribution_test_util
        absl::random_internal_platform
        absl::random_internal_pool_urbg
        absl::random_internal_randen
        absl::random_internal_randen_hwaes
        absl::random_internal_randen_hwaes_impl
        absl::random_internal_randen_slow
        absl::random_internal_seed_material
        absl::random_seed_gen_exception
        absl::random_seed_sequences
        absl::raw_hash_set
        absl::raw_logging_internal
        absl::scoped_set_env
        absl::spinlock_wait
        absl::stacktrace
        absl::status
        absl::statusor
        absl::str_format_internal
        absl::strerror
        absl::strings
        absl::strings_internal
        absl::symbolize
        absl::synchronization
        absl::throw_delegate
        absl::time
        absl::time_zone)

target_link_libraries(${PROJECT_NAME} PRIVATE
        upb::upb
        upb::descriptor_upb_proto
        upb::extension_registry
        upb::fastdecode
        upb::json
        upb::mini_table
        upb::reflection
        upb::textformat
        upb::utf8_range)

target_link_libraries(${PROJECT_NAME} PRIVATE
        c-ares::cares
        re2::re2
        ${ZLIB_LIBRARIES})

set_target_properties(${PROJECT_NAME} PROPERTIES VERSIONS 0.1.0)
set_target_properties(${PROJECT_NAME} PROPERTIES SOVERSION 1)

# Install Library & Headers
install(TARGETS ${PROJECT_NAME} ARCHIVE DESTINATION lib LIBRARY DESTINATION lib RUNTIME DESTINATION bin)
install(DIRECTORY include/ TYPE INCLUDE FILES_MATCHING PATTERN "*.h")
install(DIRECTORY ${HAPI_INCLUDE_DIR}/ TYPE INCLUDE)
install(DIRECTORY ${HAPI_LIB_DIR}/ TYPE LIB)
install(DIRECTORY ${Protobuf_INCLUDE_DIRS} DESTINATION ${CMAKE_INSTALL_PREFIX})<|MERGE_RESOLUTION|>--- conflicted
+++ resolved
@@ -1,24 +1,3 @@
-<<<<<<< HEAD
-FetchContent_Declare(rlpvalue
-        GIT_REPOSITORY https://github.com/bloq/rlpvalue.git
-        GIT_TAG master)
-FetchContent_GetProperties(rlpvalue)
-if (NOT rlpvalue_POPULATED)
-    FetchContent_Populate(rlpvalue)
-    add_library(rlpvalue STATIC
-            ${rlpvalue_SOURCE_DIR}/lib/rlpvalue.cpp
-            ${rlpvalue_SOURCE_DIR}/lib/rlpvalue_get.cpp
-            ${rlpvalue_SOURCE_DIR}/lib/rlpvalue_read.cpp
-            ${rlpvalue_SOURCE_DIR}/lib/rlpvalue_write.cpp)
-    target_include_directories(rlpvalue PUBLIC ${rlpvalue_SOURCE_DIR}/include)
-endif ()
-=======
-include(FetchContent)
-FetchContent_Declare(valuable
-        GIT_REPOSITORY https://github.com/LoopPerfect/valuable.git)
-FetchContent_MakeAvailable(valuable)
->>>>>>> 256f77a4
-
 add_library(${PROJECT_NAME} STATIC
         src/AccountAllowanceApproveTransaction.cc
         src/AccountAllowanceDeleteTransaction.cc
@@ -113,11 +92,6 @@
 target_include_directories(${PROJECT_NAME} PUBLIC ${HAPI_INCLUDE_DIR})
 target_include_directories(${PROJECT_NAME} PUBLIC ${ZLIB_INCLUDE_DIRS})
 target_include_directories(${PROJECT_NAME} PUBLIC ${OPENSSL_INCLUDE_DIR})
-<<<<<<< HEAD
-target_include_directories(${PROJECT_NAME} PUBLIC ${rlpvalue_SOURCE_DIR}/include)
-=======
-target_include_directories(${PROJECT_NAME} PUBLIC ${valuable_SOURCE_DIR}/include)
->>>>>>> 256f77a4
 
 if (APPLE)
     target_link_libraries(${PROJECT_NAME} PRIVATE ${OSX_CORE_FOUNDATION})
