add_library(${PROJECT_NAME} STATIC
        src/AccountAllowanceApproveTransaction.cc
        src/AccountAllowanceDeleteTransaction.cc
        src/AccountBalance.cc
        src/AccountBalanceQuery.cc
        src/AccountCreateTransaction.cc
        src/AccountDeleteTransaction.cc
        src/AccountId.cc
        src/AccountInfo.cc
        src/AccountInfoQuery.cc
        src/AccountRecords.cc
        src/AccountRecordsQuery.cc
        #    src/AccountStakersQuery.cc
        src/AccountUpdateTransaction.cc
        src/AssessedCustomFee.cc
        src/ChunkedTransaction.cc
        src/Client.cc
        src/ContractId.cc
        src/ContractByteCodeQuery.cc
        src/ContractCallQuery.cc
        src/ContractCreateFlow.cc
        src/ContractCreateTransaction.cc
        src/ContractDeleteTransaction.cc
        src/ContractExecuteTransaction.cc
        src/ContractFunctionParameters.cc
        src/ContractFunctionResult.cc
        src/ContractFunctionSelector.cc
        src/ContractInfo.cc
        src/ContractInfoQuery.cc
        src/ContractLogInfo.cc
        src/ContractUpdateTransaction.cc
        src/CustomFee.cc
        src/CustomFeeBase.cc
        src/CustomFixedFee.cc
        src/CustomFractionalFee.cc
        src/CustomRoyaltyFee.cc
        src/DelegateContractId.cc
        src/ECDSAsecp256k1PrivateKey.cc
        src/ECDSAsecp256k1PublicKey.cc
        src/ED25519PrivateKey.cc
        src/ED25519PublicKey.cc
        src/EthereumFlow.cc
        src/EthereumTransaction.cc
        src/EthereumTransactionData.cc
        src/EthereumTransactionDataEip1559.cc
        src/EthereumTransactionDataLegacy.cc
        src/EvmAddress.cc
        src/ExchangeRate.cc
        src/ExchangeRateSet.cc
        src/Executable.cc
        src/FileAppendTransaction.cc
        src/FileContentsQuery.cc
        src/FileCreateTransaction.cc
        src/FileDeleteTransaction.cc
        src/FileId.cc
        src/FileInfo.cc
        src/FileInfoQuery.cc
        src/FileUpdateTransaction.cc
        src/HbarAllowance.cc
        src/HbarTransfer.cc
        src/Key.cc
        src/KeyList.cc
        src/LedgerId.cc
        src/Mnemonic.cc
        src/MnemonicBIP39.cc
        src/NftId.cc
        src/PrivateKey.cc
        src/PublicKey.cc
        src/Query.cc
        src/StakingInfo.cc
        src/Status.cc
        src/TokenAllowance.cc
        src/TokenAssociateTransaction.cc
        src/TokenAssociation.cc
        src/TokenBurnTransaction.cc
        src/TokenCreateTransaction.cc
        src/TokenDeleteTransaction.cc
        src/TokenDissociateTransaction.cc
        src/TokenFeeScheduleUpdateTransaction.cc
        src/TokenFreezeTransaction.cc
        src/TokenGrantKycTransaction.cc
        src/TokenId.cc
        src/TokenInfo.cc
        src/TokenInfoQuery.cc
        src/TokenMintTransaction.cc
        src/TokenNftAllowance.cc
        src/TokenNftInfo.cc
        src/TokenNftInfoQuery.cc
        src/TokenNftTransfer.cc
        src/TokenPauseTransaction.cc
        src/TokenRevokeKycTransaction.cc
        src/TokenSupplyType.cc
        src/TokenTransfer.cc
        src/TokenType.cc
        src/TokenUnfreezeTransaction.cc
        src/TokenUnpauseTransaction.cc
        src/TokenUpdateTransaction.cc
        src/TokenWipeTransaction.cc
<<<<<<< HEAD
        src/TopicId.cc
=======
        src/TopicCreateTransaction.cc
>>>>>>> 3341c50b
        src/Transaction.cc
        src/TransactionId.cc
        src/TransactionReceipt.cc
        src/TransactionReceiptQuery.cc
        src/TransactionRecord.cc
        src/TransactionRecordQuery.cc
        src/TransactionResponse.cc
        src/TransferTransaction.cc

        src/impl/DerivationPathUtils.cc
        src/impl/Endpoint.cc
        src/impl/DurationConverter.cc
        src/impl/HederaCertificateVerifier.cc
        src/impl/HexConverter.cc
        src/impl/IPv4Address.cc
        src/impl/Network.cc
        src/impl/Node.cc
        src/impl/NodeAddress.cc
        src/impl/NodeAddressBook.cc
        src/impl/OpenSSLUtils.cc
        src/impl/RLPItem.cc
        src/impl/TimestampConverter.cc
        src/impl/Utilities.cc)

target_include_directories(${PROJECT_NAME} PUBLIC include)
target_include_directories(${PROJECT_NAME} PUBLIC ${HAPI_INCLUDE_DIR})
target_include_directories(${PROJECT_NAME} PUBLIC ${ZLIB_INCLUDE_DIRS})
target_include_directories(${PROJECT_NAME} PUBLIC ${OPENSSL_INCLUDE_DIR})

if (APPLE)
    target_link_libraries(${PROJECT_NAME} PRIVATE ${OSX_CORE_FOUNDATION})
    target_link_libraries(${PROJECT_NAME} PRIVATE ${OSX_CF_NETWORK})
endif ()

target_link_libraries(${PROJECT_NAME} PRIVATE hapi::proto)

if (NOT WIN32)
    target_link_libraries(${PROJECT_NAME} PRIVATE sys::resolv)
endif ()

target_link_libraries(${PROJECT_NAME} PRIVATE
        OpenSSL::SSL
        OpenSSL::Crypto)

target_link_libraries(${PROJECT_NAME} PRIVATE
        gRPC::address_sorting
        gRPC::gpr
        gRPC::grpc
        gRPC::grpc_plugin_support
        gRPC::grpc_unsecure
        protobuf::libprotobuf)

target_link_libraries(${PROJECT_NAME} PRIVATE
        gRPC::grpc++
        gRPC::grpc++_alts
        gRPC::grpc++_error_details
        gRPC::grpc++_unsecure)

if (TARGET gRPC::grpc++_reflection)
    target_link_libraries(${PROJECT_NAME} PRIVATE gRPC::grpc++_reflection)
endif ()

if (TARGET gRPC::grpcpp_channelz)
    target_link_libraries(${PROJECT_NAME} PRIVATE gRPC::grpcpp_channelz)
endif ()

target_link_libraries(${PROJECT_NAME} PRIVATE
        absl::bad_any_cast_impl
        absl::bad_optional_access
        absl::bad_variant_access
        absl::base
        absl::city
        absl::civil_time
        absl::cord
        absl::cord_internal
        absl::cordz_functions
        absl::cordz_handle
        absl::cordz_info
        absl::cordz_sample_token
        absl::debugging_internal
        absl::demangle_internal
        absl::examine_stack
        absl::exponential_biased
        absl::failure_signal_handler
        absl::flags
        absl::flags_commandlineflag
        absl::flags_commandlineflag_internal
        absl::flags_config
        absl::flags_internal
        absl::flags_marshalling
        absl::flags_parse
        absl::flags_private_handle_accessor
        absl::flags_program_name
        absl::flags_reflection
        absl::flags_usage
        absl::flags_usage_internal
        absl::graphcycles_internal
        absl::hash
        absl::hashtablez_sampler
        absl::int128
        absl::leak_check
        absl::log_severity
        absl::low_level_hash
        absl::malloc_internal
        absl::periodic_sampler
        absl::random_distributions
        absl::random_internal_distribution_test_util
        absl::random_internal_platform
        absl::random_internal_pool_urbg
        absl::random_internal_randen
        absl::random_internal_randen_hwaes
        absl::random_internal_randen_hwaes_impl
        absl::random_internal_randen_slow
        absl::random_internal_seed_material
        absl::random_seed_gen_exception
        absl::random_seed_sequences
        absl::raw_hash_set
        absl::raw_logging_internal
        absl::scoped_set_env
        absl::spinlock_wait
        absl::stacktrace
        absl::status
        absl::statusor
        absl::str_format_internal
        absl::strerror
        absl::strings
        absl::strings_internal
        absl::symbolize
        absl::synchronization
        absl::throw_delegate
        absl::time
        absl::time_zone)

target_link_libraries(${PROJECT_NAME} PRIVATE
        upb::upb
        upb::descriptor_upb_proto
        upb::extension_registry
        upb::fastdecode
        upb::json
        upb::mini_table
        upb::reflection
        upb::textformat
        upb::utf8_range)

target_link_libraries(${PROJECT_NAME} PRIVATE
        c-ares::cares
        re2::re2
        ${ZLIB_LIBRARIES})

set_target_properties(${PROJECT_NAME} PROPERTIES VERSIONS 0.1.0)
set_target_properties(${PROJECT_NAME} PROPERTIES SOVERSION 1)

# Install Library & Headers
install(TARGETS ${PROJECT_NAME} ARCHIVE DESTINATION lib LIBRARY DESTINATION lib RUNTIME DESTINATION bin)
install(DIRECTORY include/ TYPE INCLUDE FILES_MATCHING PATTERN "*.h")
install(DIRECTORY ${HAPI_INCLUDE_DIR}/ TYPE INCLUDE)
install(DIRECTORY ${HAPI_LIB_DIR}/ TYPE LIB)
install(DIRECTORY ${Protobuf_INCLUDE_DIRS} DESTINATION ${CMAKE_INSTALL_PREFIX})<|MERGE_RESOLUTION|>--- conflicted
+++ resolved
@@ -96,11 +96,8 @@
         src/TokenUnpauseTransaction.cc
         src/TokenUpdateTransaction.cc
         src/TokenWipeTransaction.cc
-<<<<<<< HEAD
+        src/TopicCreateTransaction.cc
         src/TopicId.cc
-=======
-        src/TopicCreateTransaction.cc
->>>>>>> 3341c50b
         src/Transaction.cc
         src/TransactionId.cc
         src/TransactionReceipt.cc
