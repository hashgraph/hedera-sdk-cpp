/*-
 *
 * Hedera C++ SDK
 *
 * Copyright (C) 2020 - 2022 Hedera Hashgraph, LLC
 *
 * Licensed under the Apache License, Version 2.0 (the "License")
 * you may not use this file except in compliance with the License.
 * You may obtain a copy of the License at
 *
 *      http://www.apache.org/licenses/LICENSE-2.0
 *
 * Unless required by applicable law or agreed to in writing, software
 * distributed under the License is distributed on an "AS IS" BASIS,
 * WITHOUT WARRANTIES OR CONDITIONS OF ANY KIND, either express or implied.
 * See the License for the specific language governing permissions and
 * limitations under the License.
 *
 */
#ifndef HEDERA_SDK_CPP_TRANSACTION_RESPONSE_H_
#define HEDERA_SDK_CPP_TRANSACTION_RESPONSE_H_

#include "TransactionId.h"

#include <chrono>
#include <cstdint>

namespace Hedera
{
template<typename SdkRequestType>
class Transaction;

class Client;
class TransactionReceipt;
class TransactionRecord;
}

namespace proto
{
class TransactionResponse;
}

namespace Hedera
{
/**
 * When the client sends the node a transaction of any kind, the node replies with this, which simply says that the
 * transaction passed the pre-check (so the node will submit it to the network) or it failed (so it won't). To learn the
 * consensus result, the client should later obtain a receipt (free), or can buy a more detailed record (not free).
 */
class TransactionResponse
{
public:
  /**
   * Create a TransactionResponse object from a TransactionResponse protobuf object.
   *
   * @param proto The TransactionResponse protobuf object from which to create a TransactionResponse object.
   * @return The created TransactionResponse object.
   */
  static TransactionResponse fromProtobuf(const proto::TransactionResponse& proto);

  /**
   * Get a TransactionReceipt for this TransactionResponse's corresponding Transaction.
   *
   * @param client The Client to use to submit a TransactionReceiptQuery.
   * @return A TransactionReceipt object containing data about this TransactionResponse's corresponding Transaction.
   * @throws std::runtime_error If unable to communicate with client network.
   */
  [[nodiscard]] TransactionReceipt getReceipt(const Client& client) const;

  /**
   * Get a TransactionReceipt for the Transaction to which this TransactionResponse is responding.
   *
   * @param client  The Client to use to submit a TransactionReceiptQuery.
   * @param timeout The desired timeout for the execution of the TransactionReceiptQuery.
   * @return A TransactionReceipt object containing data about this TransactionResponse's corresponding Transaction.
   * @throws std::runtime_error If unable to communicate with client network.
   */
  [[nodiscard]] TransactionReceipt getReceipt(const Client& client, const std::chrono::duration<double>& timeout) const;

  /**
   * Get a TransactionRecord for the Transaction to which this TransactionResponse is responding.
   *
   * @param client The Client to use to submit a TransactionRecordQuery.
   * @return A TransactionRecord object containing data about this TransactionResponse's corresponding Transaction.
   * @throws std::runtime_error If unable to communicate with client network.
   */
  [[nodiscard]] TransactionRecord getRecord(const Client& client) const;

  /**
   * Get a TransactionRecord for the Transaction to which this TransactionResponse is responding.
   *
   * @param client  The Client to use to submit a TransactionRecordQuery.
   * @param timeout The desired timeout for the execution of the TransactionRecordQuery.
   * @return A TransactionRecord object containing data about this TransactionResponse's corresponding Transaction.
   * @throws std::runtime_error If unable to communicate with client network.
   */
  [[nodiscard]] TransactionRecord getRecord(const Client& client, const std::chrono::duration<double>& timeout) const;

  /**
   * Get the cost to execute this TransactionResponse's corresponding Transaction if the Transaction's max transaction
<<<<<<< HEAD
   * fee wasn't enough.
=======
   * fee wasn't enough, unspecified otherwise.
>>>>>>> baa53fe2
   *
   * @return The cost to execute this TransactionResponse's corresponding Transaction.
   */
  [[nodiscard]] inline uint64_t getCost() const { return mCost; }

  /**
   * Determine if this TransactionResponse's corresponding Transaction pre-checks were a success.
   *
   * @return \c TRUE if this TransactionResponse's corresponding Transaction pre-checks were a success, otherwise \c
   *         FALSE.
   */
  [[nodiscard]] inline bool getValidateStatus() const { return mValidateStatus; }

private:
  /**
   * Allow Transactions to adjust this TransactionResponse's mTransactionId.
   */
  template<typename SdkRequestType>
  friend class Transaction;

  /**
   * The cost to execute this TransactionResponse's corresponding Transaction.
   */
  uint64_t mCost = 0ULL;

  /**
   * Did this TransactionResponse's corresponding Transaction have a successful pre-check?
   */
  bool mValidateStatus = false;

  /**
   * The ID of this TransactionResponse's corresponding Transaction.
   */
  TransactionId mTransactionId;
};

} // namespace Hedera

#endif // HEDERA_SDK_CPP_TRANSACTION_RESPONSE_H_<|MERGE_RESOLUTION|>--- conflicted
+++ resolved
@@ -98,11 +98,7 @@
 
   /**
    * Get the cost to execute this TransactionResponse's corresponding Transaction if the Transaction's max transaction
-<<<<<<< HEAD
-   * fee wasn't enough.
-=======
    * fee wasn't enough, unspecified otherwise.
->>>>>>> baa53fe2
    *
    * @return The cost to execute this TransactionResponse's corresponding Transaction.
    */
