/*-
 *
 * Hedera C++ SDK
 *
 * Copyright (C) 2020 - 2023 Hedera Hashgraph, LLC
 *
 * Licensed under the Apache License, Version 2.0 (the "License")
 * you may not use this file except in compliance with the License.
 * You may obtain a copy of the License at
 *
 *      http://www.apache.org/licenses/LICENSE-2.0
 *
 * Unless required by applicable law or agreed to in writing, software
 * distributed under the License is distributed on an "AS IS" BASIS,
 * WITHOUT WARRANTIES OR CONDITIONS OF ANY KIND, either express or implied.
 * See the License for the specific language governing permissions and
 * limitations under the License.
 *
 */
#ifndef HEDERA_SDK_CPP_PUBLIC_KEY_H_
#define HEDERA_SDK_CPP_PUBLIC_KEY_H_

#include "Key.h"
#include "impl/ValuePtr.h"

#include <memory>
#include <string>
#include <string_view>
#include <vector>

namespace proto
{
class Key;
class SignaturePair;
}

namespace Hedera::internal::OpenSSLUtils
{
class EVP_PKEY;
}

namespace Hedera
{
class AccountId;
}

namespace Hedera
{
/**
 * A generic class representing a public key.
 */
class PublicKey
  : public Key
  , public std::enable_shared_from_this<PublicKey>
{
public:
  /**
   * Default destructor, but must define after PublicKeyImpl is defined (in source file).
   */
  ~PublicKey() override;

  /**
   * Construct a PublicKey object from a hex-encoded, DER-encoded key string.
   *
   * @param key The DER-encoded hex string from which to construct a PublicKey.
   * @return A pointer to an PublicKey representing the input DER-encoded hex string.
   * @throws BadKeyException If the public key type (ED25519 or ECDSAsecp256k1) is unable to be determined or realized
   *                         from the input hex string.
   */
  [[nodiscard]] static std::unique_ptr<PublicKey> fromStringDer(std::string_view key);

  /**
   * Construct a PublicKey object from a DER-encoded byte vector.
   *
   * @param bytes The vector of DER-encoded bytes from which to construct a PublicKey.
   * @return A pointer to a PublicKey representing the input DER-encoded bytes.
   * @throws BadKeyException If the public key type (ED25519 or ECDSAsecp256k1) is unable to be determined or realized
   *                         from the input byte array.
   */
  [[nodiscard]] static std::unique_ptr<PublicKey> fromBytesDer(const std::vector<std::byte>& bytes);

  /**
   * Construct a PublicKey object from a byte array representing an alias.
   *
   * @param alias The bytes representing an alias.
   * @return A pointer to a PublicKey representing the input alias bytes, or nullptr if the input alias byte array does
   *         not represent a PublicKey.
   */
  [[nodiscard]] static std::unique_ptr<PublicKey> fromAliasBytes(const std::vector<std::byte>& bytes);

  /**
   * Verify that a signature was made by the PrivateKey which corresponds to this PublicKey.
   *
   * @param signatureBytes The byte vector representing the signature.
   * @param signedBytes    The bytes which were purportedly signed to create the signature.
   * @return \c TRUE if the signature is valid, otherwise \c FALSE.
   */
  [[nodiscard]] virtual bool verifySignature(const std::vector<std::byte>& signatureBytes,
                                             const std::vector<std::byte>& signedBytes) const = 0;

  /**
   * Get the hex-encoded string of the DER-encoded bytes of this PublicKey.
   *
   * @return The hex-encoded string of the DER-encoded bytes of this PublicKey.
   */
  [[nodiscard]] virtual std::string toStringDer() const = 0;

  /**
   * Get the hex-encoded string of the raw bytes of this PublicKey.
   *
   * @return The hex-encoded string of the raw bytes of this PublicKey.
   */
  [[nodiscard]] virtual std::string toStringRaw() const = 0;

  /**
   * Get the DER-encoded bytes of this PublicKey.
   *
   * @return The DER-encoded bytes of this PublicKey.
   */
  [[nodiscard]] virtual std::vector<std::byte> toBytesDer() const = 0;

  /**
   * Get the raw bytes of this PublicKey.
   *
   * @return The raw bytes of this PublicKey.
   */
  [[nodiscard]] virtual std::vector<std::byte> toBytesRaw() const = 0;

  /**
<<<<<<< HEAD
   * Serialize this PublicKey to a SignaturePair protobuf object with the given signature.
   *
   * @param signature The signature created by this PublicKey.
   */
  [[nodiscard]] virtual std::unique_ptr<proto::SignaturePair> toSignaturePairProtobuf(
    const std::vector<std::byte>& signature) const = 0;
=======
   * Construct an AccountId object using this PublicKey as its alias.
   *
   * @param shard The shard of the AccountId.
   * @param realm The realm of the AccountId.
   * @return The constructed AccountId.
   */
  [[nodiscard]] AccountId toAccountId(uint64_t shard = 0ULL, uint64_t realm = 0ULL) const;
>>>>>>> 8ef1414d

protected:
  /**
   * Prevent public copying and moving to prevent slicing. Use the 'clone()' virtual method instead.
   */
  PublicKey(const PublicKey&) = default;
  PublicKey& operator=(const PublicKey&) = default;
  PublicKey(PublicKey&&) noexcept = default;
  PublicKey& operator=(PublicKey&&) noexcept = default;

  /**
   * Construct with a wrapped OpenSSL key object.
   *
   * @param key The wrapped OpenSSL key object.
   */
  explicit PublicKey(internal::OpenSSLUtils::EVP_PKEY&& key);

  /**
   * Get this PublicKey's wrapped OpenSSL key object.
   *
   * @return This PublicKey's wrapped OpenSSL key object.
   */
  [[nodiscard]] internal::OpenSSLUtils::EVP_PKEY getInternalKey() const;

private:
  /**
   * Get a std::shared_ptr to this PublicKey.
   *
   * @returns A pointer to this PublicKey.
   */
  [[nodiscard]] virtual std::shared_ptr<PublicKey> getShared() const = 0;

  /**
   * Implementation object used to hide implementation details and internal headers.
   */
  struct PublicKeyImpl;
  ValuePtr<PublicKeyImpl> mImpl;
};

} // namespace Hedera

#endif // HEDERA_SDK_CPP_PUBLIC_KEY_H_<|MERGE_RESOLUTION|>--- conflicted
+++ resolved
@@ -127,14 +127,14 @@
   [[nodiscard]] virtual std::vector<std::byte> toBytesRaw() const = 0;
 
   /**
-<<<<<<< HEAD
    * Serialize this PublicKey to a SignaturePair protobuf object with the given signature.
    *
    * @param signature The signature created by this PublicKey.
    */
   [[nodiscard]] virtual std::unique_ptr<proto::SignaturePair> toSignaturePairProtobuf(
     const std::vector<std::byte>& signature) const = 0;
-=======
+
+  /**
    * Construct an AccountId object using this PublicKey as its alias.
    *
    * @param shard The shard of the AccountId.
@@ -142,7 +142,6 @@
    * @return The constructed AccountId.
    */
   [[nodiscard]] AccountId toAccountId(uint64_t shard = 0ULL, uint64_t realm = 0ULL) const;
->>>>>>> 8ef1414d
 
 protected:
   /**
