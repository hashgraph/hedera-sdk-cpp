--- conflicted
+++ resolved
@@ -45,21 +45,6 @@
   PublicKey& operator=(const PublicKey&) = delete;
   PublicKey(PublicKey&&) noexcept = delete;
   PublicKey& operator=(PublicKey&&) noexcept = delete;
-<<<<<<< HEAD
-
-  /**
-   * Create a PublicKey object from a Key protobuf object.
-   *
-   * @param proto The Key protobuf object from which to create a PublicKey object.
-   * @return A pointer to the created PublicKey object.
-   */
-  static std::shared_ptr<PublicKey> fromProtobuf(const proto::Key& proto);
-
-  /**
-   * Create a clone of this PublicKey object.
-   *
-   * @return A pointer to the created clone of this PublicKey.
-=======
 
   /**
    * Create a PublicKey object from a Key protobuf object.
@@ -89,35 +74,11 @@
    * @param signatureBytes The byte vector representing the signature.
    * @param signedBytes    The bytes which were purportedly signed to create the signature.
    * @return \c TRUE if the signature is valid, otherwise \c FALSE.
->>>>>>> 5d426210
-   */
-  [[nodiscard]] virtual std::unique_ptr<PublicKey> clone() const = 0;
-
-  /**
-<<<<<<< HEAD
-   * Construct a Key protobuf object from this PublicKey object.
-   *
-   * @return A pointer to a created Key protobuf object filled with this PublicKey object's data.
-   */
-  [[nodiscard]] virtual std::unique_ptr<proto::Key> toProtobuf() const = 0;
-
-  /**
-   * Verify that a signature was made by the PrivateKey which corresponds to this PublicKey.
-   *
-   * @param signatureBytes The byte vector representing the signature.
-   * @param signedBytes    The bytes which were purportedly signed to create the signature.
-   * @return \c TRUE if the signature is valid, otherwise \c FALSE.
    */
   [[nodiscard]] virtual bool verifySignature(const std::vector<unsigned char>& signatureBytes,
                                              const std::vector<unsigned char>& signedBytes) const = 0;
 
   /**
-   * Get a string representation of this PublicKey, in DER format.
-   *
-   * @return A string representation of this PublicKey in DER format.
-   */
-  [[nodiscard]] virtual std::string toString() const = 0;
-=======
    * Get the string representation of this PublicKey.
    *
    * @return The string representation of this PublicKey.
@@ -130,7 +91,6 @@
    * @return The byte representation of this PublicKey.
    */
   [[nodiscard]] virtual std::vector<unsigned char> toBytes() const = 0;
->>>>>>> 5d426210
 
 protected:
   PublicKey() = default;
