--- conflicted
+++ resolved
@@ -103,11 +103,7 @@
 
   /**
    * Initiate an orderly shutdown of communications with the network with which this Client was configured to
-<<<<<<< HEAD
-   * communicate. Preexisting transactions or queries continue but more would be immediately cancelled.
-=======
    * communicate. Preexisting transactions or queries continue but subsequent calls would be immediately cancelled.
->>>>>>> baa53fe2
    *
    * After this method returns, this Client can be re-used. All network communication can be re-established as needed.
    */
@@ -154,22 +150,12 @@
   Client& setMaxAttempts(uint32_t attempts);
 
   /**
-<<<<<<< HEAD
-   * Set the minimum amount of time a Node should wait before being willing to resubmit a previously failed request that
-   * was submitted by this Client. Every request submitted with this Client will have its minimum backoff time
-   * overwritten by this Client's minimum backoff time if and only if it has not been set manually in the request
-   * itself.
-   *
-   * @param backoff The desired minimum amount of time a Node should wait before retrying a request submission for this
-   *                Client.
-=======
    * Set the minimum amount of time this Client should wait before attempting to resubmit a previously failed request to
    * the same node. Every request submitted with this Client will have its minimum backoff time overwritten by this
    * Client's minimum backoff time if and only if it has not been set manually in the request itself.
    *
    * @param backoff The desired minimum amount of time this Client should wait before attempting to resubmit a
    *                previously failed to a particular node.
->>>>>>> baa53fe2
    * @return A reference to this Client with the newly-set minimum backoff time.
    * @throws std::invalid_argument If the desired minimum backoff duration is longer than the set maximum backoff time
    *                               (DEFAULT_MAX_BACKOFF if the maximum backoff time has not been set).
@@ -177,22 +163,12 @@
   Client& setMinBackoff(const std::chrono::duration<double>& backoff);
 
   /**
-<<<<<<< HEAD
-   * Set the maximum amount of time a Node should wait before being willing to resubmit a previously failed request that
-   * was submitted by this Client. Every request submitted with this Client will have its maximum backoff time
-   * overwritten by this Client's maximum backoff time if and only if it has not been set manually in the request
-   * itself.
-   *
-   * @param backoff The desired maximum amount of time a Node should wait before retrying a request submission for this
-   *                Client.
-=======
    * Set the maximum amount of time this Client should wait before attempting to resubmit a previously failed request to
    * the same node. Every request submitted with this Client will have its maximum backoff time overwritten by this
    * Client's maximum backoff time if and only if it has not been set manually in the request itself.
    *
    * @param backoff The desired maximum amount of time requests submitted by this Client should wait before attempting
    *                to resubmit themselves to a particular node.
->>>>>>> baa53fe2
    * @return A reference to this Client with the newly-set maximum backoff time.
    * @throws std::invalid_argument If the desired maximum backoff duration is shorter than the set minimum backoff time
    *                               (DEFAULT_MIN_BACKOFF if the minimum backoff time has not been set).
@@ -246,13 +222,8 @@
   [[nodiscard]] std::optional<uint32_t> getMaxAttempts() const;
 
   /**
-<<<<<<< HEAD
-   * Get the minimum amount of time a Node should wait before being willing to resubmit a previously failed request that
-   * was submitted by this Client.
-=======
    * Get the minimum amount of time this Client should wait before attempting to resubmit a previously failed request to
    * the same node.
->>>>>>> baa53fe2
    *
    * @return The minimum backoff time for Nodes for unsuccessful requests sent by this Client. Uninitialized value if
    * not previously set.
@@ -260,13 +231,8 @@
   [[nodiscard]] std::optional<std::chrono::duration<double>> getMinBackoff() const;
 
   /**
-<<<<<<< HEAD
-   * Get the minimum amount of time a Node should wait before being willing to resubmit a previously failed request that
-   * was submitted by this Client.
-=======
    * Get the maximum amount of time this Client should wait before attempting to resubmit a previously failed request to
    * the same node.
->>>>>>> baa53fe2
    *
    * @return The maximum backoff time for Nodes for unsuccessful requests sent by this Client. Uninitialized value if
    *         not previously set.
