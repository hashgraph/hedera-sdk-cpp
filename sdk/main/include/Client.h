--- conflicted
+++ resolved
@@ -87,11 +87,7 @@
    *
    * @return The account ID of this client's operator, if valid.
    */
-<<<<<<< HEAD
-  inline InitType<AccountId> getOperatorAccountId() const { return mOperator.mAccountId; }
-=======
   inline std::optional<AccountId> getOperatorAccountId() const { return mOperator.mAccountId; }
->>>>>>> 035a49a4
 
   /**
    * Get the key of the operator. Useful when the client was constructed from file.
@@ -105,11 +101,7 @@
    *
    * @return The max transaction fee.
    */
-<<<<<<< HEAD
-  inline InitType<Hbar> getDefaultMaxTransactionFee() const { return mDefaultMaxTransactionFee; }
-=======
   inline std::optional<Hbar> getDefaultMaxTransactionFee() const { return mDefaultMaxTransactionFee; }
->>>>>>> 035a49a4
 
 private:
   /**
