--- conflicted
+++ resolved
@@ -54,13 +54,8 @@
    */
   Client(const Client& other) = delete;
   Client& operator=(const Client& other) = delete;
-<<<<<<< HEAD
-  Client(Client&& other) noexcept = default;
-  Client& operator=(Client&& other) noexcept = default;
-=======
   Client(Client&& other) noexcept;
   Client& operator=(Client&& other) noexcept;
->>>>>>> 5d426210
 
   /**
    * Construct a Hedera client pre-configured for Hedera testnet access.
