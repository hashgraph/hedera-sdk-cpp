/*-
 *
 * Hedera C++ SDK
 *
 * Copyright (C) 2020 - 2022 Hedera Hashgraph, LLC
 *
 * Licensed under the Apache License, Version 2.0 (the "License")
 * you may not use this file except in compliance with the License.
 * You may obtain a copy of the License at
 *
 *      http://www.apache.org/licenses/LICENSE-2.0
 *
 * Unless required by applicable law or agreed to in writing, software
 * distributed under the License is distributed on an "AS IS" BASIS,
 * WITHOUT WARRANTIES OR CONDITIONS OF ANY KIND, either express or implied.
 * See the License for the specific language governing permissions and
 * limitations under the License.
 *
 */
#ifndef HEDERA_SDK_CPP_TRANSACTION_RECEIPT_QUERY_H_
#define HEDERA_SDK_CPP_TRANSACTION_RECEIPT_QUERY_H_

#include "Query.h"
#include "TransactionId.h"

#include <optional>

namespace Hedera
{
/**
 * Get the receipt of a transaction, given its transaction ID. Once a transaction reaches consensus, then information
 * about whether it succeeded or failed will be available until the end of the receipt period. Before and after the
 * receipt period, and for a transaction that was never submitted, the receipt is unknown. This query is free (the
 * payment field is left empty). No State proof is available for this response
 */
class TransactionReceiptQuery : public Query<TransactionReceiptQuery, TransactionReceipt>
{
public:
  ~TransactionReceiptQuery() override = default;

  /**
   * Derived from Executable. Create a clone of this TransactionReceiptQuery.
   *
   * @return A pointer to the created clone.
   */
  [[nodiscard]] std::unique_ptr<Executable> clone() const override;

  /**
   * Set the ID of the transaction of which to request the receipt.
   *
   * @param transactionId The ID of the desired transaction of which to request the receipt.
   * @return A reference to this TransactionReceiptQuery object with the newly-set transaction ID.
   */
  TransactionReceiptQuery& setTransactionId(const TransactionId& transactionId);

  /**
   * Get the ID of the transaction of which this query is currently configured to get the receipt.
   *
   * @return The ID of the transaction for which this query is meant. Returns uninitialized if a value has not yet been
   *         set.
   */
  [[nodiscard]] inline std::optional<TransactionId> getTransactionId() const { return mTransactionId; }

private:
  /**
   * Derived from Executable. Construct a Query protobuf object from this TransactionReceiptQuery object.
   *
   * @param client The Client trying to construct this TransactionReceiptQuery. This is unused.
   * @param node   The Node to which this TransactionReceiptQuery will be sent. This is unused.
   * @return A Query protobuf object filled with this TransactionReceiptQuery object's data.
   */
  [[nodiscard]] proto::Query makeRequest(const Client& /*client*/,
                                         const std::shared_ptr<internal::Node>& /*node*/) const override;

  /**
   * Derived from Executable. Construct a TransactionReceipt object from a Response protobuf object.
   *
   * @param response The Response protobuf object from which to construct a TransactionReceipt object.
   * @return A TransactionReceipt object filled with the Response protobuf object's data
   */
  [[nodiscard]] TransactionReceipt mapResponse(const proto::Response& response) const override;

  /**
   * Derived from Executable. Get the status response code for a submitted TransactionReceiptQuery from a Response
   * protobuf object.
   *
   * @param response The Response protobuf object from which to grab the TransactionReceiptQuery status response code.
   * @return The TransactionReceiptQuery status response code of the input Response protobuf object.
   */
  [[nodiscard]] Status mapResponseStatus(const proto::Response& response) const override;

  /**
   * Derived from Executable. Determine the ExecutionStatus of this TransactionReceiptQuery after being submitted.
   *
   * @param status   The response status from the network.
   * @param client   The Client that submitted this TransactionReceiptQuery.
   * @param response The Response protobuf object received from the network in response to submitting this
   *                 TransactionReceiptQuery.
   * @return The status of the submitted TransactionReceiptQuery.
   */
  [[nodiscard]]
  typename Executable<TransactionReceiptQuery, proto::Query, proto::Response, TransactionReceipt>::ExecutionStatus
<<<<<<< HEAD
  shouldRetry(Status status,
              [[maybe_unused]] const Client& client,
              [[maybe_unused]] const proto::Response& response) override;
=======
  determineStatus(Status status,
                  [[maybe_unused]] const Client& client,
                  [[maybe_unused]] const proto::Response& response) override;
>>>>>>> baa53fe2

  /**
   * Derived from Executable. Submit this TransactionReceiptQuery to a Node.
   *
   * @param client   The Client submitting this TransactionReceiptQuery.
   * @param deadline The deadline for submitting this TransactionReceiptQuery.
   * @param node     Pointer to the Node to which this TransactionReceiptQuery should be submitted.
   * @param response Pointer to the Response protobuf object that gRPC should populate with the response information
   *                 from the gRPC server.
   * @return The gRPC status of the submission.
   */
  [[nodiscard]] grpc::Status submitRequest(const Client& client,
                                           const std::chrono::system_clock::time_point& deadline,
                                           const std::shared_ptr<internal::Node>& node,
                                           proto::Response* response) const override;
  /**
   * The ID of the transaction of which this query should get the receipt.
   */
  std::optional<TransactionId> mTransactionId;
};

} // namespace Hedera

#endif // HEDERA_SDK_CPP_TRANSACTION_RECEIPT_QUERY_H_<|MERGE_RESOLUTION|>--- conflicted
+++ resolved
@@ -100,15 +100,9 @@
    */
   [[nodiscard]]
   typename Executable<TransactionReceiptQuery, proto::Query, proto::Response, TransactionReceipt>::ExecutionStatus
-<<<<<<< HEAD
-  shouldRetry(Status status,
-              [[maybe_unused]] const Client& client,
-              [[maybe_unused]] const proto::Response& response) override;
-=======
   determineStatus(Status status,
                   [[maybe_unused]] const Client& client,
                   [[maybe_unused]] const proto::Response& response) override;
->>>>>>> baa53fe2
 
   /**
    * Derived from Executable. Submit this TransactionReceiptQuery to a Node.
