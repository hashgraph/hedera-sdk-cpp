--- conflicted
+++ resolved
@@ -39,10 +39,7 @@
 #include "ScheduleDeleteTransaction.h"
 #include "ScheduleSignTransaction.h"
 #include "SystemDeleteTransaction.h"
-<<<<<<< HEAD
 #include "SystemUndeleteTransaction.h"
-=======
->>>>>>> bfe7102d
 #include "TokenAssociateTransaction.h"
 #include "TokenBurnTransaction.h"
 #include "TokenCreateTransaction.h"
@@ -103,10 +100,7 @@
                                               ScheduleDeleteTransaction,
                                               ScheduleSignTransaction,
                                               SystemDeleteTransaction,
-<<<<<<< HEAD
                                               SystemUndeleteTransaction,
-=======
->>>>>>> bfe7102d
                                               TokenAssociateTransaction,
                                               TokenBurnTransaction,
                                               TokenCreateTransaction,
