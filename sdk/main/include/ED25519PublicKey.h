/*-
 *
 * Hedera C++ SDK
 *
 * Copyright (C) 2020 - 2022 Hedera Hashgraph, LLC
 *
 * Licensed under the Apache License, Version 2.0 (the "License")
 * you may not use this file except in compliance with the License.
 * You may obtain a copy of the License at
 *
 *      http://www.apache.org/licenses/LICENSE-2.0
 *
 * Unless required by applicable law or agreed to in writing, software
 * distributed under the License is distributed on an "AS IS" BASIS,
 * WITHOUT WARRANTIES OR CONDITIONS OF ANY KIND, either express or implied.
 * See the License for the specific language governing permissions and
 * limitations under the License.
 *
 */
#ifndef HEDERA_SDK_CPP_ED25519_PUBLIC_KEY_H_
#define HEDERA_SDK_CPP_ED25519_PUBLIC_KEY_H_

#include "PublicKey.h"

#include <openssl/crypto.h>
#include <vector>

namespace Hedera
{
/**
 * A class representing an ED25519 public key.
 */
class ED25519PublicKey : public PublicKey
{
public:
  /**
   * Disallow default construction of an ED25519PublicKey, as an uninitialized ED25519PublicKey provides no
   * functionality. Instead, the 'fromString()' or 'fromBytes()' functions should be used.
   */
  ED25519PublicKey() = delete;

  /**
   * Copy constructor and copy assignment operator can throw std::runtime_error if OpenSSL serialization fails.
<<<<<<< HEAD
   */
  ~ED25519PublicKey() override;
  ED25519PublicKey(const ED25519PublicKey& other);
  ED25519PublicKey& operator=(const ED25519PublicKey& other);
  ED25519PublicKey(ED25519PublicKey&& other) noexcept;
  ED25519PublicKey& operator=(ED25519PublicKey&& other) noexcept;

  /**
   * Construct an ED25519PublicKey object from the DER string representation.
   *
   * @param keyString The string from which to create an ED25519PublicKey.
   * @return A pointer to an ED25519PublicKey representing the input string.
=======
   */
  ~ED25519PublicKey() override;
  ED25519PublicKey(const ED25519PublicKey& other);
  ED25519PublicKey& operator=(const ED25519PublicKey& other);
  ED25519PublicKey(ED25519PublicKey&& other) noexcept;
  ED25519PublicKey& operator=(ED25519PublicKey&& other) noexcept;

  /**
   * Construct an ED25519PublicKey object from the DER string representation.
   *
   * @param keyString The string from which to create an ED25519PublicKey.
   * @return A pointer to an ED25519PublicKey representing the input string.
   */
  static std::shared_ptr<ED25519PublicKey> fromString(const std::string& keyString);

  /**
   * Construct an ED25519PublicKey object from a byte vector.
   *
   * @param keyBytes The vector of bytes from which to construct the ED25519PublicKey, which are a DER encoding.
   * @return A pointer to an ED25519PublicKey representing the input bytes.
>>>>>>> 5d426210
   */
  static std::shared_ptr<ED25519PublicKey> fromBytes(const std::vector<unsigned char>& keyBytes);

  /**
<<<<<<< HEAD
   * Construct an ED25519PublicKey object from a byte vector.
   *
   * @param keyBytes The vector of bytes from which to construct the ED25519PublicKey, which are a DER encoding.
   * @return A pointer to an ED25519PublicKey representing the input bytes.
=======
   * Derived from PublicKey. Create a clone of this ED25519PublicKey object.
   *
   * @return A pointer to the created clone of this ED25519PublicKey.
>>>>>>> 5d426210
   */
  [[nodiscard]] std::unique_ptr<PublicKey> clone() const override;

  /**
<<<<<<< HEAD
   * Derived from PublicKey. Create a clone of this ED25519PublicKey object.
   *
   * @return A pointer to the created clone of this ED25519PublicKey.
   */
  [[nodiscard]] std::unique_ptr<PublicKey> clone() const override;
=======
   * Derived from PublicKey. Verify that a signature was made by the ED25519PrivateKey which corresponds to this
   * ED25519PublicKey.
   *
   * @param signatureBytes The byte vector representing the signature.
   * @param signedBytes    The bytes which were purportedly signed to create the signature.
   * @return \c TRUE if the signature is valid, otherwise \c FALSE.
   * @throws std::runtime_error If OpenSSL signature verification fails.
   */
  [[nodiscard]] bool verifySignature(const std::vector<unsigned char>& signatureBytes,
                                     const std::vector<unsigned char>& signedBytes) const override;
>>>>>>> 5d426210

  /**
   * Derived from PublicKey. Construct a Key protobuf object from this ED25519PublicKey object.
   *
   * @return A pointer to a created Key protobuf object filled with this ED25519PublicKey object's data.
   * @throws std::runtime_error If OpenSSL serialization fails.
<<<<<<< HEAD
=======
   */
  [[nodiscard]] std::unique_ptr<proto::Key> toProtobuf() const override;

  /**
   * Derived from PublicKey. Get the string representation of this ED25519PublicKey, in DER format.
   *
   * @return The string representation of this ED25519PublicKey in DER format.
   * @throws std::runtime_error If OpenSSL serialization fails.
>>>>>>> 5d426210
   */
  [[nodiscard]] std::unique_ptr<proto::Key> toProtobuf() const override;

  /**
<<<<<<< HEAD
   * Derived from PublicKey. Verify that a signature was made by the ED25519PrivateKey which corresponds to this
   * ED25519PublicKey.
   *
   * @param signatureBytes The byte vector representing the signature.
   * @param signedBytes    The bytes which were purportedly signed to create the signature.
   * @return \c TRUE if the signature is valid, otherwise \c FALSE.
   * @throws std::runtime_error If OpenSSL signature verification fails.
=======
   * Derived from PublicKey. Get the byte representation of this ED25519PublicKey, in DER format.
   *
   * @return The byte representation of this ED25519PublicKey.
>>>>>>> 5d426210
   */
  [[nodiscard]] std::vector<unsigned char> toBytes() const override;

<<<<<<< HEAD
  /**
   * Derived from PublicKey. Get a string representation of this ED25519PublicKey, in DER format.
   *
   * @return A string representation of this ED25519PublicKey in DER format.
   * @throws std::runtime_error If OpenSSL serialization fails.
   */
  [[nodiscard]] std::string toString() const override;
=======
private:
  /**
   * Create an OpenSSL keypair object from a byte vector representing an ED25519PublicKey.
   *
   * @param keyBytes The bytes representing a ED25519PublicKey.
   * @return A pointer to a newly created OpenSSL keypair object.
   */
  static EVP_PKEY* bytesToPKEY(const std::vector<unsigned char>& keyBytes);
>>>>>>> 5d426210

private:
  /**
<<<<<<< HEAD
   * Construct from an OpenSSL key object.
   *
   * @param keypair The underlying OpenSSL keypair object from which to construct this ED25519PublicKey.
=======
   * Prepend an ED25519PublicKey's algorithm identifier to an array of serialized ED25519PublicKey bytes.
   *
   * @param keyBytes The bytes representing an ED25519PublicKey.
   * @return An array of bytes that contains the ED25519PublicKey's algorithm identifier bytes, followed by the input
   *         ED25519PublicKey bytes.
>>>>>>> 5d426210
   */
  static std::vector<unsigned char> prependAlgorithmIdentifier(const std::vector<unsigned char>& keyBytes);

  /**
<<<<<<< HEAD
   * Get the byte representation of this ED25519PublicKey.
   *
   * @return The byte representation of this ED25519PublicKey.
=======
   * Construct from an OpenSSL key object.
   *
   * @param keypair The underlying OpenSSL keypair object from which to construct this ED25519PublicKey.
>>>>>>> 5d426210
   */
  explicit ED25519PublicKey(EVP_PKEY* publicKey);

  /**
<<<<<<< HEAD
   * Create a new EVP_PKEY object from a byte vector representing an ED25519PublicKey.
   *
   * @param keyBytes The bytes representing a ED25519PublicKey.
   * @return A pointer to a newly created EVP_PKEY object.
   */
  static EVP_PKEY* bytesToPKEY(const std::vector<unsigned char>& keyBytes);

  /**
   * The underlying OpenSSL representation of the key. Defaults to uninitialized (nullptr).
   */
=======
   * A pointer to the underlying OpenSSL keypair.
   */
>>>>>>> 5d426210
  EVP_PKEY* mPublicKey = nullptr;
};

} // namespace Hedera

#endif // HEDERA_SDK_CPP_ED25519_PUBLIC_KEY_H_<|MERGE_RESOLUTION|>--- conflicted
+++ resolved
@@ -41,20 +41,6 @@
 
   /**
    * Copy constructor and copy assignment operator can throw std::runtime_error if OpenSSL serialization fails.
-<<<<<<< HEAD
-   */
-  ~ED25519PublicKey() override;
-  ED25519PublicKey(const ED25519PublicKey& other);
-  ED25519PublicKey& operator=(const ED25519PublicKey& other);
-  ED25519PublicKey(ED25519PublicKey&& other) noexcept;
-  ED25519PublicKey& operator=(ED25519PublicKey&& other) noexcept;
-
-  /**
-   * Construct an ED25519PublicKey object from the DER string representation.
-   *
-   * @param keyString The string from which to create an ED25519PublicKey.
-   * @return A pointer to an ED25519PublicKey representing the input string.
-=======
    */
   ~ED25519PublicKey() override;
   ED25519PublicKey(const ED25519PublicKey& other);
@@ -75,32 +61,17 @@
    *
    * @param keyBytes The vector of bytes from which to construct the ED25519PublicKey, which are a DER encoding.
    * @return A pointer to an ED25519PublicKey representing the input bytes.
->>>>>>> 5d426210
    */
   static std::shared_ptr<ED25519PublicKey> fromBytes(const std::vector<unsigned char>& keyBytes);
 
   /**
-<<<<<<< HEAD
-   * Construct an ED25519PublicKey object from a byte vector.
-   *
-   * @param keyBytes The vector of bytes from which to construct the ED25519PublicKey, which are a DER encoding.
-   * @return A pointer to an ED25519PublicKey representing the input bytes.
-=======
-   * Derived from PublicKey. Create a clone of this ED25519PublicKey object.
-   *
-   * @return A pointer to the created clone of this ED25519PublicKey.
->>>>>>> 5d426210
-   */
-  [[nodiscard]] std::unique_ptr<PublicKey> clone() const override;
-
-  /**
-<<<<<<< HEAD
    * Derived from PublicKey. Create a clone of this ED25519PublicKey object.
    *
    * @return A pointer to the created clone of this ED25519PublicKey.
    */
   [[nodiscard]] std::unique_ptr<PublicKey> clone() const override;
-=======
+
+  /**
    * Derived from PublicKey. Verify that a signature was made by the ED25519PrivateKey which corresponds to this
    * ED25519PublicKey.
    *
@@ -111,53 +82,31 @@
    */
   [[nodiscard]] bool verifySignature(const std::vector<unsigned char>& signatureBytes,
                                      const std::vector<unsigned char>& signedBytes) const override;
->>>>>>> 5d426210
 
   /**
    * Derived from PublicKey. Construct a Key protobuf object from this ED25519PublicKey object.
    *
    * @return A pointer to a created Key protobuf object filled with this ED25519PublicKey object's data.
    * @throws std::runtime_error If OpenSSL serialization fails.
-<<<<<<< HEAD
-=======
    */
   [[nodiscard]] std::unique_ptr<proto::Key> toProtobuf() const override;
 
+private:
   /**
    * Derived from PublicKey. Get the string representation of this ED25519PublicKey, in DER format.
    *
    * @return The string representation of this ED25519PublicKey in DER format.
    * @throws std::runtime_error If OpenSSL serialization fails.
->>>>>>> 5d426210
    */
-  [[nodiscard]] std::unique_ptr<proto::Key> toProtobuf() const override;
+  [[nodiscard]] std::string toString() const override;
 
   /**
-<<<<<<< HEAD
-   * Derived from PublicKey. Verify that a signature was made by the ED25519PrivateKey which corresponds to this
-   * ED25519PublicKey.
-   *
-   * @param signatureBytes The byte vector representing the signature.
-   * @param signedBytes    The bytes which were purportedly signed to create the signature.
-   * @return \c TRUE if the signature is valid, otherwise \c FALSE.
-   * @throws std::runtime_error If OpenSSL signature verification fails.
-=======
    * Derived from PublicKey. Get the byte representation of this ED25519PublicKey, in DER format.
    *
    * @return The byte representation of this ED25519PublicKey.
->>>>>>> 5d426210
    */
   [[nodiscard]] std::vector<unsigned char> toBytes() const override;
 
-<<<<<<< HEAD
-  /**
-   * Derived from PublicKey. Get a string representation of this ED25519PublicKey, in DER format.
-   *
-   * @return A string representation of this ED25519PublicKey in DER format.
-   * @throws std::runtime_error If OpenSSL serialization fails.
-   */
-  [[nodiscard]] std::string toString() const override;
-=======
 private:
   /**
    * Create an OpenSSL keypair object from a byte vector representing an ED25519PublicKey.
@@ -166,53 +115,26 @@
    * @return A pointer to a newly created OpenSSL keypair object.
    */
   static EVP_PKEY* bytesToPKEY(const std::vector<unsigned char>& keyBytes);
->>>>>>> 5d426210
 
-private:
   /**
-<<<<<<< HEAD
-   * Construct from an OpenSSL key object.
-   *
-   * @param keypair The underlying OpenSSL keypair object from which to construct this ED25519PublicKey.
-=======
    * Prepend an ED25519PublicKey's algorithm identifier to an array of serialized ED25519PublicKey bytes.
    *
    * @param keyBytes The bytes representing an ED25519PublicKey.
    * @return An array of bytes that contains the ED25519PublicKey's algorithm identifier bytes, followed by the input
    *         ED25519PublicKey bytes.
->>>>>>> 5d426210
    */
   static std::vector<unsigned char> prependAlgorithmIdentifier(const std::vector<unsigned char>& keyBytes);
 
   /**
-<<<<<<< HEAD
-   * Get the byte representation of this ED25519PublicKey.
-   *
-   * @return The byte representation of this ED25519PublicKey.
-=======
    * Construct from an OpenSSL key object.
    *
    * @param keypair The underlying OpenSSL keypair object from which to construct this ED25519PublicKey.
->>>>>>> 5d426210
    */
   explicit ED25519PublicKey(EVP_PKEY* publicKey);
 
   /**
-<<<<<<< HEAD
-   * Create a new EVP_PKEY object from a byte vector representing an ED25519PublicKey.
-   *
-   * @param keyBytes The bytes representing a ED25519PublicKey.
-   * @return A pointer to a newly created EVP_PKEY object.
-   */
-  static EVP_PKEY* bytesToPKEY(const std::vector<unsigned char>& keyBytes);
-
-  /**
-   * The underlying OpenSSL representation of the key. Defaults to uninitialized (nullptr).
-   */
-=======
    * A pointer to the underlying OpenSSL keypair.
    */
->>>>>>> 5d426210
   EVP_PKEY* mPublicKey = nullptr;
 };
 
