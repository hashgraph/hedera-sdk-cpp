--- conflicted
+++ resolved
@@ -76,11 +76,7 @@
   /**
    * Construct a TransactionID protobuf object from this TransactionId object.
    *
-<<<<<<< HEAD
-   * @return A pointer to a created TransactionID protobuf object filled with this TransactionId object's data.
-=======
    * @return A pointer to the created TransactionID protobuf object filled with this TransactionId object's data.
->>>>>>> 5d426210
    */
   [[nodiscard]] std::unique_ptr<proto::TransactionID> toProtobuf() const;
 
