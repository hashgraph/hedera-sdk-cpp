/*-
 *
 * Hedera C++ SDK
 *
 * Copyright (C) 2020 - 2022 Hedera Hashgraph, LLC
 *
 * Licensed under the Apache License, Version 2.0 (the "License")
 * you may not use this file except in compliance with the License.
 * You may obtain a copy of the License at
 *
 *      http://www.apache.org/licenses/LICENSE-2.0
 *
 * Unless required by applicable law or agreed to in writing, software
 * distributed under the License is distributed on an "AS IS" BASIS,
 * WITHOUT WARRANTIES OR CONDITIONS OF ANY KIND, either express or implied.
 * See the License for the specific language governing permissions and
 * limitations under the License.
 *
 */
#ifndef TRANSACTION_ID_H_
#define TRANSACTION_ID_H_

#include "AccountId.h"

#include <chrono>
<<<<<<< HEAD
#include <memory>
=======
>>>>>>> 27b27493
#include <optional>

namespace proto
{
class TransactionID;
}

namespace Hedera
{
class TransactionId
{
public:
  /**
<<<<<<< HEAD
   * Construct a TransactionId from a protobuf TransactionID.
   *
   * @param proto The TransactionID protobuf object.
   * @return A TransactionId object with the protobuf TransactionID data.
   */
  static TransactionId fromProtobuf(const proto::TransactionID& proto);

  /**
   * Convert this TransactionId to its corresponding protobuf TransactionID.
   *
   * @return Pointer to the created protobuf TransactionID.
   */
  std::shared_ptr<proto::TransactionID> toProtobuf() const;

=======
   * Retrieve the transaction ID from a TransactionID protobuf object.
   */
  static TransactionId fromProtobuf(const proto::TransactionID& proto);

>>>>>>> 27b27493
private:
  /**
   * The time the transaction is considered "valid".
   *
   * When a transaction is submitted there is additionally a validDuration (defaults to 120s) and together they define a
   * time window in which a transaction may be processed.
   */
  std::optional<std::chrono::sys_time<std::chrono::duration<double>>> mValidTransactionTime;

  /**
   * The account ID of the account that is paying for this transaction.
   */
  std::optional<AccountId> mAccountId;
};

} // namespace Hedera

#endif // TRANSACTION_ID_H_<|MERGE_RESOLUTION|>--- conflicted
+++ resolved
@@ -23,10 +23,7 @@
 #include "AccountId.h"
 
 #include <chrono>
-<<<<<<< HEAD
 #include <memory>
-=======
->>>>>>> 27b27493
 #include <optional>
 
 namespace proto
@@ -40,7 +37,6 @@
 {
 public:
   /**
-<<<<<<< HEAD
    * Construct a TransactionId from a protobuf TransactionID.
    *
    * @param proto The TransactionID protobuf object.
@@ -55,12 +51,6 @@
    */
   std::shared_ptr<proto::TransactionID> toProtobuf() const;
 
-=======
-   * Retrieve the transaction ID from a TransactionID protobuf object.
-   */
-  static TransactionId fromProtobuf(const proto::TransactionID& proto);
-
->>>>>>> 27b27493
 private:
   /**
    * The time the transaction is considered "valid".
