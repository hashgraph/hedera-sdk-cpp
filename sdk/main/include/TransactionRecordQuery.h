/*-
 *
 * Hedera C++ SDK
 *
 * Copyright (C) 2020 - 2022 Hedera Hashgraph, LLC
 *
 * Licensed under the Apache License, Version 2.0 (the "License")
 * you may not use this file except in compliance with the License.
 * You may obtain a copy of the License at
 *
 *      http://www.apache.org/licenses/LICENSE-2.0
 *
 * Unless required by applicable law or agreed to in writing, software
 * distributed under the License is distributed on an "AS IS" BASIS,
 * WITHOUT WARRANTIES OR CONDITIONS OF ANY KIND, either express or implied.
 * See the License for the specific language governing permissions and
 * limitations under the License.
 *
 */
#ifndef HEDERA_SDK_CPP_TRANSACTION_RECORD_QUERY_H_
#define HEDERA_SDK_CPP_TRANSACTION_RECORD_QUERY_H_

#include "Query.h"
#include "TransactionId.h"

#include <optional>

namespace Hedera
{
/**
 * Get the record for a transaction. If the transaction requested a record, then the record lasts for one hour, and a
 * state proof is available for it. If the transaction created an account, file, or smart contract instance, then the
 * record will contain the ID for what it created. If the transaction called a smart contract function, then the record
 * contains the result of that call. If the transaction was a cryptocurrency transfer, then the record includes the
 * TransferList which gives the details of that transfer. If the transaction didn't return anything that should be in
 * the record, then the results field will be set to nothing.
 */
class TransactionRecordQuery : public Query<TransactionRecordQuery, TransactionRecord>
{
public:
  ~TransactionRecordQuery() override = default;

  /**
   * Derived from Executable. Create a clone of this TransactionRecordQuery.
   *
   * @return A pointer to the created clone.
   */
  [[nodiscard]] std::unique_ptr<Executable> clone() const override;

  /**
   * Set the ID of the transaction of which to request the record.
   *
   * @param transactionId The ID of the desired transaction of which to request the record.
   * @return A reference to this TransactionRecordQuery object with the newly-set transaction ID.
   */
  TransactionRecordQuery& setTransactionId(const TransactionId& transactionId);

  /**
   * Get the ID of the transaction of which this query is currently configured to get the record.
   *
   * @return The ID of the transaction for which this query is meant. Returns uninitialized if a value has not yet been
   *         set.
   */
  [[nodiscard]] inline std::optional<TransactionId> getTransactionId() const { return mTransactionId; }

private:
  /**
   * Derived from Executable. Construct a Query protobuf object from this TransactionRecordQuery object.
   *
   * @param client The Client trying to construct this TransactionRecordQuery.
   * @param node   The Node to which this TransactionRecordQuery will be sent.
   * @return A Query protobuf object filled with this TransactionRecordQuery object's data.
   */
  [[nodiscard]] proto::Query makeRequest(const Client& client,
                                         const std::shared_ptr<internal::Node>& node) const override;

  /**
   * Derived from Executable. Construct a TransactionRecord object from a Response protobuf object.
   *
   * @param response The Response protobuf object from which to construct a TransactionRecord object.
   * @return An TransactionRecord object filled with the Response protobuf object's data
   */
  [[nodiscard]] TransactionRecord mapResponse(const proto::Response& response) const override;

  /**
   * Derived from Executable. Get the status response code for a submitted TransactionRecordQuery from a Response
   * protobuf object.
   *
   * @param response The Response protobuf object from which to grab the TransactionRecordQuery status response code.
   * @return The TransactionRecordQuery status response code of the input Response protobuf object.
   */
  [[nodiscard]] Status mapResponseStatus(const proto::Response& response) const override;

  /**
   * Derived from Executable. Determine the ExecutionStatus of this TransactionRecordQuery after being submitted.
   *
   * @param status   The response status of the previous attempt.
   * @param client   The Client that attempted to submit this TransactionRecordQuery.
   * @param response The Response protobuf object received from the network in response to submitting this request.
   * @return The status of the submitted request.
   */
  [[nodiscard]]
  typename Executable<TransactionRecordQuery, proto::Query, proto::Response, TransactionRecord>::ExecutionStatus
<<<<<<< HEAD
  shouldRetry(Status status,
              [[maybe_unused]] const Client& client,
              [[maybe_unused]] const proto::Response& response) override;
=======
  determineStatus(Status status,
                  [[maybe_unused]] const Client& client,
                  [[maybe_unused]] const proto::Response& response) override;
>>>>>>> baa53fe2

  /**
   * Derived from Executable. Submit this TransactionRecordQuery to a Node.
   *
   * @param client   The Client submitting this TransactionRecordQuery.
   * @param deadline The deadline for submitting this TransactionRecordQuery.
   * @param node     Pointer to the Node to which this TransactionRecordQuery should be submitted.
   * @param response Pointer to the Response protobuf object that gRPC should populate with the response information
   *                 from the gRPC server.
   * @return The gRPC status of the submission.
   */
  [[nodiscard]] grpc::Status submitRequest(const Client& client,
                                           const std::chrono::system_clock::time_point& deadline,
                                           const std::shared_ptr<internal::Node>& node,
                                           proto::Response* response) const override;

  /**
   * The ID of the transaction of which this query should get the record.
   */
  std::optional<TransactionId> mTransactionId;
};

} // namespace Hedera

#endif // HEDERA_SDK_CPP_TRANSACTION_RECORD_QUERY_H_<|MERGE_RESOLUTION|>--- conflicted
+++ resolved
@@ -101,15 +101,9 @@
    */
   [[nodiscard]]
   typename Executable<TransactionRecordQuery, proto::Query, proto::Response, TransactionRecord>::ExecutionStatus
-<<<<<<< HEAD
-  shouldRetry(Status status,
-              [[maybe_unused]] const Client& client,
-              [[maybe_unused]] const proto::Response& response) override;
-=======
   determineStatus(Status status,
                   [[maybe_unused]] const Client& client,
                   [[maybe_unused]] const proto::Response& response) override;
->>>>>>> baa53fe2
 
   /**
    * Derived from Executable. Submit this TransactionRecordQuery to a Node.
