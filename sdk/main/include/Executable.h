/*-
 *
 * Hedera C++ SDK
 *
 * Copyright (C) 2020 - 2022 Hedera Hashgraph, LLC
 *
 * Licensed under the Apache License, Version 2.0 (the "License")
 * you may not use this file except in compliance with the License.
 * You may obtain a copy of the License at
 *
 *      http://www.apache.org/licenses/LICENSE-2.0
 *
 * Unless required by applicable law or agreed to in writing, software
 * distributed under the License is distributed on an "AS IS" BASIS,
 * WITHOUT WARRANTIES OR CONDITIONS OF ANY KIND, either express or implied.
 * See the License for the specific language governing permissions and
 * limitations under the License.
 *
 */
#ifndef HEDERA_SDK_CPP_EXECUTABLE_H_
#define HEDERA_SDK_CPP_EXECUTABLE_H_

#include "AccountId.h"
#include "Defaults.h"

#include <chrono>
#include <memory>
#include <vector>

namespace Hedera
{
namespace internal
{
class Node;
}
class Client;
enum class Status;
}

namespace grpc
{
class Status;
}

namespace Hedera
{
/**
 * Base class for queries and transactions that contains the behavior for executing and submitting requests.
 *
 * @tparam SdkRequestType    The SDK request type.
 * @tparam ProtoRequestType  The protobuf request message type.
 * @tparam ProtoResponseType The protobuf response message type.
 * @tparam SdkResponseType   The SDK response type.
 */
template<typename SdkRequestType, typename ProtoRequestType, typename ProtoResponseType, typename SdkResponseType>
class Executable
{
public:
  virtual ~Executable() = default;

  /**
   * Create a clone of this Executable object.
   *
   * @return A pointer to the created clone of this Executable.
   */
  virtual std::unique_ptr<Executable> clone() const = 0;

  /**
   * Submit this Executable to a Hedera network.
   *
   * @param client The Client to use to submit this Executable.
   * @return The SdkResponseType object sent from the Hedera network that contains the result of the request.
   * @throws std::invalid_argument If the there was a network issue processing this Executable.
   * @throws std::runtime_error If unable to communicate with client network or if operator is needed and not set.
   */
  SdkResponseType execute(const Client& client);

  /**
   * Submit this Executable to a Hedera network with a specific timeout.
   *
   * @param client  The Client to use to submit this Executable.
   * @param timeout The desired timeout for the execution of this Executable.
   * @return The SdkResponseType object sent from the Hedera network that contains the result of the request.
   * @throws std::invalid_argument If the there was a network issue processing this Executable.
   * @throws std::runtime_error If unable to communicate with client network or if operator is needed and not set.
   */
  SdkResponseType execute(const Client& client, const std::chrono::duration<double>& timeout);

  /**
   * Set the desired account IDs of nodes to which this transaction will be submitted.
   *
   * @param nodeAccountIds The desired list of account IDs of nodes to submit this request.
   * @return A reference to this Executable derived class with the newly-set node account IDs.
   */
  SdkRequestType& setNodeAccountIds(const std::vector<AccountId>& nodeAccountIds);

  /**
   * Set the maximum number of times this Executable should try to resubmit itself after a failed attempt before it
   * considers itself a failure. This will override the maximum number of attempts of the Client used to submit this
   * Executable.
   *
   * @param attempts The desired maximum number of execution attempts.
   * @return A reference to this Executable derived class with the newly-set maximum number of execution attempts.
   */
  SdkRequestType& setMaxAttempts(uint32_t attempts);

  /**
   * Set the minimum amount of time a Node should wait after this Executable failed to execute before being willing to
   * submit this Executable again. This will override the minimum backoff time of the Client used to submit this
   * Executable.
   *
   * @param backoff The desired minimum amount of time this Executable should wait between retries.
   * @return A reference to this Executable derived class with the newly-set minimum backoff time.
   * @throws std::invalid_argument If the desired minimum backoff duration is longer than the set maximum backoff time
   *                               (DEFAULT_MAX_BACKOFF if the maximum backoff time has not been set).
   */
  SdkRequestType& setMinBackoff(const std::chrono::duration<double>& backoff);

  /**
   * Set the maximum amount of time a Node should wait after this Executable failed to execute before being willing to
   * submit this Executable again. This will override the maximum backoff time of the Client used to submit this
   * Executable.
   *
   * @param backoff The desired maximum amount of time this Executable should wait between retries.
   * @return A reference to this Executable derived class with the newly-set maximum backoff time.
   */
  SdkRequestType& setMaxBackoff(const std::chrono::duration<double>& backoff);

  /**
   * Get the list of account IDs for nodes with which execution will be attempted.
   *
   * @return The list of account IDs of nodes this Executable would attempt request submission.
   */
  [[nodiscard]] inline std::vector<AccountId> getNodeAccountIds() const { return mNodeAccountIds; }

  /**
   * Get the maximum number of times this Executable should try to resubmit itself after a failed attempt before it
   * considers itself a failure.
   *
   * @return The maximum number of execution attempts. Uninitialized value if not previously set.
   */
  [[nodiscard]] inline std::optional<uint32_t> getMaxAttempts() const { return mMaxAttempts; }

  /**
   * Get the minimum amount of time a Node should wait after this Executable failed to execute before being willing to
   * submit this Executable again.
   *
   * @return The minimum backoff time for Nodes for execution attempts of this Executable. Uninitialized value if not
   * previously set.
   */
  [[nodiscard]] inline std::optional<std::chrono::duration<double>> getMinBackoff() const { return mMinBackoff; }

  /**
   * Get the maximum amount of time a Node should wait after this Executable failed to execute before being willing to
   * submit this Executable again.
   *
   * @return The maximum backoff time for Nodes for execution attempts of this Executable. Uninitialized value if not
   * previously set.
   */
  [[nodiscard]] inline std::optional<std::chrono::duration<double>> getMaxBackoff() const { return mMaxBackoff; }

protected:
  /**
   * Prevent public copying and moving to prevent slicing. Use the 'clone()' virtual method instead.
   */
  Executable() = default;
  Executable(const Executable&) = default;
  Executable& operator=(const Executable&) = default;
  Executable(Executable&&) noexcept = default;
  Executable& operator=(Executable&&) noexcept = default;

  /**
   * Enumeration describing the status of a submitted Executable.
   */
  enum class ExecutionStatus
  {
    /**
     * The request was successfully executed.
     */
    SUCCESS,
    /**
     * There was an error on the server side that shouldn't be retried.
     */
    SERVER_ERROR,
    /**
     * There was a user error with the request.
     */
    REQUEST_ERROR,
    /**
     * The call was successful but an operation did not complete.
     */
    RETRY,
    /**
     * The status of the request could not be determined, requires further processing.
     */
    UNKNOWN
  };

  /**
   * Perform any needed actions for this Executable when a Node has been selected to which to submit this Executable.
   *
   * @param node The Node to which this Executable is being submitted.
   */
  virtual void onSelectNode([[maybe_unused]] const std::shared_ptr<internal::Node>& node);

  /**
   * Determine the ExecutionStatus of this Executable after being submitted.
   *
   * @param status   The response status from the network.
   * @param client   The Client that submitted this Executable.
   * @param response The ProtoResponseType received from the network in response to submitting this Executable.
   * @return The status of the submitted Executable.
   */
<<<<<<< HEAD
  [[nodiscard]] virtual ExecutionStatus shouldRetry(Status status,
                                                    [[maybe_unused]] const Client& client,
                                                    [[maybe_unused]] const ProtoResponseType& response);
=======
  [[nodiscard]] virtual ExecutionStatus determineStatus(Status status,
                                                        [[maybe_unused]] const Client& client,
                                                        [[maybe_unused]] const ProtoResponseType& response);
>>>>>>> baa53fe2

private:
  /**
   * Construct a ProtoRequestType object from this Executable object.
   *
   * @param client The Client being used to submit this Executable.
   * @param node   The Node to which this Executable will be sent.
   * @return A ProtoRequestType object filled with this Executable object's data.
   */
  [[nodiscard]] virtual ProtoRequestType makeRequest(
    [[maybe_unused]] const Client& client,
    [[maybe_unused]] const std::shared_ptr<internal::Node>& node) const = 0;

  /**
   * Construct an SdkResponseType from a ProtoResponseType object.
   *
   * @param response The ProtoResponseType object from which to construct an SdkResponseType object.
   * @return An SdkResponseType object filled with the ProtoResponseType object's data.
   */
  [[nodiscard]] virtual SdkResponseType mapResponse(const ProtoResponseType& response) const = 0;

  /**
   * Get the status response code from a ProtoResponseType object.
   *
   * @param response The ProtoResponseType object from which to grab the status response code.
   * @return The status response code of the input ProtoResponseType object.
   */
  [[nodiscard]] virtual Status mapResponseStatus(const ProtoResponseType& response) const = 0;

  /**
   * Submit this Executable to a Node.
   *
   * @param client   The Client submitting this Executable.
   * @param deadline The deadline for submitting this Executable.
   * @param node     Pointer to the Node to which this Executable should be submitted.
   * @param response Pointer to the ProtoResponseType object that gRPC should populate with the response information
   *                 from the gRPC server.
   * @return The gRPC status of the submission.
   */
  [[nodiscard]] virtual grpc::Status submitRequest(const Client& client,
                                                   const std::chrono::system_clock::time_point& deadline,
                                                   const std::shared_ptr<internal::Node>& node,
                                                   ProtoResponseType* response) const = 0;

  /**
   * Perform any needed actions for this Executable when it is being submitted.
   *
   * @param client The Client being used to submit this Executable.
   */
  virtual void onExecute([[maybe_unused]] const Client& client) = 0;

  /**
   * Set the execution parameters to be used to submit this Executable. If any of mMaxAttempts, mMinBackoff, or
   * mMaxBackoff have been set with setMaxAttempts(), setMinBackoff(), or setMaxBackoff() respectively, these values
   * will be placed into mCurrentMaxAttempts, mCurrentMinBackoff, and mCurrentMaxBackoff respectively. If these values
   * have not been set for this Executable, the respective values for the Client will be grabbed and set instead. If
   * these values have not been set in the Client, the defaults are set.
   *
   * @param client The Client submitting this Executable.
   */
  void setExecutionParameters(const Client& client);

  /**
   * Get a Node from a list of Nodes to which to try and send this Executable. This will prioritize getting "healthy"
   * Nodes first in order to ensure as little wait time to submit as possible.
   *
   * @param nodes The list of Nodes from which to select a Node.
   * @return A pointer to a Node to which to try and send this Executable.
   */
  [[nodiscard]] std::shared_ptr<internal::Node> getNodeForExecute(
    const std::vector<std::shared_ptr<internal::Node>>& nodes) const;

  /**
   * The list of account IDs of the nodes with which execution should be attempted.
   */
  std::vector<AccountId> mNodeAccountIds;

  /**
   * The maximum number of attempts that will be made to submit this Executable. If not set, a submission will use the
   * Client's set maximum number of attempts. If that's not set, DEFAULT_MAX_ATTEMPTS will be used.
   */
  std::optional<uint32_t> mMaxAttempts;

  /**
   * The minimum amount of time to wait between submission attempts. If not set, a submission will use the Client's set
   * minimum backoff. If that's not set, DEFAULT_MIN_BACKOFF will be used.
   */
  std::optional<std::chrono::duration<double>> mMinBackoff;

  /**
   * The maximum amount of time to wait between submission attempts. If not set, a submission will use the Client's set
   * maximum backoff. If that's not set, DEFAULT_MAX_BACKOFF will be used.
   */
  std::optional<std::chrono::duration<double>> mMaxBackoff;

  /**
   * The maximum number of attempts to be used for an execution. This may be this Executable's mMaxAttempts, the
   * Client's max attempts, or DEFAULT_MAX_ATTEMPTS.
   */
  uint32_t mCurrentMaxAttempts;

  /**
   * The minimum backoff to be used for an execution. This may be this Executable's mMinBackoff, the Client's set
   * minimum backoff, or DEFAULT_MIN_BACKOFF.
   */
  std::chrono::duration<double> mCurrentMinBackoff;

  /**
   * The maximum backoff to be used for an execution. This may be this Executable's mMaxBackoff, the Client's set
   * maximum backoff, or DEFAULT_MAX_BACKOFF.
   */
  std::chrono::duration<double> mCurrentMaxBackoff;

  /**
   * The current backoff time being used during the current execution. Every failed submission attempt waits a certain
   * amount of time that is double the previous amount of time this Executable waited for its previous submission
   * attempt, up to the specified maximum backoff time, at which point the execution is considered a failure.
   */
  std::chrono::duration<double> mCurrentBackoff;
};

} // namespace Hedera

#endif // HEDERA_SDK_CPP_EXECUTABLE_H_<|MERGE_RESOLUTION|>--- conflicted
+++ resolved
@@ -211,15 +211,9 @@
    * @param response The ProtoResponseType received from the network in response to submitting this Executable.
    * @return The status of the submitted Executable.
    */
-<<<<<<< HEAD
-  [[nodiscard]] virtual ExecutionStatus shouldRetry(Status status,
-                                                    [[maybe_unused]] const Client& client,
-                                                    [[maybe_unused]] const ProtoResponseType& response);
-=======
   [[nodiscard]] virtual ExecutionStatus determineStatus(Status status,
                                                         [[maybe_unused]] const Client& client,
                                                         [[maybe_unused]] const ProtoResponseType& response);
->>>>>>> baa53fe2
 
 private:
   /**
