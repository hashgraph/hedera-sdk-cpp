/*-
 *
 * Hedera C++ SDK
 *
 * Copyright (C) 2020 - 2023 Hedera Hashgraph, LLC
 *
 * Licensed under the Apache License, Version 2.0 (the "License")
 * you may not use this file except in compliance with the License.
 * You may obtain a copy of the License at
 *
 *      http://www.apache.org/licenses/LICENSE-2.0
 *
 * Unless required by applicable law or agreed to in writing, software
 * distributed under the License is distributed on an "AS IS" BASIS,
 * WITHOUT WARRANTIES OR CONDITIONS OF ANY KIND, either express or implied.
 * See the License for the specific language governing permissions and
 * limitations under the License.
 *
 */
#ifndef HEDERA_SDK_CPP_EXECUTABLE_H_
#define HEDERA_SDK_CPP_EXECUTABLE_H_

#include "AccountId.h"
#include "Defaults.h"

#include <chrono>
<<<<<<< HEAD
=======
#include <functional>
#include <future>
>>>>>>> b6f5cb56
#include <memory>
#include <mutex>
#include <optional>
#include <stdexcept>
#include <vector>

namespace Hedera
{
namespace internal
{
class Node;
}
class Client;
enum class Status;
}

namespace grpc
{
class Status;
}

namespace Hedera
{
/**
 * Base class for queries and transactions that contains the behavior for executing and submitting requests.
 *
 * @tparam SdkRequestType    The SDK request type.
 * @tparam ProtoRequestType  The protobuf request message type.
 * @tparam ProtoResponseType The protobuf response message type.
 * @tparam SdkResponseType   The SDK response type.
 */
template<typename SdkRequestType, typename ProtoRequestType, typename ProtoResponseType, typename SdkResponseType>
class Executable
{
public:
  /**
   * Submit this Executable to a Hedera network.
   *
   * @param client The Client to use to submit this Executable.
   * @return The SdkResponseType object sent from the Hedera network that contains the result of the request.
   * @throws MaxAttemptsExceededException If this Executable attempts to execute past the number of allowable attempts.
   * @throws PrecheckStatusException      If this Executable fails its pre-check.
   * @throws UninitializedException       If the input Client has not yet been initialized.
   */
  virtual SdkResponseType execute(const Client& client);

  /**
   * Submit this Executable to a Hedera network with a specific timeout.
   *
   * @param client  The Client to use to submit this Executable.
   * @param timeout The desired timeout for the execution of this Executable.
   * @return The SdkResponseType object sent from the Hedera network that contains the result of the request.
   * @throws MaxAttemptsExceededException If this Executable attempts to execute past the number of allowable attempts.
   * @throws PrecheckStatusException      If this Executable fails its pre-check.
   * @throws UninitializedException       If the input Client has not yet been initialized.
   */
  virtual SdkResponseType execute(const Client& client, const std::chrono::system_clock::duration& timeout);

  /**
   * Submit this Executable to a Hedera network asynchronously.
   *
   * @param client The Client to use to submit this Executable.
   * @return The future SdkResponseType object sent from the Hedera network that contains the result of the request.
   * @throws MaxAttemptsExceededException If this Executable attempts to execute past the number of allowable attempts.
   * @throws PrecheckStatusException      If this Executable fails its pre-check.
   * @throws UninitializedException       If the input Client has not yet been initialized.
   */
  std::future<SdkResponseType> executeAsync(const Client& client);

  /**
   * Submit this Executable to a Hedera network asynchronously with a specific timeout.
   *
   * @param client  The Client to use to submit this Executable.
   * @param timeout The desired timeout for the execution of this Executable.
   * @return The future SdkResponseType object sent from the Hedera network that contains the result of the request.
   * @throws MaxAttemptsExceededException If this Executable attempts to execute past the number of allowable attempts.
   * @throws PrecheckStatusException      If this Executable fails its pre-check.
   * @throws UninitializedException       If the input Client has not yet been initialized.
   */
  virtual std::future<SdkResponseType> executeAsync(const Client& client,
                                                    const std::chrono::system_clock::duration& timeout);

  /**
   * Submit this Executable to a Hedera network asynchronously and consume the response and/or exception with a
   * callback.
   *
   * @param client   The Client to use to submit this Executable.
   * @param callback The callback that should consume the response/exception.
   */
  void executeAsync(const Client& client,
                    const std::function<void(const SdkResponseType&, const std::exception&)>& callback);

  /**
   * Submit this Executable to a Hedera network asynchronously with a specific timeout and consume the response and/or
   * exception with a callback.
   *
   * @param client   The Client to use to submit this Executable.
   * @param timeout  The desired timeout for the execution of this Executable.
   * @param callback The callback that should consume the response/exception.
   */
  void executeAsync(const Client& client,
                    const std::chrono::system_clock::duration& timeout,
                    const std::function<void(const SdkResponseType&, const std::exception&)>& callback);

  /**
   * Submit this Executable to a Hedera network asynchronously and consume the response and/or exception with separate
   * callbacks.
   *
   * @param client            The Client to use to submit this Executable.
   * @param responseCallback  The callback that should consume the response.
   * @param exceptionCallback The callback that should consume the exception.
   */
  void executeAsync(const Client& client,
                    const std::function<void(const SdkResponseType&)>& responseCallback,
                    const std::function<void(const std::exception&)>& exceptionCallback);

  /**
   * Submit this Executable to a Hedera network asynchronously with a specific timeout and consume the response and/or
   * exception with separate callbacks.
   *
   * @param client            The Client to use to submit this Executable.
   * @param timeout           The desired timeout for the execution of this Executable.
   * @param responseCallback  The callback that should consume the response.
   * @param exceptionCallback The callback that should consume the exception.
   */
  void executeAsync(const Client& client,
                    const std::chrono::system_clock::duration& timeout,
                    const std::function<void(const SdkResponseType&)>& responseCallback,
                    const std::function<void(const std::exception&)>& exceptionCallback);

  /**
   * Set the desired account IDs of nodes to which this request will be submitted.
   *
   * @param nodeAccountIds The desired list of account IDs of nodes to submit this request.
   * @return A reference to this Executable derived class with the newly-set node account IDs.
   */
  virtual SdkRequestType& setNodeAccountIds(std::vector<AccountId> nodeAccountIds);

  /**
   * Set a callback to be called right before a request is sent. The callback will receive the request protobuf and the
   * callback should return the same request protobuf. The callback has an opportunity to read, copy, or modify the
   * request that will be sent.
   *
   * @param listener The request listener.
   * @return A reference to this Executable derived class with the newly-set request listener.
   */
  SdkRequestType& setRequestListener(const std::function<ProtoRequestType(ProtoRequestType&)>& listener);

  /**
   * Set a callback to be called right before a response is returned. The callback will receive the response protobuf
   * and the callback should return the same response protobuf. The callback has an opportunity to read, copy, or modify
   * the response that will be used.
   *
   * @param listener The response listener.
   * @return A reference to this Executable derived class with the newly-set response listener.
   */
  SdkRequestType& setResponseListener(const std::function<ProtoResponseType(ProtoResponseType&)>& listener);

  /**
   * Set the maximum number of times this Executable should try to resubmit itself after a failed attempt before it
   * considers itself a failure. This will override the maximum number of attempts of the Client used to submit this
   * Executable.
   *
   * @param attempts The desired maximum number of execution attempts.
   * @return A reference to this Executable derived class with the newly-set maximum number of execution attempts.
   */
  SdkRequestType& setMaxAttempts(uint32_t attempts);

  /**
   * Set the minimum amount of time a Node should wait after this Executable failed to execute before being willing to
   * submit this Executable again. This will override the minimum backoff time of the Client used to submit this
   * Executable.
   *
   * @param backoff The desired minimum amount of time this Executable should wait between retries.
   * @return A reference to this Executable derived class with the newly-set minimum backoff time.
   * @throws std::invalid_argument If the desired minimum backoff duration is longer than the set maximum backoff time
   *                               (DEFAULT_MAX_BACKOFF if the maximum backoff time has not been set).
   */
  SdkRequestType& setMinBackoff(const std::chrono::system_clock::duration& backoff);

  /**
   * Set the maximum amount of time a Node should wait after this Executable failed to execute before being willing to
   * submit this Executable again. This will override the maximum backoff time of the Client used to submit this
   * Executable.
   *
   * @param backoff The desired maximum amount of time this Executable should wait between retries.
   * @return A reference to this Executable derived class with the newly-set maximum backoff time.
   * @throws std::invalid_argument If the desired maximum backoff duration is shorter than the set minimum backoff time
   *                               (DEFAULT_MIN_BACKOFF if the minimum backoff time has not been set).
   */
  SdkRequestType& setMaxBackoff(const std::chrono::system_clock::duration& backoff);

  /**
   * Set the maximum amount of time this Executable should spend trying to execute a request before giving up on that
   * request attempt. This will override the gRPC deadline of the Client used to submit this Executable.
   *
   * @param deadline The desired maximum amount of time this Executable should spend trying to execute one request.
   * @return A reference to this Executable derived class with the newly-set gRPC deadline time.
   */
  SdkRequestType& setGrpcDeadline(const std::chrono::system_clock::duration& deadline);

  /**
   * Get the list of account IDs for nodes with which execution will be attempted.
   *
   * @return The list of account IDs of nodes this Executable would attempt request submission.
   */
  [[nodiscard]] inline std::vector<AccountId> getNodeAccountIds() const { return mNodeAccountIds; }

  /**
   * Get the maximum number of times this Executable should try to resubmit itself after a failed attempt before it
   * considers itself a failure.
   *
   * @return The maximum number of execution attempts. Uninitialized value if not previously set.
   */
  [[nodiscard]] inline std::optional<uint32_t> getMaxAttempts() const { return mMaxAttempts; }

  /**
   * Get the minimum amount of time a Node should wait after this Executable failed to execute before being willing to
   * submit this Executable again.
   *
   * @return The minimum backoff time for Nodes for execution attempts of this Executable. Uninitialized value if not
   *         previously set.
   */
  [[nodiscard]] inline std::optional<std::chrono::system_clock::duration> getMinBackoff() const { return mMinBackoff; }

  /**
   * Get the maximum amount of time a Node should wait after this Executable failed to execute before being willing to
   * submit this Executable again.
   *
   * @return The maximum backoff time for Nodes for execution attempts of this Executable. Uninitialized value if not
   *         previously set.
   */
  [[nodiscard]] inline std::optional<std::chrono::system_clock::duration> getMaxBackoff() const { return mMaxBackoff; }

  /**
   * Set the maximum amount of time this Executable should spend trying to execute a request before giving up on that
   * request attempt.
   *
   * @return The maximum backoff time this Executable should spend on one submission attempt. Uninitialized value if not
   *         previously set.
   */
  [[nodiscard]] inline std::optional<std::chrono::system_clock::duration> getGrpcDeadline() const
  {
    return mGrpcDeadline;
  }

protected:
  Executable() = default;
  ~Executable() = default;
  Executable(const Executable&) = default;
  Executable& operator=(const Executable&) = default;
  Executable(Executable&&) noexcept = default;
  Executable& operator=(Executable&&) noexcept = default;

  /**
   * Enumeration describing the status of a submitted Executable.
   */
  enum class ExecutionStatus
  {
    /**
     * The request was successfully executed.
     */
    SUCCESS,
    /**
     * There was an error on the server side that shouldn't be retried.
     */
    SERVER_ERROR,
    /**
     * There was a user error with the request.
     */
    REQUEST_ERROR,
    /**
     * The call was successful but an operation did not complete.
     */
    RETRY
  };

  /**
   * Determine the ExecutionStatus of this Executable after being submitted.
   *
   * @param status   The response status from the network.
   * @param client   The Client that submitted this Executable.
   * @param response The ProtoResponseType received from the network in response to submitting this Executable.
   * @return The status of the submitted Executable.
   */
  [[nodiscard]] virtual ExecutionStatus determineStatus(Status status,
                                                        [[maybe_unused]] const Client& client,
                                                        [[maybe_unused]] const ProtoResponseType& response);

private:
  /**
   * Construct a ProtoRequestType object from this Executable, based on the node account ID at the given index.
   *
   * @param index The index of the node account ID that's associated with the Node being used to execute this
   *              Executable.
   * @return A ProtoRequestType object filled with this Executable's data, based on the node account ID at the given
   *         index.
   */
  [[nodiscard]] virtual ProtoRequestType makeRequest(unsigned int index) const = 0;

  /**
   * Construct an SdkResponseType from a ProtoResponseType object.
   *
   * @param response The ProtoResponseType object from which to construct an SdkResponseType object.
   * @return An SdkResponseType object filled with the ProtoResponseType object's data.
   */
  [[nodiscard]] virtual SdkResponseType mapResponse(const ProtoResponseType& response) const = 0;

  /**
   * Get the status response code from a ProtoResponseType object.
   *
   * @param response The ProtoResponseType object from which to grab the status response code.
   * @return The status response code of the input ProtoResponseType object.
   */
  [[nodiscard]] virtual Status mapResponseStatus(const ProtoResponseType& response) const = 0;

  /**
   * Submit a ProtoRequestType object which contains this Executable's data to a Node.
   *
   * @param request  The ProtoRequestType object to submit.
   * @param node     The Node to which to submit the request.
   * @param deadline The deadline for submitting the request.
   * @param response Pointer to the ProtoResponseType object that gRPC should populate with the response information
   *                 from the gRPC server.
   * @return The gRPC status of the submission.
   */
  [[nodiscard]] virtual grpc::Status submitRequest(const ProtoRequestType& request,
                                                   const std::shared_ptr<internal::Node>& node,
                                                   const std::chrono::system_clock::time_point& deadline,
                                                   ProtoResponseType* response) const = 0;

  /**
   * Perform any needed actions for this Executable when it is being submitted.
   *
   * @param client The Client being used to submit this Executable.
   */
  virtual void onExecute([[maybe_unused]] const Client& client) = 0;

  /**
   * Set the execution parameters to be used to submit this Executable. If any of mMaxAttempts, mMinBackoff, or
   * mMaxBackoff have been set with setMaxAttempts(), setMinBackoff(), or setMaxBackoff() respectively, these values
   * will be placed into mCurrentMaxAttempts, mCurrentMinBackoff, and mCurrentMaxBackoff respectively. If these values
   * have not been set for this Executable, the respective values for the Client will be grabbed and set instead. If
   * these values have not been set in the Client, the defaults are set.
   *
   * @param client The Client submitting this Executable.
   */
  void setExecutionParameters(const Client& client);

  /**
   * Get a list of Nodes that are on the input Client's Network that are being run by this Executable's node account
   * IDs.
   *
   * @param client The Client from which to get the list of Nodes.
   * @return A list of Nodes that are being run by this Executable's node account IDs.
   */
  [[nodiscard]] std::vector<std::shared_ptr<internal::Node>> getNodesFromNodeAccountIds(const Client& client) const;

  /**
   * Get the index of a Node from a list of Nodes to which to try and send this Executable. This will prioritize getting
   * "healthy" Nodes first in order to ensure as little wait time to submit as possible.
   *
   * @param nodes   The list of Nodes from which to select a Node.
   * @param attempt The attempt number of trying to submit this Executable.
   * @return A pointer to a Node to which to try and send this Executable.
   */
  [[nodiscard]] unsigned int getNodeIndexForExecute(const std::vector<std::shared_ptr<internal::Node>>& nodes,
                                                    unsigned int attempt) const;

  /**
   * The list of account IDs of the nodes with which execution should be attempted.
   */
  std::vector<AccountId> mNodeAccountIds;

  /**
   * The callback to be called before a request is sent. The callback will receive the protobuf of the request and
   * return the protobuf of the request. This allows the callback to read, copy, and/or modify the request that will be
   * sent.
   */
  std::function<ProtoRequestType(ProtoRequestType&)> mRequestListener;

  /**
   * The callback to be called before a response is returned. The callback will receive the protobuf of the response and
   * return the protobuf of the response. This allows the callback to read, copy, and/or modify the response that will
   * be used.
   */
  std::function<ProtoResponseType(ProtoResponseType&)> mResponseListener;

  /**
   * The maximum number of attempts that will be made to submit this Executable. If not set, a submission will use the
   * Client's set maximum number of attempts. If that's not set, DEFAULT_MAX_ATTEMPTS will be used.
   */
  std::optional<uint32_t> mMaxAttempts;

  /**
   * The minimum amount of time to wait between submission attempts. If not set, a submission will use the Client's set
   * minimum backoff. If that's not set, DEFAULT_MIN_BACKOFF will be used.
   */
  std::optional<std::chrono::system_clock::duration> mMinBackoff;

  /**
   * The maximum amount of time to wait between submission attempts. If not set, a submission will use the Client's set
   * maximum backoff. If that's not set, DEFAULT_MAX_BACKOFF will be used.
   */
  std::optional<std::chrono::system_clock::duration> mMaxBackoff;

  /**
   * The timeout for one single execution attempt. If not set, a submission will use the Client's set gRPC deadline. If
   * that's not set, DEFAULT_GRPC_DEADLINE will be used.
   */
  std::optional<std::chrono::system_clock::duration> mGrpcDeadline;

  /**
   * The maximum number of attempts to be used for an execution. This may be this Executable's mMaxAttempts, the
   * Client's max attempts, or DEFAULT_MAX_ATTEMPTS.
   */
  uint32_t mCurrentMaxAttempts = 0;

  /**
   * The minimum backoff to be used for an execution. This may be this Executable's mMinBackoff, the Client's set
   * minimum backoff, or DEFAULT_MIN_BACKOFF.
   */
  std::chrono::system_clock::duration mCurrentMinBackoff = DEFAULT_MIN_BACKOFF;

  /**
   * The maximum backoff to be used for an execution. This may be this Executable's mMaxBackoff, the Client's set
   * maximum backoff, or DEFAULT_MAX_BACKOFF.
   */
  std::chrono::system_clock::duration mCurrentMaxBackoff = DEFAULT_MAX_BACKOFF;

  /**
   * The current backoff time being used during the current execution. Every failed submission attempt waits a certain
   * amount of time that is double the previous amount of time this Executable waited for its previous submission
   * attempt, up to the specified maximum backoff time, at which point the execution is considered a failure.
   */
  std::chrono::system_clock::duration mCurrentBackoff = DEFAULT_MIN_BACKOFF;

  /**
   * The current gRPC deadline being used for the current execution. This may be the Executable's mGrpcDeadline, the
   * Client's set gRPC deadline, or DEFAULT_GRPC_DEADLINE.
   */
  std::chrono::system_clock::duration mCurrentGrpcDeadline = DEFAULT_GRPC_DEADLINE;
};

} // namespace Hedera

#endif // HEDERA_SDK_CPP_EXECUTABLE_H_<|MERGE_RESOLUTION|>--- conflicted
+++ resolved
@@ -24,11 +24,8 @@
 #include "Defaults.h"
 
 #include <chrono>
-<<<<<<< HEAD
-=======
 #include <functional>
 #include <future>
->>>>>>> b6f5cb56
 #include <memory>
 #include <mutex>
 #include <optional>
