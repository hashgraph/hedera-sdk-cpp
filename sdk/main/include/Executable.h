--- conflicted
+++ resolved
@@ -27,27 +27,9 @@
 
 namespace Hedera
 {
-<<<<<<< HEAD
-class AccountBalance;
-class AccountBalanceQuery;
-class AccountCreateTransaction;
-=======
->>>>>>> 27b27493
 class Client;
-class TransactionResponse;
 }
 
-<<<<<<< HEAD
-namespace proto
-{
-class Query;
-class Response;
-class Transaction;
-class TransactionResponse;
-}
-
-=======
->>>>>>> 27b27493
 namespace Hedera
 {
 /**
