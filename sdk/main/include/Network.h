/*-
 *
 * Hedera C++ SDK
 *
 * Copyright (C) 2020 - 2022 Hedera Hashgraph, LLC
 *
 * Licensed under the Apache License, Version 2.0 (the "License");
 * you may not use this file except in compliance with the License.
 * You may obtain a copy of the License at
 *
 *      http://www.apache.org/licenses/LICENSE-2.0
 *
 * Unless required by applicable law or agreed to in writing, software
 * distributed under the License is distributed on an "AS IS" BASIS,
 * WITHOUT WARRANTIES OR CONDITIONS OF ANY KIND, either express or implied.
 * See the License for the specific language governing permissions and
 * limitations under the License.
 *
 */
#ifndef NETWORK_H_
#define NETWORK_H_

#include "Node.h"

#include "helper/StringHash.h"

#include <string>
#include <unordered_map>
#include <vector>

namespace Hedera
{
class AccountId;
}

namespace Hedera
{
class Network
{
public:
  /**
   * Create a testnet network.
   *
   * @return The new testnet network.
   */
  static Network forTestnet();

  /**
   * Get a list of nodes on this network that are associated with the input account IDs.
   *
   * @param accountIds The account IDs of the requested nodes.
   * @return List of nodes with the requested account IDs.
   */
<<<<<<< HEAD
  std::vector<Node> getNodesWithAccountIds(const std::vector<AccountId>& accountIds) const;
=======
  std::vector<std::shared_ptr<Node>> getNodesWithAccountIds(const std::vector<AccountId>& accountIds) const;
>>>>>>> 7184ea34

  /**
   * Close this network.
   */
  void close();

private:
  /**
   * Set the network configuration for this network.
   *
   * @param network The URLs and the account IDs of the associated nodes with
   *                which this network will be communicating.
   */
  void setNetwork(const std::unordered_map<std::string, AccountId, StringHash, std::equal_to<>>& network);

  /**
   * List of nodes with which this network is communicating.
   */
  std::vector<std::shared_ptr<Node>> mNodes;
};

} // namespace Hedera

#endif // NETWORK_H_<|MERGE_RESOLUTION|>--- conflicted
+++ resolved
@@ -51,11 +51,7 @@
    * @param accountIds The account IDs of the requested nodes.
    * @return List of nodes with the requested account IDs.
    */
-<<<<<<< HEAD
-  std::vector<Node> getNodesWithAccountIds(const std::vector<AccountId>& accountIds) const;
-=======
   std::vector<std::shared_ptr<Node>> getNodesWithAccountIds(const std::vector<AccountId>& accountIds) const;
->>>>>>> 7184ea34
 
   /**
    * Close this network.
