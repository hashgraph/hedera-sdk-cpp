/*-
 *
 * Hedera C++ SDK
 *
 * Copyright (C) 2020 - 2022 Hedera Hashgraph, LLC
 *
 * Licensed under the Apache License, Version 2.0 (the "License")
 * you may not use this file except in compliance with the License.
 * You may obtain a copy of the License at
 *
 *      http://www.apache.org/licenses/LICENSE-2.0
 *
 * Unless required by applicable law or agreed to in writing, software
 * distributed under the License is distributed on an "AS IS" BASIS,
 * WITHOUT WARRANTIES OR CONDITIONS OF ANY KIND, either express or implied.
 * See the License for the specific language governing permissions and
 * limitations under the License.
 *
 */
#ifndef HEDERA_SDK_CPP_TRANSACTION_H_
#define HEDERA_SDK_CPP_TRANSACTION_H_

#include "AccountId.h"
#include "Executable.h"
#include "Hbar.h"
#include "TransactionId.h"

#include <chrono>
#include <functional>
#include <memory>
#include <string>
#include <utility>
#include <variant>
#include <vector>

namespace Hedera
{
class AccountAllowanceApproveTransaction;
class AccountAllowanceDeleteTransaction;
class AccountCreateTransaction;
class AccountDeleteTransaction;
class AccountUpdateTransaction;
class ContractCreateTransaction;
<<<<<<< HEAD
class FileCreateTransaction;
=======
class ContractDeleteTransaction;
>>>>>>> 4249ba83
class PrivateKey;
class TransactionResponse;
class TransferTransaction;
}

namespace proto
{
class Transaction;
class TransactionBody;
class TransactionResponse;
}

namespace Hedera
{
/**
 * Base class for all transactions that can be submitted to a Hedera network.
 *
 * @tparam SdkRequestType The SDK request type.
 */
template<typename SdkRequestType>
class Transaction
  : public Executable<SdkRequestType, proto::Transaction, proto::TransactionResponse, TransactionResponse>
{
public:
  /**
   * Construct a Transaction derived class from a byte array. The bytes can be a protobuf encoded TransactionBody,
   * Transaction, or SignedTransaction. Since C++ return types must be known at compile time and the type of Transaction
   * to create may not be known at compile time, a std::variant is used to encompass all possible Transactions. Usage of
   * this return type would look like the following:
   *
   * std::vector<std::byte> bytes;
   *                                                              The Transaction type here doesn't matter and is an
   *                                     vvvvvvvvvvvvvvvvvvvvvvvv unfortunate, ugly byproduct of this approach.
   * auto [index, variant] = Transaction<AccountCreateTransaction>::fromBytes(bytes);
   *
   * switch (index)
   * {
   *    case 0:
   *    {
   *        AccountCreateTransaction tx = std::get<0>(variant);
   *        ** do stuff with tx here **
   *        break;
   *    }
   *    case 1:
   *    {
   *        TransferTransaction tx = std::get<1>(variant);
   *        ** do stuff with tx here **
   *        break;
   *    }
   *    ...
   * }
   *
   * @param bytes The bytes from which to construct a Transaction.
   * @return A pair which contains an index into the variant, as well as the created Transaction.
   * @throws std::invalid_argument If unable to construct a Transaction from the input bytes.
   */
  [[nodiscard]] static std::pair<int,
                                 std::variant<AccountCreateTransaction,
                                              TransferTransaction,
                                              AccountUpdateTransaction,
                                              AccountDeleteTransaction,
                                              AccountAllowanceApproveTransaction,
                                              AccountAllowanceDeleteTransaction,
                                              ContractCreateTransaction,
<<<<<<< HEAD
                                              FileCreateTransaction>>
=======
                                              ContractDeleteTransaction>>
>>>>>>> 4249ba83
  fromBytes(const std::vector<std::byte>& bytes);

  /**
   * Sign this Transaction with the given PrivateKey. Signing a Transaction with a key that has already been used to
   * sign will be ignored.
   *
   * @param key The PrivateKey with which to sign this Transaction.
   * @return A reference to this derived Transaction object with the signature.
   * @throws IllegalStateException If this Transaction object is not frozen.
   */
  SdkRequestType& sign(const PrivateKey* key);

  /**
   * Sign this Transaction with a given PublicKey and a signing callback. Signing a Transaction with a key that has
   * already been used to sign will be ignored.
   *
   * @param key    The PublicKey with which to sign this Transaction.
   * @param signer The callback function to use to sign this Transaction.
   * @return A reference to this derived Transaction object with the signature.
   * @throws IllegalStateException If this Transaction object is not frozen.
   */
  SdkRequestType& signWith(const std::shared_ptr<PublicKey>& key,
                           const std::function<std::vector<std::byte>(const std::vector<std::byte>&)>& signer);

  /**
   * Freeze this transaction with a Client. The Client's operator will be used to generate a transaction ID, and the
   * client's network will be used to generate a list of node account IDs.
   *
   * @param client The Client with which to freeze this Transaction.
   * @return A reference to this derived Transaction object, now frozen.
   * @throws UninitializedException If Client operator has not been initialized.
   */
  SdkRequestType& freezeWith(const Client& client);

  /**
   * Set the length of time that this Transaction will remain valid.
   *
   * @param duration The desired length of time to keep this Transaction valid.
   * @return A reference to this derived Transaction object with the newly-set valid duration.
   */
  SdkRequestType& setValidTransactionDuration(const std::chrono::duration<double>& duration);

  /**
   * Set the maximum transaction fee willing to be paid to execute this Transaction.
   *
   * @param fee The desired maximum transaction fee willing to be paid to execute this Transaction.
   * @return A reference to this derived Transaction object with the newly-set maximum transaction fee.
   */
  SdkRequestType& setMaxTransactionFee(const Hbar& fee);

  /**
   * Set the memo for this Transaction.
   *
   * @param memo The desired memo for this Transaction.
   * @return A reference to this derived Transaction object with the newly-set memo.
   */
  SdkRequestType& setTransactionMemo(const std::string& memo);

  /**
   * Set the ID for this Transaction.
   *
   * @param id The desired transaction ID for this Transaction.
   * @return A reference to this derived Transaction object with the newly-set transaction ID.
   */
  SdkRequestType& setTransactionId(const TransactionId& id);

  /**
   * Set the transaction ID regeneration policy for this Transaction.
   *
   * @param regenerate \c TRUE if it is desired for this Transaction to regenerate a transaction ID upon receiving a
   *                   TRANSACTION_EXPIRED response from the network after submission, otherwise \c FALSE.
   * @return A reference to this derived Transaction object with the newly-set transaction ID regeneration policy.
   */
  SdkRequestType& setRegenerateTransactionIdPolicy(bool regenerate);

  /**
   * Get the desired length of time for this Transaction to remain valid upon submission.
   *
   * @return The length of time this Transaction will remain valid.
   */
  [[nodiscard]] inline std::chrono::duration<double> getValidTransactionDuration() const
  {
    return mTransactionValidDuration;
  }

  /**
   * Get the desired maximum transaction fee willing to be paid to execute this Transaction.
   *
   * @return The desired maximum transaction fee willing to be paid.
   */
  [[nodiscard]] inline std::optional<Hbar> getMaxTransactionFee() const { return mMaxTransactionFee; }

  /**
   * Get the memo for this Transaction.
   *
   * @return The memo for this Transaction.
   */
  [[nodiscard]] inline std::string getTransactionMemo() const { return mTransactionMemo; }

  /**
   * Get the desired ID for this Transaction.
   *
   * @return The desired ID for this Transaction.
   */
  [[nodiscard]] inline TransactionId getTransactionId() const { return mTransactionId; }

  /**
   * Get the desired transaction ID regeneration policy of this Transaction.
   *
   * @return \c TRUE if this Transaction should regenerate its transaction ID upon receipt of a TRANSACTION_EXPIRED
   *         response from the network, otherwise \c FALSE.
   */
  [[nodiscard]] inline std::optional<bool> getRegenerateTransactionIdPolicy() const
  {
    return mTransactionIdRegenerationPolicy;
  }

protected:
  /**
   * Prevent public copying and moving to prevent slicing. Use the 'clone()' virtual method instead.
   */
  Transaction() = default;
  Transaction(const Transaction&) = default;
  Transaction& operator=(const Transaction&) = default;
  Transaction(Transaction&&) noexcept = default;
  Transaction& operator=(Transaction&&) noexcept = default;

  /**
   * Construct from a TransactionBody protobuf object.
   *
   * @param transactionBody The TransactionBody protobuf object from which to construct.
   */
  explicit Transaction(const proto::TransactionBody& transactionBody);

  /**
   * Derived from Executable. Perform any needed actions for this Transaction when a Node has been selected to which to
   * submit this Transaction.
   *
   * @param node The Node to which this Executable is being submitted.
   */
  void onSelectNode(const std::shared_ptr<internal::Node>& node) override;

  /**
   * Sign a TransactionBody protobuf object with a Client and put the signed bytes into a Transaction protobuf object.
   *
   * @param transaction The TransactionBody to sign.
   * @param client      The Client being used to sign the transaction.
   * @return A Transaction protobuf object containing the TransactionBody protobuf object signed by the Client.
   * @throws UninitializedException If the input client has no operator with which to sign this Transaction.
   */
  [[nodiscard]] proto::Transaction signTransaction(const proto::TransactionBody& transaction,
                                                   const Client& client) const;

  /**
   * Create a TransactionBody protobuf object from this Transaction object's data.
   *
   * @param client The Client that will sign and submit this Transaction.
   * @return The created TransactionBody protobuf object.
   */
  [[nodiscard]] proto::TransactionBody generateTransactionBody(const Client& client) const;

  /**
   * Check and make sure this Transaction isn't frozen.
   *
   * @throws IllegalStateException If this Transaction is frozen.
   */
  void requireNotFrozen() const;

private:
  /**
   * Derived from Executable. Construct a TransactionResponse object from a TransactionResponse protobuf object.
   *
   * @param response The TransactionResponse protobuf object from which to construct a TransactionResponse object.
   * @return A TransactionResponse object filled with the TransactionResponse protobuf object's data.
   */
  [[nodiscard]] TransactionResponse mapResponse(const proto::TransactionResponse& response) const override;

  /**
   * Derived from Executable. Get the status response code for a submitted Transaction from a TransactionResponse
   * protobuf object.
   *
   * @param response The TransactionResponse protobuf object from which to grab the Transaction status response code.
   * @return The Transaction status response code of the input TransactionResponse protobuf object.
   */
  [[nodiscard]] Status mapResponseStatus(const proto::TransactionResponse& response) const override;

  /**
   * Derived from Executable. Determine the ExecutionStatus of this Transaction after being submitted.
   *
   * @param status   The response status from the network.
   * @param client   The Client that submitted this Transaction.
   * @param response The TransactionResponse protobuf object received from the network in response to submitting this
   *                 Transaction.
   * @return The status of the submitted Transaction.
   */
  [[nodiscard]]
  typename Executable<SdkRequestType, proto::Transaction, proto::TransactionResponse, TransactionResponse>::
    ExecutionStatus
    determineStatus(Status status,
                    const Client& client,
                    [[maybe_unused]] const proto::TransactionResponse& response) override;

  /**
   * Derived from Executable. Perform any needed actions for this Transaction when it is being submitted.
   *
   * @param client The Client being used to submit this Transaction.
   * @throws UninitializedException If the client doesn't have an AccountId from which to generate a TransactionId.
   */
  void onExecute(const Client& client) override;

  /**
   * Helper function used to get the proper maximum transaction fee to pack into a protobuf TransactionBody. The order
   * of priority for maximum transaction fees goes:
   *  1. Manually-set maximum transaction fee for this Transaction.
   *  2. Client-set default max transaction fee.
   *  3. Default maximum transaction fee.
   *
   * @param client The Client submitting this Transaction.
   * @return The proper maximum transaction fee to set for this Transaction.
   */
  [[nodiscard]] Hbar getMaxTransactionFee(const Client& client) const;

  /**
   * Container of PublicKey and signer function pairs to use to sign this Transaction.
   */
  std::vector<
    std::pair<std::shared_ptr<PublicKey>, std::function<std::vector<std::byte>(const std::vector<std::byte>&)>>>
    mSignatures;

  /**
   * Is this Transaction frozen? \c TRUE if yes, otherwise \c FALSE.
   */
  bool mIsFrozen = false;

  /**
   * The length of time this Transaction will remain valid.
   */
  std::chrono::duration<double> mTransactionValidDuration = std::chrono::minutes(2);

  /**
   * The account ID of the Node sending this Transaction.
   */
  AccountId mNodeAccountId;

  /**
   * The maximum transaction fee willing to be paid to execute this Transaction.
   */
  std::optional<Hbar> mMaxTransactionFee;

  /**
   * The memo to be associated with this Transaction.
   */
  std::string mTransactionMemo;

  /**
   * The ID of this Transaction.
   */
  TransactionId mTransactionId;

  /**
   * Should this Transaction regenerate its TransactionId upon a TRANSACTION_EXPIRED response from the network? If not
   * set, this Transaction will use the Client's set transaction ID regeneration policy. If that's not set, the default
   * behavior is to regenerate the transaction ID.
   */
  std::optional<bool> mTransactionIdRegenerationPolicy;
};

} // namespace Hedera

#endif // HEDERA_SDK_CPP_TRANSACTION_H_<|MERGE_RESOLUTION|>--- conflicted
+++ resolved
@@ -41,11 +41,8 @@
 class AccountDeleteTransaction;
 class AccountUpdateTransaction;
 class ContractCreateTransaction;
-<<<<<<< HEAD
+class ContractDeleteTransaction;
 class FileCreateTransaction;
-=======
-class ContractDeleteTransaction;
->>>>>>> 4249ba83
 class PrivateKey;
 class TransactionResponse;
 class TransferTransaction;
@@ -110,11 +107,8 @@
                                               AccountAllowanceApproveTransaction,
                                               AccountAllowanceDeleteTransaction,
                                               ContractCreateTransaction,
-<<<<<<< HEAD
+                                              ContractDeleteTransaction,
                                               FileCreateTransaction>>
-=======
-                                              ContractDeleteTransaction>>
->>>>>>> 4249ba83
   fromBytes(const std::vector<std::byte>& bytes);
 
   /**
