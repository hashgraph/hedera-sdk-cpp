--- conflicted
+++ resolved
@@ -65,11 +65,8 @@
 class TokenUnpauseTransaction;
 class TokenUpdateTransaction;
 class TokenWipeTransaction;
-<<<<<<< HEAD
+class TopicCreateTransaction;
 class TopicMessageSubmitTransaction;
-=======
-class TopicCreateTransaction;
->>>>>>> 3341c50b
 class TransactionResponse;
 class TransferTransaction;
 }
@@ -156,11 +153,8 @@
                                               TokenUnpauseTransaction,
                                               TokenFreezeTransaction,
                                               TokenUnfreezeTransaction,
-<<<<<<< HEAD
+                                              TopicCreateTransaction,
                                               TopicMessageSubmitTransaction>>
-=======
-                                              TopicCreateTransaction>>
->>>>>>> 3341c50b
   fromBytes(const std::vector<std::byte>& bytes);
 
   /**
