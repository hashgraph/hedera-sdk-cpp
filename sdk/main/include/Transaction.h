--- conflicted
+++ resolved
@@ -93,14 +93,9 @@
    * @return A pair which contains an index into the variant, as well as
    * @throws std::invalid_argument If unable to construct a Transaction from the input bytes.
    */
-<<<<<<< HEAD
   [[nodiscard]] static std::pair<int,
                                  std::variant<AccountCreateTransaction, TransferTransaction, AccountUpdateTransaction>>
-  fromBytes(const std::vector<unsigned char>& bytes);
-=======
-  static std::pair<int, std::variant<AccountCreateTransaction, TransferTransaction, AccountUpdateTransaction>>
   fromBytes(const std::vector<std::byte>& bytes);
->>>>>>> cad2ec7f
 
   /**
    * Sign this Transaction with the given PrivateKey. Signing a Transaction with a key that has already been used to
