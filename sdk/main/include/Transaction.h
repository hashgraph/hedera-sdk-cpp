--- conflicted
+++ resolved
@@ -141,11 +141,8 @@
                                               TokenBurnTransaction,
                                               TokenDissociateTransaction,
                                               TokenFeeScheduleUpdateTransaction,
-<<<<<<< HEAD
+                                              TokenGrantKycTransaction,
                                               TokenRevokeKycTransaction>>
-=======
-                                              TokenGrantKycTransaction>>
->>>>>>> 3498b481
   fromBytes(const std::vector<std::byte>& bytes);
 
   /**
