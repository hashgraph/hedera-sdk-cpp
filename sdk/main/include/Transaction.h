--- conflicted
+++ resolved
@@ -66,10 +66,7 @@
 class TokenUpdateTransaction;
 class TokenWipeTransaction;
 class TopicCreateTransaction;
-<<<<<<< HEAD
-=======
 class TopicDeleteTransaction;
->>>>>>> aaf61ee7
 class TransactionResponse;
 class TransferTransaction;
 }
@@ -156,12 +153,8 @@
                                               TokenUnpauseTransaction,
                                               TokenFreezeTransaction,
                                               TokenUnfreezeTransaction,
-<<<<<<< HEAD
-                                              TopicCreateTransaction>>
-=======
                                               TopicCreateTransaction,
                                               TopicDeleteTransaction>>
->>>>>>> aaf61ee7
   fromBytes(const std::vector<std::byte>& bytes);
 
   /**
