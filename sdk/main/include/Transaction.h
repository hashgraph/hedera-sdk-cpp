--- conflicted
+++ resolved
@@ -53,11 +53,8 @@
 class TokenAssociateTransaction;
 class TokenCreateTransaction;
 class TokenDeleteTransaction;
-<<<<<<< HEAD
+class TokenMintTransaction;
 class TokenWipeTransaction;
-=======
-class TokenMintTransaction;
->>>>>>> b95e327d
 class TransactionResponse;
 class TransferTransaction;
 }
@@ -132,11 +129,8 @@
                                               TokenCreateTransaction,
                                               TokenDeleteTransaction,
                                               TokenAssociateTransaction,
-<<<<<<< HEAD
+                                              TokenMintTransaction,
                                               TokenWipeTransaction>>
-=======
-                                              TokenMintTransaction>>
->>>>>>> b95e327d
   fromBytes(const std::vector<std::byte>& bytes);
 
   /**
