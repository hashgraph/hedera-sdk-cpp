/*-
 *
 * Hedera C++ SDK
 *
 * Copyright (C) 2020 - 2022 Hedera Hashgraph, LLC
 *
 * Licensed under the Apache License, Version 2.0 (the "License")
 * you may not use this file except in compliance with the License.
 * You may obtain a copy of the License at
 *
 *      http://www.apache.org/licenses/LICENSE-2.0
 *
 * Unless required by applicable law or agreed to in writing, software
 * distributed under the License is distributed on an "AS IS" BASIS,
 * WITHOUT WARRANTIES OR CONDITIONS OF ANY KIND, either express or implied.
 * See the License for the specific language governing permissions and
 * limitations under the License.
 *
 */
#ifndef HEDERA_SDK_CPP_TRANSACTION_H_
#define HEDERA_SDK_CPP_TRANSACTION_H_

#include "AccountId.h"
#include "Executable.h"
#include "Hbar.h"
#include "TransactionId.h"

#include <chrono>
#include <functional>
#include <memory>
#include <string>
#include <utility>
#include <variant>
#include <vector>

namespace Hedera
{
class AccountAllowanceApproveTransaction;
class AccountAllowanceDeleteTransaction;
class AccountCreateTransaction;
class AccountDeleteTransaction;
class AccountUpdateTransaction;
class ContractCreateTransaction;
class ContractDeleteTransaction;
class ContractExecuteTransaction;
class ContractUpdateTransaction;
class EthereumTransaction;
class FileAppendTransaction;
class FileCreateTransaction;
class FileDeleteTransaction;
class FileUpdateTransaction;
class PrivateKey;
class TokenAssociateTransaction;
class TokenBurnTransaction;
class TokenCreateTransaction;
class TokenDeleteTransaction;
class TokenDissociateTransaction;
class TokenFeeScheduleUpdateTransaction;
class TokenGrantKycTransaction;
class TokenMintTransaction;
class TokenPauseTransaction;
<<<<<<< HEAD
class TokenUnpauseTransaction;
=======
class TokenRevokeKycTransaction;
>>>>>>> d240737b
class TokenUpdateTransaction;
class TokenWipeTransaction;
class TransactionResponse;
class TransferTransaction;
}

namespace proto
{
class Transaction;
class TransactionBody;
class TransactionResponse;
}

namespace Hedera
{
/**
 * Base class for all transactions that can be submitted to a Hedera network.
 *
 * @tparam SdkRequestType The SDK request type.
 */
template<typename SdkRequestType>
class Transaction
  : public Executable<SdkRequestType, proto::Transaction, proto::TransactionResponse, TransactionResponse>
{
public:
  /**
   * Construct a Transaction derived class from a byte array. The bytes can be a protobuf encoded TransactionBody,
   * Transaction, or SignedTransaction. Since C++ return types must be known at compile time and the type of Transaction
   * to create may not be known at compile time, a std::variant is used to encompass all possible Transactions. Usage of
   * this return type would look like the following:
   *
   * std::vector<std::byte> bytes;
   *                                                              The Transaction type here doesn't matter and is an
   *                                     vvvvvvvvvvvvvvvvvvvvvvvv unfortunate, ugly byproduct of this approach.
   * auto [index, variant] = Transaction<AccountCreateTransaction>::fromBytes(bytes);
   *
   * switch (index)
   * {
   *    case 0:
   *    {
   *        AccountCreateTransaction tx = std::get<0>(variant);
   *        ** do stuff with tx here **
   *        break;
   *    }
   *    case 1:
   *    {
   *        TransferTransaction tx = std::get<1>(variant);
   *        ** do stuff with tx here **
   *        break;
   *    }
   *    ...
   * }
   *
   * @param bytes The bytes from which to construct a Transaction.
   * @return A pair which contains an index into the variant, as well as the created Transaction.
   * @throws std::invalid_argument If unable to construct a Transaction from the input bytes.
   */
  [[nodiscard]] static std::pair<int,
                                 std::variant<AccountCreateTransaction,
                                              TransferTransaction,
                                              AccountUpdateTransaction,
                                              AccountDeleteTransaction,
                                              AccountAllowanceApproveTransaction,
                                              AccountAllowanceDeleteTransaction,
                                              ContractCreateTransaction,
                                              ContractDeleteTransaction,
                                              FileCreateTransaction,
                                              FileDeleteTransaction,
                                              ContractExecuteTransaction,
                                              ContractUpdateTransaction,
                                              EthereumTransaction,
                                              FileUpdateTransaction,
                                              FileAppendTransaction,
                                              TokenCreateTransaction,
                                              TokenDeleteTransaction,
                                              TokenAssociateTransaction,
                                              TokenMintTransaction,
                                              TokenUpdateTransaction,
                                              TokenWipeTransaction,
                                              TokenBurnTransaction,
                                              TokenDissociateTransaction,
                                              TokenFeeScheduleUpdateTransaction,
<<<<<<< HEAD
                                              TokenPauseTransaction,
                                              TokenUnpauseTransaction>>
=======
                                              TokenGrantKycTransaction,
                                              TokenRevokeKycTransaction,
                                              TokenPauseTransaction>>
>>>>>>> d240737b
  fromBytes(const std::vector<std::byte>& bytes);

  /**
   * Sign this Transaction with the given PrivateKey. Signing a Transaction with a key that has already been used to
   * sign will be ignored.
   *
   * @param key The PrivateKey with which to sign this Transaction.
   * @return A reference to this derived Transaction object with the signature.
   * @throws IllegalStateException If this Transaction object is not frozen.
   */
  SdkRequestType& sign(const PrivateKey* key);

  /**
   * Sign this Transaction with a given PublicKey and a signing callback. Signing a Transaction with a key that has
   * already been used to sign will be ignored.
   *
   * @param key    The PublicKey with which to sign this Transaction.
   * @param signer The callback function to use to sign this Transaction.
   * @return A reference to this derived Transaction object with the signature.
   * @throws IllegalStateException If this Transaction object is not frozen.
   */
  SdkRequestType& signWith(const std::shared_ptr<PublicKey>& key,
                           const std::function<std::vector<std::byte>(const std::vector<std::byte>&)>& signer);

  /**
   * Freeze this transaction with a Client. The Client's operator will be used to generate a transaction ID, and the
   * client's network will be used to generate a list of node account IDs.
   *
   * @param client The Client with which to freeze this Transaction.
   * @return A reference to this derived Transaction object, now frozen.
   * @throws UninitializedException If Client operator has not been initialized.
   */
  SdkRequestType& freezeWith(const Client& client);

  /**
   * Set the length of time that this Transaction will remain valid.
   *
   * @param duration The desired length of time to keep this Transaction valid.
   * @return A reference to this derived Transaction object with the newly-set valid duration.
   */
  SdkRequestType& setValidTransactionDuration(const std::chrono::duration<double>& duration);

  /**
   * Set the maximum transaction fee willing to be paid to execute this Transaction.
   *
   * @param fee The desired maximum transaction fee willing to be paid to execute this Transaction.
   * @return A reference to this derived Transaction object with the newly-set maximum transaction fee.
   */
  SdkRequestType& setMaxTransactionFee(const Hbar& fee);

  /**
   * Set the memo for this Transaction.
   *
   * @param memo The desired memo for this Transaction.
   * @return A reference to this derived Transaction object with the newly-set memo.
   */
  SdkRequestType& setTransactionMemo(const std::string& memo);

  /**
   * Set the ID for this Transaction.
   *
   * @param id The desired transaction ID for this Transaction.
   * @return A reference to this derived Transaction object with the newly-set transaction ID.
   */
  SdkRequestType& setTransactionId(const TransactionId& id);

  /**
   * Set the transaction ID regeneration policy for this Transaction.
   *
   * @param regenerate \c TRUE if it is desired for this Transaction to regenerate a transaction ID upon receiving a
   *                   TRANSACTION_EXPIRED response from the network after submission, otherwise \c FALSE.
   * @return A reference to this derived Transaction object with the newly-set transaction ID regeneration policy.
   */
  SdkRequestType& setRegenerateTransactionIdPolicy(bool regenerate);

  /**
   * Get the desired length of time for this Transaction to remain valid upon submission.
   *
   * @return The length of time this Transaction will remain valid.
   */
  [[nodiscard]] inline std::chrono::duration<double> getValidTransactionDuration() const
  {
    return mTransactionValidDuration;
  }

  /**
   * Get the desired maximum transaction fee willing to be paid to execute this Transaction.
   *
   * @return The desired maximum transaction fee willing to be paid.
   */
  [[nodiscard]] inline std::optional<Hbar> getMaxTransactionFee() const { return mMaxTransactionFee; }

  /**
   * Get the memo for this Transaction.
   *
   * @return The memo for this Transaction.
   */
  [[nodiscard]] inline std::string getTransactionMemo() const { return mTransactionMemo; }

  /**
   * Get the desired ID for this Transaction.
   *
   * @return The desired ID for this Transaction.
   */
  [[nodiscard]] inline TransactionId getTransactionId() const { return mTransactionId; }

  /**
   * Get the desired transaction ID regeneration policy of this Transaction.
   *
   * @return \c TRUE if this Transaction should regenerate its transaction ID upon receipt of a TRANSACTION_EXPIRED
   *         response from the network, otherwise \c FALSE.
   */
  [[nodiscard]] inline std::optional<bool> getRegenerateTransactionIdPolicy() const
  {
    return mTransactionIdRegenerationPolicy;
  }

protected:
  /**
   * Prevent public copying and moving to prevent slicing. Use the 'clone()' virtual method instead.
   */
  Transaction() = default;
  Transaction(const Transaction&) = default;
  Transaction& operator=(const Transaction&) = default;
  Transaction(Transaction&&) noexcept = default;
  Transaction& operator=(Transaction&&) noexcept = default;

  /**
   * Construct from a TransactionBody protobuf object.
   *
   * @param transactionBody The TransactionBody protobuf object from which to construct.
   */
  explicit Transaction(const proto::TransactionBody& transactionBody);

  /**
   * Derived from Executable. Perform any needed actions for this Transaction when a Node has been selected to which to
   * submit this Transaction.
   *
   * @param node The Node to which this Executable is being submitted.
   */
  void onSelectNode(const std::shared_ptr<internal::Node>& node) override;

  /**
   * Sign a TransactionBody protobuf object with a Client and put the signed bytes into a Transaction protobuf object.
   *
   * @param transaction The TransactionBody to sign.
   * @param client      The Client being used to sign the transaction.
   * @return A Transaction protobuf object containing the TransactionBody protobuf object signed by the Client.
   * @throws UninitializedException If the input client has no operator with which to sign this Transaction.
   */
  [[nodiscard]] proto::Transaction signTransaction(const proto::TransactionBody& transaction,
                                                   const Client& client) const;

  /**
   * Create a TransactionBody protobuf object from this Transaction object's data.
   *
   * @param client The Client that will sign and submit this Transaction.
   * @return The created TransactionBody protobuf object.
   */
  [[nodiscard]] proto::TransactionBody generateTransactionBody(const Client& client) const;

  /**
   * Check and make sure this Transaction isn't frozen.
   *
   * @throws IllegalStateException If this Transaction is frozen.
   */
  void requireNotFrozen() const;

private:
  /**
   * Derived from Executable. Construct a TransactionResponse object from a TransactionResponse protobuf object.
   *
   * @param response The TransactionResponse protobuf object from which to construct a TransactionResponse object.
   * @return A TransactionResponse object filled with the TransactionResponse protobuf object's data.
   */
  [[nodiscard]] TransactionResponse mapResponse(const proto::TransactionResponse& response) const override;

  /**
   * Derived from Executable. Get the status response code for a submitted Transaction from a TransactionResponse
   * protobuf object.
   *
   * @param response The TransactionResponse protobuf object from which to grab the Transaction status response code.
   * @return The Transaction status response code of the input TransactionResponse protobuf object.
   */
  [[nodiscard]] Status mapResponseStatus(const proto::TransactionResponse& response) const override;

  /**
   * Derived from Executable. Determine the ExecutionStatus of this Transaction after being submitted.
   *
   * @param status   The response status from the network.
   * @param client   The Client that submitted this Transaction.
   * @param response The TransactionResponse protobuf object received from the network in response to submitting this
   *                 Transaction.
   * @return The status of the submitted Transaction.
   */
  [[nodiscard]]
  typename Executable<SdkRequestType, proto::Transaction, proto::TransactionResponse, TransactionResponse>::
    ExecutionStatus
    determineStatus(Status status,
                    const Client& client,
                    [[maybe_unused]] const proto::TransactionResponse& response) override;

  /**
   * Derived from Executable. Perform any needed actions for this Transaction when it is being submitted.
   *
   * @param client The Client being used to submit this Transaction.
   * @throws UninitializedException If the client doesn't have an AccountId from which to generate a TransactionId.
   */
  void onExecute(const Client& client) override;

  /**
   * Helper function used to get the proper maximum transaction fee to pack into a protobuf TransactionBody. The order
   * of priority for maximum transaction fees goes:
   *  1. Manually-set maximum transaction fee for this Transaction.
   *  2. Client-set default max transaction fee.
   *  3. Default maximum transaction fee.
   *
   * @param client The Client submitting this Transaction.
   * @return The proper maximum transaction fee to set for this Transaction.
   */
  [[nodiscard]] Hbar getMaxTransactionFee(const Client& client) const;

  /**
   * Container of PublicKey and signer function pairs to use to sign this Transaction.
   */
  std::vector<
    std::pair<std::shared_ptr<PublicKey>, std::function<std::vector<std::byte>(const std::vector<std::byte>&)>>>
    mSignatures;

  /**
   * Is this Transaction frozen? \c TRUE if yes, otherwise \c FALSE.
   */
  bool mIsFrozen = false;

  /**
   * The length of time this Transaction will remain valid.
   */
  std::chrono::duration<double> mTransactionValidDuration = std::chrono::minutes(2);

  /**
   * The account ID of the Node sending this Transaction.
   */
  AccountId mNodeAccountId;

  /**
   * The maximum transaction fee willing to be paid to execute this Transaction.
   */
  std::optional<Hbar> mMaxTransactionFee;

  /**
   * The memo to be associated with this Transaction.
   */
  std::string mTransactionMemo;

  /**
   * The ID of this Transaction.
   */
  TransactionId mTransactionId;

  /**
   * Should this Transaction regenerate its TransactionId upon a TRANSACTION_EXPIRED response from the network? If not
   * set, this Transaction will use the Client's set transaction ID regeneration policy. If that's not set, the default
   * behavior is to regenerate the transaction ID.
   */
  std::optional<bool> mTransactionIdRegenerationPolicy;
};

} // namespace Hedera

#endif // HEDERA_SDK_CPP_TRANSACTION_H_<|MERGE_RESOLUTION|>--- conflicted
+++ resolved
@@ -59,11 +59,8 @@
 class TokenGrantKycTransaction;
 class TokenMintTransaction;
 class TokenPauseTransaction;
-<<<<<<< HEAD
+class TokenRevokeKycTransaction;
 class TokenUnpauseTransaction;
-=======
-class TokenRevokeKycTransaction;
->>>>>>> d240737b
 class TokenUpdateTransaction;
 class TokenWipeTransaction;
 class TransactionResponse;
@@ -146,14 +143,10 @@
                                               TokenBurnTransaction,
                                               TokenDissociateTransaction,
                                               TokenFeeScheduleUpdateTransaction,
-<<<<<<< HEAD
+                                              TokenGrantKycTransaction,
+                                              TokenRevokeKycTransaction,
                                               TokenPauseTransaction,
                                               TokenUnpauseTransaction>>
-=======
-                                              TokenGrantKycTransaction,
-                                              TokenRevokeKycTransaction,
-                                              TokenPauseTransaction>>
->>>>>>> d240737b
   fromBytes(const std::vector<std::byte>& bytes);
 
   /**
