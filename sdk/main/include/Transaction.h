--- conflicted
+++ resolved
@@ -42,11 +42,8 @@
 class AccountUpdateTransaction;
 class ContractCreateTransaction;
 class ContractDeleteTransaction;
-<<<<<<< HEAD
+class ContractExecuteTransaction;
 class ContractUpdateTransaction;
-=======
-class ContractExecuteTransaction;
->>>>>>> 9cd34e68
 class FileCreateTransaction;
 class FileDeleteTransaction;
 class PrivateKey;
@@ -116,11 +113,8 @@
                                               ContractDeleteTransaction,
                                               FileCreateTransaction,
                                               FileDeleteTransaction,
-<<<<<<< HEAD
+                                              ContractExecuteTransaction,
                                               ContractUpdateTransaction>>
-=======
-                                              ContractExecuteTransaction>>
->>>>>>> 9cd34e68
   fromBytes(const std::vector<std::byte>& bytes);
 
   /**
