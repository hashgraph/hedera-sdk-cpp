--- conflicted
+++ resolved
@@ -54,11 +54,8 @@
 class TokenBurnTransaction;
 class TokenCreateTransaction;
 class TokenDeleteTransaction;
-<<<<<<< HEAD
+class TokenDissociateTransaction;
 class TokenFeeScheduleUpdateTransaction;
-=======
-class TokenDissociateTransaction;
->>>>>>> 7f3372b4
 class TokenMintTransaction;
 class TokenUpdateTransaction;
 class TokenWipeTransaction;
@@ -140,11 +137,8 @@
                                               TokenUpdateTransaction,
                                               TokenWipeTransaction,
                                               TokenBurnTransaction,
-<<<<<<< HEAD
+                                              TokenDissociateTransaction,
                                               TokenFeeScheduleUpdateTransaction>>
-=======
-                                              TokenDissociateTransaction>>
->>>>>>> 7f3372b4
   fromBytes(const std::vector<std::byte>& bytes);
 
   /**
