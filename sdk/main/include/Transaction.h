/*-
 *
 * Hedera C++ SDK
 *
 * Copyright (C) 2020 - 2022 Hedera Hashgraph, LLC
 *
 * Licensed under the Apache License, Version 2.0 (the "License")
 * you may not use this file except in compliance with the License.
 * You may obtain a copy of the License at
 *
 *      http://www.apache.org/licenses/LICENSE-2.0
 *
 * Unless required by applicable law or agreed to in writing, software
 * distributed under the License is distributed on an "AS IS" BASIS,
 * WITHOUT WARRANTIES OR CONDITIONS OF ANY KIND, either express or implied.
 * See the License for the specific language governing permissions and
 * limitations under the License.
 *
 */
#ifndef HEDERA_SDK_CPP_TRANSACTION_H_
#define HEDERA_SDK_CPP_TRANSACTION_H_

#include "AccountId.h"
#include "Executable.h"
#include "Hbar.h"
#include "TransactionId.h"

#include <chrono>
#include <functional>
#include <memory>
#include <string>
#include <utility>
#include <variant>
#include <vector>

namespace Hedera
{
class AccountAllowanceApproveTransaction;
class AccountAllowanceDeleteTransaction;
class AccountCreateTransaction;
class AccountDeleteTransaction;
class AccountUpdateTransaction;
class ContractCreateTransaction;
class ContractDeleteTransaction;
class ContractExecuteTransaction;
class ContractUpdateTransaction;
class EthereumTransaction;
class FileAppendTransaction;
class FileCreateTransaction;
class FileDeleteTransaction;
class FileUpdateTransaction;
class PrivateKey;
class TokenAssociateTransaction;
class TokenBurnTransaction;
class TokenCreateTransaction;
class TokenDeleteTransaction;
class TokenDissociateTransaction;
class TokenFeeScheduleUpdateTransaction;
class TokenGrantKycTransaction;
class TokenMintTransaction;
<<<<<<< HEAD
class TokenPauseTransaction;
=======
class TokenRevokeKycTransaction;
>>>>>>> b63b6946
class TokenUpdateTransaction;
class TokenWipeTransaction;
class TransactionResponse;
class TransferTransaction;
}

namespace proto
{
class Transaction;
class TransactionBody;
class TransactionResponse;
}

namespace Hedera
{
/**
 * Base class for all transactions that can be submitted to a Hedera network.
 *
 * @tparam SdkRequestType The SDK request type.
 */
template<typename SdkRequestType>
class Transaction
  : public Executable<SdkRequestType, proto::Transaction, proto::TransactionResponse, TransactionResponse>
{
public:
  /**
   * Construct a Transaction derived class from a byte array. The bytes can be a protobuf encoded TransactionBody,
   * Transaction, or SignedTransaction. Since C++ return types must be known at compile time and the type of Transaction
   * to create may not be known at compile time, a std::variant is used to encompass all possible Transactions. Usage of
   * this return type would look like the following:
   *
   * std::vector<std::byte> bytes;
   *                                                              The Transaction type here doesn't matter and is an
   *                                     vvvvvvvvvvvvvvvvvvvvvvvv unfortunate, ugly byproduct of this approach.
   * auto [index, variant] = Transaction<AccountCreateTransaction>::fromBytes(bytes);
   *
   * switch (index)
   * {
   *    case 0:
   *    {
   *        AccountCreateTransaction tx = std::get<0>(variant);
   *        ** do stuff with tx here **
   *        break;
   *    }
   *    case 1:
   *    {
   *        TransferTransaction tx = std::get<1>(variant);
   *        ** do stuff with tx here **
   *        break;
   *    }
   *    ...
   * }
   *
   * @param bytes The bytes from which to construct a Transaction.
   * @return A pair which contains an index into the variant, as well as the created Transaction.
   * @throws std::invalid_argument If unable to construct a Transaction from the input bytes.
   */
  [[nodiscard]] static std::pair<int,
                                 std::variant<AccountCreateTransaction,
                                              TransferTransaction,
                                              AccountUpdateTransaction,
                                              AccountDeleteTransaction,
                                              AccountAllowanceApproveTransaction,
                                              AccountAllowanceDeleteTransaction,
                                              ContractCreateTransaction,
                                              ContractDeleteTransaction,
                                              FileCreateTransaction,
                                              FileDeleteTransaction,
                                              ContractExecuteTransaction,
                                              ContractUpdateTransaction,
                                              EthereumTransaction,
                                              FileUpdateTransaction,
                                              FileAppendTransaction,
                                              TokenCreateTransaction,
                                              TokenDeleteTransaction,
                                              TokenAssociateTransaction,
                                              TokenMintTransaction,
                                              TokenUpdateTransaction,
                                              TokenWipeTransaction,
                                              TokenBurnTransaction,
                                              TokenDissociateTransaction,
                                              TokenFeeScheduleUpdateTransaction,
<<<<<<< HEAD
                                              TokenPauseTransaction>>
=======
                                              TokenGrantKycTransaction,
                                              TokenRevokeKycTransaction>>
>>>>>>> b63b6946
  fromBytes(const std::vector<std::byte>& bytes);

  /**
   * Sign this Transaction with the given PrivateKey. Signing a Transaction with a key that has already been used to
   * sign will be ignored.
   *
   * @param key The PrivateKey with which to sign this Transaction.
   * @return A reference to this derived Transaction object with the signature.
   * @throws IllegalStateException If this Transaction object is not frozen.
   */
  SdkRequestType& sign(const PrivateKey* key);

  /**
   * Sign this Transaction with a given PublicKey and a signing callback. Signing a Transaction with a key that has
   * already been used to sign will be ignored.
   *
   * @param key    The PublicKey with which to sign this Transaction.
   * @param signer The callback function to use to sign this Transaction.
   * @return A reference to this derived Transaction object with the signature.
   * @throws IllegalStateException If this Transaction object is not frozen.
   */
  SdkRequestType& signWith(const std::shared_ptr<PublicKey>& key,
                           const std::function<std::vector<std::byte>(const std::vector<std::byte>&)>& signer);

  /**
   * Freeze this transaction with a Client. The Client's operator will be used to generate a transaction ID, and the
   * client's network will be used to generate a list of node account IDs.
   *
   * @param client The Client with which to freeze this Transaction.
   * @return A reference to this derived Transaction object, now frozen.
   * @throws UninitializedException If Client operator has not been initialized.
   */
  SdkRequestType& freezeWith(const Client& client);

  /**
   * Set the length of time that this Transaction will remain valid.
   *
   * @param duration The desired length of time to keep this Transaction valid.
   * @return A reference to this derived Transaction object with the newly-set valid duration.
   */
  SdkRequestType& setValidTransactionDuration(const std::chrono::duration<double>& duration);

  /**
   * Set the maximum transaction fee willing to be paid to execute this Transaction.
   *
   * @param fee The desired maximum transaction fee willing to be paid to execute this Transaction.
   * @return A reference to this derived Transaction object with the newly-set maximum transaction fee.
   */
  SdkRequestType& setMaxTransactionFee(const Hbar& fee);

  /**
   * Set the memo for this Transaction.
   *
   * @param memo The desired memo for this Transaction.
   * @return A reference to this derived Transaction object with the newly-set memo.
   */
  SdkRequestType& setTransactionMemo(const std::string& memo);

  /**
   * Set the ID for this Transaction.
   *
   * @param id The desired transaction ID for this Transaction.
   * @return A reference to this derived Transaction object with the newly-set transaction ID.
   */
  SdkRequestType& setTransactionId(const TransactionId& id);

  /**
   * Set the transaction ID regeneration policy for this Transaction.
   *
   * @param regenerate \c TRUE if it is desired for this Transaction to regenerate a transaction ID upon receiving a
   *                   TRANSACTION_EXPIRED response from the network after submission, otherwise \c FALSE.
   * @return A reference to this derived Transaction object with the newly-set transaction ID regeneration policy.
   */
  SdkRequestType& setRegenerateTransactionIdPolicy(bool regenerate);

  /**
   * Get the desired length of time for this Transaction to remain valid upon submission.
   *
   * @return The length of time this Transaction will remain valid.
   */
  [[nodiscard]] inline std::chrono::duration<double> getValidTransactionDuration() const
  {
    return mTransactionValidDuration;
  }

  /**
   * Get the desired maximum transaction fee willing to be paid to execute this Transaction.
   *
   * @return The desired maximum transaction fee willing to be paid.
   */
  [[nodiscard]] inline std::optional<Hbar> getMaxTransactionFee() const { return mMaxTransactionFee; }

  /**
   * Get the memo for this Transaction.
   *
   * @return The memo for this Transaction.
   */
  [[nodiscard]] inline std::string getTransactionMemo() const { return mTransactionMemo; }

  /**
   * Get the desired ID for this Transaction.
   *
   * @return The desired ID for this Transaction.
   */
  [[nodiscard]] inline TransactionId getTransactionId() const { return mTransactionId; }

  /**
   * Get the desired transaction ID regeneration policy of this Transaction.
   *
   * @return \c TRUE if this Transaction should regenerate its transaction ID upon receipt of a TRANSACTION_EXPIRED
   *         response from the network, otherwise \c FALSE.
   */
  [[nodiscard]] inline std::optional<bool> getRegenerateTransactionIdPolicy() const
  {
    return mTransactionIdRegenerationPolicy;
  }

protected:
  /**
   * Prevent public copying and moving to prevent slicing. Use the 'clone()' virtual method instead.
   */
  Transaction() = default;
  Transaction(const Transaction&) = default;
  Transaction& operator=(const Transaction&) = default;
  Transaction(Transaction&&) noexcept = default;
  Transaction& operator=(Transaction&&) noexcept = default;

  /**
   * Construct from a TransactionBody protobuf object.
   *
   * @param transactionBody The TransactionBody protobuf object from which to construct.
   */
  explicit Transaction(const proto::TransactionBody& transactionBody);

  /**
   * Derived from Executable. Perform any needed actions for this Transaction when a Node has been selected to which to
   * submit this Transaction.
   *
   * @param node The Node to which this Executable is being submitted.
   */
  void onSelectNode(const std::shared_ptr<internal::Node>& node) override;

  /**
   * Sign a TransactionBody protobuf object with a Client and put the signed bytes into a Transaction protobuf object.
   *
   * @param transaction The TransactionBody to sign.
   * @param client      The Client being used to sign the transaction.
   * @return A Transaction protobuf object containing the TransactionBody protobuf object signed by the Client.
   * @throws UninitializedException If the input client has no operator with which to sign this Transaction.
   */
  [[nodiscard]] proto::Transaction signTransaction(const proto::TransactionBody& transaction,
                                                   const Client& client) const;

  /**
   * Create a TransactionBody protobuf object from this Transaction object's data.
   *
   * @param client The Client that will sign and submit this Transaction.
   * @return The created TransactionBody protobuf object.
   */
  [[nodiscard]] proto::TransactionBody generateTransactionBody(const Client& client) const;

  /**
   * Check and make sure this Transaction isn't frozen.
   *
   * @throws IllegalStateException If this Transaction is frozen.
   */
  void requireNotFrozen() const;

private:
  /**
   * Derived from Executable. Construct a TransactionResponse object from a TransactionResponse protobuf object.
   *
   * @param response The TransactionResponse protobuf object from which to construct a TransactionResponse object.
   * @return A TransactionResponse object filled with the TransactionResponse protobuf object's data.
   */
  [[nodiscard]] TransactionResponse mapResponse(const proto::TransactionResponse& response) const override;

  /**
   * Derived from Executable. Get the status response code for a submitted Transaction from a TransactionResponse
   * protobuf object.
   *
   * @param response The TransactionResponse protobuf object from which to grab the Transaction status response code.
   * @return The Transaction status response code of the input TransactionResponse protobuf object.
   */
  [[nodiscard]] Status mapResponseStatus(const proto::TransactionResponse& response) const override;

  /**
   * Derived from Executable. Determine the ExecutionStatus of this Transaction after being submitted.
   *
   * @param status   The response status from the network.
   * @param client   The Client that submitted this Transaction.
   * @param response The TransactionResponse protobuf object received from the network in response to submitting this
   *                 Transaction.
   * @return The status of the submitted Transaction.
   */
  [[nodiscard]]
  typename Executable<SdkRequestType, proto::Transaction, proto::TransactionResponse, TransactionResponse>::
    ExecutionStatus
    determineStatus(Status status,
                    const Client& client,
                    [[maybe_unused]] const proto::TransactionResponse& response) override;

  /**
   * Derived from Executable. Perform any needed actions for this Transaction when it is being submitted.
   *
   * @param client The Client being used to submit this Transaction.
   * @throws UninitializedException If the client doesn't have an AccountId from which to generate a TransactionId.
   */
  void onExecute(const Client& client) override;

  /**
   * Helper function used to get the proper maximum transaction fee to pack into a protobuf TransactionBody. The order
   * of priority for maximum transaction fees goes:
   *  1. Manually-set maximum transaction fee for this Transaction.
   *  2. Client-set default max transaction fee.
   *  3. Default maximum transaction fee.
   *
   * @param client The Client submitting this Transaction.
   * @return The proper maximum transaction fee to set for this Transaction.
   */
  [[nodiscard]] Hbar getMaxTransactionFee(const Client& client) const;

  /**
   * Container of PublicKey and signer function pairs to use to sign this Transaction.
   */
  std::vector<
    std::pair<std::shared_ptr<PublicKey>, std::function<std::vector<std::byte>(const std::vector<std::byte>&)>>>
    mSignatures;

  /**
   * Is this Transaction frozen? \c TRUE if yes, otherwise \c FALSE.
   */
  bool mIsFrozen = false;

  /**
   * The length of time this Transaction will remain valid.
   */
  std::chrono::duration<double> mTransactionValidDuration = std::chrono::minutes(2);

  /**
   * The account ID of the Node sending this Transaction.
   */
  AccountId mNodeAccountId;

  /**
   * The maximum transaction fee willing to be paid to execute this Transaction.
   */
  std::optional<Hbar> mMaxTransactionFee;

  /**
   * The memo to be associated with this Transaction.
   */
  std::string mTransactionMemo;

  /**
   * The ID of this Transaction.
   */
  TransactionId mTransactionId;

  /**
   * Should this Transaction regenerate its TransactionId upon a TRANSACTION_EXPIRED response from the network? If not
   * set, this Transaction will use the Client's set transaction ID regeneration policy. If that's not set, the default
   * behavior is to regenerate the transaction ID.
   */
  std::optional<bool> mTransactionIdRegenerationPolicy;
};

} // namespace Hedera

#endif // HEDERA_SDK_CPP_TRANSACTION_H_<|MERGE_RESOLUTION|>--- conflicted
+++ resolved
@@ -58,11 +58,8 @@
 class TokenFeeScheduleUpdateTransaction;
 class TokenGrantKycTransaction;
 class TokenMintTransaction;
-<<<<<<< HEAD
 class TokenPauseTransaction;
-=======
 class TokenRevokeKycTransaction;
->>>>>>> b63b6946
 class TokenUpdateTransaction;
 class TokenWipeTransaction;
 class TransactionResponse;
@@ -145,12 +142,9 @@
                                               TokenBurnTransaction,
                                               TokenDissociateTransaction,
                                               TokenFeeScheduleUpdateTransaction,
-<<<<<<< HEAD
+                                              TokenGrantKycTransaction,
+                                              TokenRevokeKycTransaction,
                                               TokenPauseTransaction>>
-=======
-                                              TokenGrantKycTransaction,
-                                              TokenRevokeKycTransaction>>
->>>>>>> b63b6946
   fromBytes(const std::vector<std::byte>& bytes);
 
   /**
