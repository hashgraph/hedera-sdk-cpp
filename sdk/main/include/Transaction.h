--- conflicted
+++ resolved
@@ -66,12 +66,9 @@
 class TokenUpdateTransaction;
 class TokenWipeTransaction;
 class TopicCreateTransaction;
-<<<<<<< HEAD
+class TopicDeleteTransaction;
 class TopicMessageSubmitTransaction;
-=======
-class TopicDeleteTransaction;
 class TopicUpdateTransaction;
->>>>>>> 44860c53
 class TransactionResponse;
 class TransferTransaction;
 }
@@ -159,12 +156,9 @@
                                               TokenFreezeTransaction,
                                               TokenUnfreezeTransaction,
                                               TopicCreateTransaction,
-<<<<<<< HEAD
+                                              TopicDeleteTransaction,
+                                              TopicUpdateTransaction,
                                               TopicMessageSubmitTransaction>>
-=======
-                                              TopicDeleteTransaction,
-                                              TopicUpdateTransaction>>
->>>>>>> 44860c53
   fromBytes(const std::vector<std::byte>& bytes);
 
   /**
