/*-
 *
 * Hedera C++ SDK
 *
 * Copyright (C) 2020 - 2022 Hedera Hashgraph, LLC
 *
 * Licensed under the Apache License, Version 2.0 (the "License")
 * you may not use this file except in compliance with the License.
 * You may obtain a copy of the License at
 *
 *      http://www.apache.org/licenses/LICENSE-2.0
 *
 * Unless required by applicable law or agreed to in writing, software
 * distributed under the License is distributed on an "AS IS" BASIS,
 * WITHOUT WARRANTIES OR CONDITIONS OF ANY KIND, either express or implied.
 * See the License for the specific language governing permissions and
 * limitations under the License.
 *
 */
#ifndef HEDERA_SDK_CPP_TRANSACTION_H_
#define HEDERA_SDK_CPP_TRANSACTION_H_

#include "AccountId.h"
#include "Executable.h"
#include "Hbar.h"
#include "TransactionId.h"

#include <chrono>
#include <functional>
#include <memory>
#include <string>
#include <utility>
#include <variant>
#include <vector>

namespace Hedera
{
class AccountAllowanceApproveTransaction;
class AccountAllowanceDeleteTransaction;
class AccountCreateTransaction;
class AccountDeleteTransaction;
class AccountUpdateTransaction;
class ContractCreateTransaction;
class ContractDeleteTransaction;
class ContractExecuteTransaction;
class ContractUpdateTransaction;
class EthereumTransaction;
class FileAppendTransaction;
class FileCreateTransaction;
class FileDeleteTransaction;
class FileUpdateTransaction;
class PrivateKey;
<<<<<<< HEAD
class TokenAssociateTransaction;
class TokenMintTransaction;
=======
class TokenCreateTransaction;
class TokenDeleteTransaction;
>>>>>>> f88fff7f
class TransactionResponse;
class TransferTransaction;
}

namespace proto
{
class Transaction;
class TransactionBody;
class TransactionResponse;
}

namespace Hedera
{
/**
 * Base class for all transactions that can be submitted to a Hedera network.
 *
 * @tparam SdkRequestType The SDK request type.
 */
template<typename SdkRequestType>
class Transaction
  : public Executable<SdkRequestType, proto::Transaction, proto::TransactionResponse, TransactionResponse>
{
public:
  /**
   * Construct a Transaction derived class from a byte array. The bytes can be a protobuf encoded TransactionBody,
   * Transaction, or SignedTransaction. Since C++ return types must be known at compile time and the type of Transaction
   * to create may not be known at compile time, a std::variant is used to encompass all possible Transactions. Usage of
   * this return type would look like the following:
   *
   * std::vector<std::byte> bytes;
   *                                                              The Transaction type here doesn't matter and is an
   *                                     vvvvvvvvvvvvvvvvvvvvvvvv unfortunate, ugly byproduct of this approach.
   * auto [index, variant] = Transaction<AccountCreateTransaction>::fromBytes(bytes);
   *
   * switch (index)
   * {
   *    case 0:
   *    {
   *        AccountCreateTransaction tx = std::get<0>(variant);
   *        ** do stuff with tx here **
   *        break;
   *    }
   *    case 1:
   *    {
   *        TransferTransaction tx = std::get<1>(variant);
   *        ** do stuff with tx here **
   *        break;
   *    }
   *    ...
   * }
   *
   * @param bytes The bytes from which to construct a Transaction.
   * @return A pair which contains an index into the variant, as well as the created Transaction.
   * @throws std::invalid_argument If unable to construct a Transaction from the input bytes.
   */
  [[nodiscard]] static std::pair<int,
                                 std::variant<AccountCreateTransaction,
                                              TransferTransaction,
                                              AccountUpdateTransaction,
                                              AccountDeleteTransaction,
                                              AccountAllowanceApproveTransaction,
                                              AccountAllowanceDeleteTransaction,
                                              ContractCreateTransaction,
                                              ContractDeleteTransaction,
                                              FileCreateTransaction,
                                              FileDeleteTransaction,
                                              ContractExecuteTransaction,
                                              ContractUpdateTransaction,
                                              EthereumTransaction,
                                              FileUpdateTransaction,
                                              FileAppendTransaction,
<<<<<<< HEAD
                                              TokenAssociateTransaction,
                                              TokenMintTransaction>>
=======
                                              TokenCreateTransaction,
                                              TokenDeleteTransaction>>
>>>>>>> f88fff7f
  fromBytes(const std::vector<std::byte>& bytes);

  /**
   * Sign this Transaction with the given PrivateKey. Signing a Transaction with a key that has already been used to
   * sign will be ignored.
   *
   * @param key The PrivateKey with which to sign this Transaction.
   * @return A reference to this derived Transaction object with the signature.
   * @throws IllegalStateException If this Transaction object is not frozen.
   */
  SdkRequestType& sign(const PrivateKey* key);

  /**
   * Sign this Transaction with a given PublicKey and a signing callback. Signing a Transaction with a key that has
   * already been used to sign will be ignored.
   *
   * @param key    The PublicKey with which to sign this Transaction.
   * @param signer The callback function to use to sign this Transaction.
   * @return A reference to this derived Transaction object with the signature.
   * @throws IllegalStateException If this Transaction object is not frozen.
   */
  SdkRequestType& signWith(const std::shared_ptr<PublicKey>& key,
                           const std::function<std::vector<std::byte>(const std::vector<std::byte>&)>& signer);

  /**
   * Freeze this transaction with a Client. The Client's operator will be used to generate a transaction ID, and the
   * client's network will be used to generate a list of node account IDs.
   *
   * @param client The Client with which to freeze this Transaction.
   * @return A reference to this derived Transaction object, now frozen.
   * @throws UninitializedException If Client operator has not been initialized.
   */
  SdkRequestType& freezeWith(const Client& client);

  /**
   * Set the length of time that this Transaction will remain valid.
   *
   * @param duration The desired length of time to keep this Transaction valid.
   * @return A reference to this derived Transaction object with the newly-set valid duration.
   */
  SdkRequestType& setValidTransactionDuration(const std::chrono::duration<double>& duration);

  /**
   * Set the maximum transaction fee willing to be paid to execute this Transaction.
   *
   * @param fee The desired maximum transaction fee willing to be paid to execute this Transaction.
   * @return A reference to this derived Transaction object with the newly-set maximum transaction fee.
   */
  SdkRequestType& setMaxTransactionFee(const Hbar& fee);

  /**
   * Set the memo for this Transaction.
   *
   * @param memo The desired memo for this Transaction.
   * @return A reference to this derived Transaction object with the newly-set memo.
   */
  SdkRequestType& setTransactionMemo(const std::string& memo);

  /**
   * Set the ID for this Transaction.
   *
   * @param id The desired transaction ID for this Transaction.
   * @return A reference to this derived Transaction object with the newly-set transaction ID.
   */
  SdkRequestType& setTransactionId(const TransactionId& id);

  /**
   * Set the transaction ID regeneration policy for this Transaction.
   *
   * @param regenerate \c TRUE if it is desired for this Transaction to regenerate a transaction ID upon receiving a
   *                   TRANSACTION_EXPIRED response from the network after submission, otherwise \c FALSE.
   * @return A reference to this derived Transaction object with the newly-set transaction ID regeneration policy.
   */
  SdkRequestType& setRegenerateTransactionIdPolicy(bool regenerate);

  /**
   * Get the desired length of time for this Transaction to remain valid upon submission.
   *
   * @return The length of time this Transaction will remain valid.
   */
  [[nodiscard]] inline std::chrono::duration<double> getValidTransactionDuration() const
  {
    return mTransactionValidDuration;
  }

  /**
   * Get the desired maximum transaction fee willing to be paid to execute this Transaction.
   *
   * @return The desired maximum transaction fee willing to be paid.
   */
  [[nodiscard]] inline std::optional<Hbar> getMaxTransactionFee() const { return mMaxTransactionFee; }

  /**
   * Get the memo for this Transaction.
   *
   * @return The memo for this Transaction.
   */
  [[nodiscard]] inline std::string getTransactionMemo() const { return mTransactionMemo; }

  /**
   * Get the desired ID for this Transaction.
   *
   * @return The desired ID for this Transaction.
   */
  [[nodiscard]] inline TransactionId getTransactionId() const { return mTransactionId; }

  /**
   * Get the desired transaction ID regeneration policy of this Transaction.
   *
   * @return \c TRUE if this Transaction should regenerate its transaction ID upon receipt of a TRANSACTION_EXPIRED
   *         response from the network, otherwise \c FALSE.
   */
  [[nodiscard]] inline std::optional<bool> getRegenerateTransactionIdPolicy() const
  {
    return mTransactionIdRegenerationPolicy;
  }

protected:
  /**
   * Prevent public copying and moving to prevent slicing. Use the 'clone()' virtual method instead.
   */
  Transaction() = default;
  Transaction(const Transaction&) = default;
  Transaction& operator=(const Transaction&) = default;
  Transaction(Transaction&&) noexcept = default;
  Transaction& operator=(Transaction&&) noexcept = default;

  /**
   * Construct from a TransactionBody protobuf object.
   *
   * @param transactionBody The TransactionBody protobuf object from which to construct.
   */
  explicit Transaction(const proto::TransactionBody& transactionBody);

  /**
   * Derived from Executable. Perform any needed actions for this Transaction when a Node has been selected to which to
   * submit this Transaction.
   *
   * @param node The Node to which this Executable is being submitted.
   */
  void onSelectNode(const std::shared_ptr<internal::Node>& node) override;

  /**
   * Sign a TransactionBody protobuf object with a Client and put the signed bytes into a Transaction protobuf object.
   *
   * @param transaction The TransactionBody to sign.
   * @param client      The Client being used to sign the transaction.
   * @return A Transaction protobuf object containing the TransactionBody protobuf object signed by the Client.
   * @throws UninitializedException If the input client has no operator with which to sign this Transaction.
   */
  [[nodiscard]] proto::Transaction signTransaction(const proto::TransactionBody& transaction,
                                                   const Client& client) const;

  /**
   * Create a TransactionBody protobuf object from this Transaction object's data.
   *
   * @param client The Client that will sign and submit this Transaction.
   * @return The created TransactionBody protobuf object.
   */
  [[nodiscard]] proto::TransactionBody generateTransactionBody(const Client& client) const;

  /**
   * Check and make sure this Transaction isn't frozen.
   *
   * @throws IllegalStateException If this Transaction is frozen.
   */
  void requireNotFrozen() const;

private:
  /**
   * Derived from Executable. Construct a TransactionResponse object from a TransactionResponse protobuf object.
   *
   * @param response The TransactionResponse protobuf object from which to construct a TransactionResponse object.
   * @return A TransactionResponse object filled with the TransactionResponse protobuf object's data.
   */
  [[nodiscard]] TransactionResponse mapResponse(const proto::TransactionResponse& response) const override;

  /**
   * Derived from Executable. Get the status response code for a submitted Transaction from a TransactionResponse
   * protobuf object.
   *
   * @param response The TransactionResponse protobuf object from which to grab the Transaction status response code.
   * @return The Transaction status response code of the input TransactionResponse protobuf object.
   */
  [[nodiscard]] Status mapResponseStatus(const proto::TransactionResponse& response) const override;

  /**
   * Derived from Executable. Determine the ExecutionStatus of this Transaction after being submitted.
   *
   * @param status   The response status from the network.
   * @param client   The Client that submitted this Transaction.
   * @param response The TransactionResponse protobuf object received from the network in response to submitting this
   *                 Transaction.
   * @return The status of the submitted Transaction.
   */
  [[nodiscard]]
  typename Executable<SdkRequestType, proto::Transaction, proto::TransactionResponse, TransactionResponse>::
    ExecutionStatus
    determineStatus(Status status,
                    const Client& client,
                    [[maybe_unused]] const proto::TransactionResponse& response) override;

  /**
   * Derived from Executable. Perform any needed actions for this Transaction when it is being submitted.
   *
   * @param client The Client being used to submit this Transaction.
   * @throws UninitializedException If the client doesn't have an AccountId from which to generate a TransactionId.
   */
  void onExecute(const Client& client) override;

  /**
   * Helper function used to get the proper maximum transaction fee to pack into a protobuf TransactionBody. The order
   * of priority for maximum transaction fees goes:
   *  1. Manually-set maximum transaction fee for this Transaction.
   *  2. Client-set default max transaction fee.
   *  3. Default maximum transaction fee.
   *
   * @param client The Client submitting this Transaction.
   * @return The proper maximum transaction fee to set for this Transaction.
   */
  [[nodiscard]] Hbar getMaxTransactionFee(const Client& client) const;

  /**
   * Container of PublicKey and signer function pairs to use to sign this Transaction.
   */
  std::vector<
    std::pair<std::shared_ptr<PublicKey>, std::function<std::vector<std::byte>(const std::vector<std::byte>&)>>>
    mSignatures;

  /**
   * Is this Transaction frozen? \c TRUE if yes, otherwise \c FALSE.
   */
  bool mIsFrozen = false;

  /**
   * The length of time this Transaction will remain valid.
   */
  std::chrono::duration<double> mTransactionValidDuration = std::chrono::minutes(2);

  /**
   * The account ID of the Node sending this Transaction.
   */
  AccountId mNodeAccountId;

  /**
   * The maximum transaction fee willing to be paid to execute this Transaction.
   */
  std::optional<Hbar> mMaxTransactionFee;

  /**
   * The memo to be associated with this Transaction.
   */
  std::string mTransactionMemo;

  /**
   * The ID of this Transaction.
   */
  TransactionId mTransactionId;

  /**
   * Should this Transaction regenerate its TransactionId upon a TRANSACTION_EXPIRED response from the network? If not
   * set, this Transaction will use the Client's set transaction ID regeneration policy. If that's not set, the default
   * behavior is to regenerate the transaction ID.
   */
  std::optional<bool> mTransactionIdRegenerationPolicy;
};

} // namespace Hedera

#endif // HEDERA_SDK_CPP_TRANSACTION_H_<|MERGE_RESOLUTION|>--- conflicted
+++ resolved
@@ -50,13 +50,10 @@
 class FileDeleteTransaction;
 class FileUpdateTransaction;
 class PrivateKey;
-<<<<<<< HEAD
 class TokenAssociateTransaction;
-class TokenMintTransaction;
-=======
 class TokenCreateTransaction;
 class TokenDeleteTransaction;
->>>>>>> f88fff7f
+class TokenMintTransaction;
 class TransactionResponse;
 class TransferTransaction;
 }
@@ -128,13 +125,10 @@
                                               EthereumTransaction,
                                               FileUpdateTransaction,
                                               FileAppendTransaction,
-<<<<<<< HEAD
+                                              TokenCreateTransaction,
+                                              TokenDeleteTransaction,
                                               TokenAssociateTransaction,
                                               TokenMintTransaction>>
-=======
-                                              TokenCreateTransaction,
-                                              TokenDeleteTransaction>>
->>>>>>> f88fff7f
   fromBytes(const std::vector<std::byte>& bytes);
 
   /**
