/*-
 *
 * Hedera C++ SDK
 *
 * Copyright (C) 2020 - 2022 Hedera Hashgraph, LLC
 *
 * Licensed under the Apache License, Version 2.0 (the "License")
 * you may not use this file except in compliance with the License.
 * You may obtain a copy of the License at
 *
 *      http://www.apache.org/licenses/LICENSE-2.0
 *
 * Unless required by applicable law or agreed to in writing, software
 * distributed under the License is distributed on an "AS IS" BASIS,
 * WITHOUT WARRANTIES OR CONDITIONS OF ANY KIND, either express or implied.
 * See the License for the specific language governing permissions and
 * limitations under the License.
 *
 */
#ifndef HEDERA_SDK_CPP_EVM_ADDRESS_H_
#define HEDERA_SDK_CPP_EVM_ADDRESS_H_

#include <string>
#include <string_view>
#include <vector>

namespace Hedera
{
/**
 * A wrapper class for a 20-byte ethereum account address.
 */
class EvmAddress
{
public:
  /**
   * The number of bytes an EVM address should be.
   */
  static constexpr const size_t NUM_BYTES = 20ULL;

  /**
   * Construct an EvmAddress from a hex-encoded string that represents the 20-byte EVM address.
   *
   * @param address The hex-encoded string representing the EvmAddress.
   * @throws std::invalid_argument If the input string is malformed.
   * @throws OpenSSLException If OpenSSL is unable to convert the string to a byte array.
   */
  [[nodiscard]] static EvmAddress fromString(std::string_view address);

  /**
   * Construct an EvmAddress from a 20-byte buffer.
   *
   * @param bytes The bytes of the EvmAddress.
   * @throws std::invalid_argument If the input byte buffer is not 20 bytes long.
   */
<<<<<<< HEAD
  [[nodiscard]] static EvmAddress fromBytes(const std::vector<std::byte>& bytes);
=======
  [[nodiscard]] static EvmAddress fromBytes(const std::vector<unsigned char>& bytes);
>>>>>>> ca9a0161

  /**
   * Get the hex-encoded string representation of this EVM address.
   *
   * @return The hex-encoded string representation of this EVM address.
   */
  [[nodiscard]] std::string toString() const;

  /**
   * Get the bytes of this EVM address.
   *
   * @return The bytes of this EVM address.
   */
  [[nodiscard]] std::vector<std::byte> toBytes() const;

private:
  EvmAddress() = default;

  /**
   * Helper function for making sure this EVM address is correctly formed.
   *
   * @throws std::invalid_argument If this EVM address is malformed.
   */
  void checkEvmAddress() const;

  /**
   * The 20-byte buffer that represents the address for an ethereum account.
   */
  std::vector<std::byte> mEvmAddress;
};

} // namespace Hedera

#endif // HEDERA_SDK_CPP_EVM_ADDRESS_H_<|MERGE_RESOLUTION|>--- conflicted
+++ resolved
@@ -52,11 +52,7 @@
    * @param bytes The bytes of the EvmAddress.
    * @throws std::invalid_argument If the input byte buffer is not 20 bytes long.
    */
-<<<<<<< HEAD
   [[nodiscard]] static EvmAddress fromBytes(const std::vector<std::byte>& bytes);
-=======
-  [[nodiscard]] static EvmAddress fromBytes(const std::vector<unsigned char>& bytes);
->>>>>>> ca9a0161
 
   /**
    * Get the hex-encoded string representation of this EVM address.
