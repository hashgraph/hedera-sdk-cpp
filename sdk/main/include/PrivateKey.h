/*-
 *
 * Hedera C++ SDK
 *
 * Copyright (C) 2020 - 2022 Hedera Hashgraph, LLC
 *
 * Licensed under the Apache License, Version 2.0 (the "License")
 * you may not use this file except in compliance with the License.
 * You may obtain a copy of the License at
 *
 *      http://www.apache.org/licenses/LICENSE-2.0
 *
 * Unless required by applicable law or agreed to in writing, software
 * distributed under the License is distributed on an "AS IS" BASIS,
 * WITHOUT WARRANTIES OR CONDITIONS OF ANY KIND, either express or implied.
 * See the License for the specific language governing permissions and
 * limitations under the License.
 *
 */
#ifndef HEDERA_SDK_CPP_PRIVATE_KEY_H_
#define HEDERA_SDK_CPP_PRIVATE_KEY_H_

#include <memory>
#include <string>
#include <vector>

namespace Hedera
{
class PublicKey;
}

namespace Hedera
{
/**
 * A generic class representing a private key.
 */
class PrivateKey
{
public:
  /**
   * Prevent public copying and moving to prevent slicing. Use the 'clone()' virtual method instead.
   */
  virtual ~PrivateKey() = default;
  PrivateKey(const PrivateKey&) = delete;
  PrivateKey& operator=(const PrivateKey&) = delete;
  PrivateKey(PrivateKey&&) noexcept = delete;
  PrivateKey& operator=(PrivateKey&&) noexcept = delete;

  /**
   * Create a clone of this PrivateKey object.
   *
   * @return A pointer to the created clone of this PrivateKey.
   */
  [[nodiscard]] virtual std::unique_ptr<PrivateKey> clone() const = 0;

  /**
   * Get the PublicKey that corresponds to this PrivateKey.
   *
   * @return A pointer to the PublicKey that corresponds to this PrivateKey.
   */
  [[nodiscard]] virtual std::shared_ptr<PublicKey> getPublicKey() const = 0;

  /**
   * Sign an arbitrary byte array.
   *
   * @param bytesToSign The bytes to sign.
   * @return The signature of the byte array.
   */
  [[nodiscard]] virtual std::vector<unsigned char> sign(const std::vector<unsigned char>& bytesToSign) const = 0;

  /**
   * Get the string representation of this PrivateKey.
   *
<<<<<<< HEAD
   * @return A string representation of this PrivateKey.
=======
   * @return The string representation of this PrivateKey.
>>>>>>> 5d426210
   */
  [[nodiscard]] virtual std::string toString() const = 0;

protected:
  PrivateKey() = default;
};

} // namespace Hedera

#endif // HEDERA_SDK_CPP_PRIVATE_KEY_H_<|MERGE_RESOLUTION|>--- conflicted
+++ resolved
@@ -71,11 +71,7 @@
   /**
    * Get the string representation of this PrivateKey.
    *
-<<<<<<< HEAD
-   * @return A string representation of this PrivateKey.
-=======
    * @return The string representation of this PrivateKey.
->>>>>>> 5d426210
    */
   [[nodiscard]] virtual std::string toString() const = 0;
 
