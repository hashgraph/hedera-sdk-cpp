--- conflicted
+++ resolved
@@ -50,14 +50,11 @@
 {
 public:
   /**
-<<<<<<< HEAD
-=======
    * Default destructor.
    */
   ~AccountBalanceQuery() = default;
 
   /**
->>>>>>> 0877a8ee
    * Derived from Query. Determine if payment is required for this AccountBalanceQuery.
    *
    * @return \c FALSE to indicate this query is free.
