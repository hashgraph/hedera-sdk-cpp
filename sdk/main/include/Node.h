/*-
 *
 * Hedera C++ SDK
 *
 * Copyright (C) 2020 - 2022 Hedera Hashgraph, LLC
 *
 * Licensed under the Apache License, Version 2.0 (the "License");
 * you may not use this file except in compliance with the License.
 * You may obtain a copy of the License at
 *
 *      http://www.apache.org/licenses/LICENSE-2.0
 *
 * Unless required by applicable law or agreed to in writing, software
 * distributed under the License is distributed on an "AS IS" BASIS,
 * WITHOUT WARRANTIES OR CONDITIONS OF ANY KIND, either express or implied.
 * See the License for the specific language governing permissions and
 * limitations under the License.
 *
 */
#ifndef NODE_H_
#define NODE_H_

#include "AccountId.h"
#include "Channel.h"
#include "NodeAddress.h"

#include <string>
#include <utility>

namespace grpc
{
class Status;
}

namespace proto
{
class Query;
class Response;
class Transaction;
class TransactionResponse;
}

namespace Hedera
{
class Node
{
public:
  /**
   * Construct this node with the URL and the account ID.
   *
   * @param url       The URL of the node.
   * @param accountId The account ID of the node.
   */
  explicit Node(const std::string& url, const AccountId& accountId);

  /**
   * Submit a query request to this node.
   *
   * @param query   The query to send.
   * @param timeout The timeout duration.
   * @return The protobuf response object and the gRPC status.
   */
<<<<<<< HEAD
  std::pair<proto::Response, grpc::Status> submitRequest(const proto::Query& request,
=======
  std::pair<proto::Response, grpc::Status> submitRequest(const proto::Query& query,
>>>>>>> 035a49a4
                                                         const std::chrono::duration<double>& timeout);

  /**
   * Submit a transaction request to this node.
   *
   * @param transaction The transaction to send.
   * @param timeout     The timeout duration.
   * @return The protobuf transaction response object and the gRPC status.
   */
<<<<<<< HEAD
  // std::pair<proto::TransactionResponse, grpc::Status> submitRequest(const proto::Transaction& request,
  //                                                                   const std::chrono::duration<double>& timeout);
=======
  std::pair<proto::TransactionResponse, grpc::Status> submitRequest(const proto::Transaction& transaction,
                                                                    const std::chrono::duration<double>& timeout);
>>>>>>> 035a49a4

  /**
   * Shutdown connections with the node.
   */
  void shutdown();

  /**
   * Extract the account ID.
   *
   * @return The account ID.
   */
  inline AccountId getAccountId() const { return mAccountId; }

private:
  /**
   * The account ID associated with this node.
   */
  AccountId mAccountId;

  /**
   * The address of this node.
   */
  NodeAddress mAddress;

  /**
   * The channels this node is using to communicate.
   */
  Channel mChannel;
};

} // namespace Hedera

#endif // NODE_H_<|MERGE_RESOLUTION|>--- conflicted
+++ resolved
@@ -60,11 +60,7 @@
    * @param timeout The timeout duration.
    * @return The protobuf response object and the gRPC status.
    */
-<<<<<<< HEAD
-  std::pair<proto::Response, grpc::Status> submitRequest(const proto::Query& request,
-=======
   std::pair<proto::Response, grpc::Status> submitRequest(const proto::Query& query,
->>>>>>> 035a49a4
                                                          const std::chrono::duration<double>& timeout);
 
   /**
@@ -74,13 +70,8 @@
    * @param timeout     The timeout duration.
    * @return The protobuf transaction response object and the gRPC status.
    */
-<<<<<<< HEAD
-  // std::pair<proto::TransactionResponse, grpc::Status> submitRequest(const proto::Transaction& request,
-  //                                                                   const std::chrono::duration<double>& timeout);
-=======
   std::pair<proto::TransactionResponse, grpc::Status> submitRequest(const proto::Transaction& transaction,
                                                                     const std::chrono::duration<double>& timeout);
->>>>>>> 035a49a4
 
   /**
    * Shutdown connections with the node.
