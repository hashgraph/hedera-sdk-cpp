--- conflicted
+++ resolved
@@ -60,7 +60,7 @@
    * @param timeout The timeout duration.
    * @return The protobuf response object and the gRPC status.
    */
-  std::pair<proto::Response, grpc::Status> submitRequest(const proto::Query& request,
+  std::pair<proto::Response, grpc::Status> submitRequest(const proto::Query& query,
                                                          const std::chrono::duration<double>& timeout);
 
   /**
@@ -70,13 +70,8 @@
    * @param timeout     The timeout duration.
    * @return The protobuf transaction response object and the gRPC status.
    */
-<<<<<<< HEAD
-  std::pair<proto::TransactionResponse, grpc::Status> submitRequest(const proto::Transaction& request,
+  std::pair<proto::TransactionResponse, grpc::Status> submitRequest(const proto::Transaction& transaction,
                                                                     const std::chrono::duration<double>& timeout);
-=======
-  // std::pair<proto::TransactionResponse, grpc::Status> submitRequest(const proto::Transaction& request,
-  //                                                                   const std::chrono::duration<double>& timeout);
->>>>>>> 3ac52bdf
 
   /**
    * Shutdown connections with the node.
