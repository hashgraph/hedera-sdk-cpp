--- conflicted
+++ resolved
@@ -69,11 +69,7 @@
   /**
    * Construct an ContractID protobuf object from this ContractId object.
    *
-<<<<<<< HEAD
-   * @return A pointer to a created ContractID protobuf object filled with this ContractId object's data.
-=======
    * @return A pointer to the created ContractID protobuf object filled with this ContractId object's data.
->>>>>>> 5d426210
    */
   [[nodiscard]] std::unique_ptr<proto::ContractID> toProtobuf() const;
 
