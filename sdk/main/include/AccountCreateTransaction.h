--- conflicted
+++ resolved
@@ -82,18 +82,7 @@
   explicit AccountCreateTransaction(const proto::TransactionBody& transactionBody);
 
   /**
-<<<<<<< HEAD
-   * Derived from Executable. Create a clone of this AccountCreateTransaction.
-   *
-   * @return A pointer to the created clone.
-   */
-  [[nodiscard]] std::unique_ptr<Executable> clone() const override;
-
-  /**
-   * Set the public key for the new account. The key must sign each transfer out of the account. If
-=======
    * Set the public key for the new account. The key that must sign each transfer out of the account. If
->>>>>>> 8b83a645
    * mReceiverSignatureRequired is true, then it must also sign any transfer into the account.
    *
    * @param publicKey The desired public key for the new account.
