/*-
 *
 * Hedera C++ SDK
 *
 * Copyright (C) 2020 - 2022 Hedera Hashgraph, LLC
 *
 * Licensed under the Apache License, Version 2.0 (the "License")
 * you may not use this file except in compliance with the License.
 * You may obtain a copy of the License at
 *
 *      http://www.apache.org/licenses/LICENSE-2.0
 *
 * Unless required by applicable law or agreed to in writing, software
 * distributed under the License is distributed on an "AS IS" BASIS,
 * WITHOUT WARRANTIES OR CONDITIONS OF ANY KIND, either express or implied.
 * See the License for the specific language governing permissions and
 * limitations under the License.
 *
 */
#ifndef HEDERA_SDK_CPP_IMPL_DURATION_CONVERTER_H_
#define HEDERA_SDK_CPP_IMPL_DURATION_CONVERTER_H_

#include <chrono>
#include <memory>

namespace proto
{
class Duration;
}

namespace Hedera::internal::DurationConverter
{
/**
 * Get the duration in seconds represented by a Duration protobuf object.
 *
 * @param duration The Duration protobuf object from which to get the duration.
<<<<<<< HEAD
 * @return The duration in seconds the input Duration protobuf object.
=======
 * @return The duration in seconds of the input Duration protobuf object.
>>>>>>> baa53fe2
 */
std::chrono::seconds fromProtobuf(const proto::Duration& duration);

/**
 * Create a Duration protobuf object from a generic duration.
 *
 * @param duration The duration object from which to create a Duration protobuf object.
 * @return A pointer to the created Duration protobuf object.
 */
proto::Duration* toProtobuf(const std::chrono::duration<double>& duration);

} // namespace Hedera::internal::DurationConverter

#endif // HEDERA_SDK_CPP_IMPL_DURATION_CONVERTER_H_<|MERGE_RESOLUTION|>--- conflicted
+++ resolved
@@ -34,11 +34,7 @@
  * Get the duration in seconds represented by a Duration protobuf object.
  *
  * @param duration The Duration protobuf object from which to get the duration.
-<<<<<<< HEAD
- * @return The duration in seconds the input Duration protobuf object.
-=======
  * @return The duration in seconds of the input Duration protobuf object.
->>>>>>> baa53fe2
  */
 std::chrono::seconds fromProtobuf(const proto::Duration& duration);
 
