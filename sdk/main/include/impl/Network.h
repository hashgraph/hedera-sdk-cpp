/*-
 *
 * Hedera C++ SDK
 *
 * Copyright (C) 2020 - 2022 Hedera Hashgraph, LLC
 *
 * Licensed under the Apache License, Version 2.0 (the "License")
 * you may not use this file except in compliance with the License.
 * You may obtain a copy of the License at
 *
 *      http://www.apache.org/licenses/LICENSE-2.0
 *
 * Unless required by applicable law or agreed to in writing, software
 * distributed under the License is distributed on an "AS IS" BASIS,
 * WITHOUT WARRANTIES OR CONDITIONS OF ANY KIND, either express or implied.
 * See the License for the specific language governing permissions and
 * limitations under the License.
 *
 */
#ifndef HEDERA_SDK_CPP_IMPL_NETWORK_H_
#define HEDERA_SDK_CPP_IMPL_NETWORK_H_

#include "AccountId.h"
#include "Node.h"
#include "NodeAddressBook.h"
#include "TLSBehavior.h"

#include <memory>
#include <string>
#include <vector>

namespace Hedera
{
class AccountId;
}

namespace Hedera::internal
{
class Network
{
public:
  /**
   * Construct a Network that is pre-configured for Hedera Testnet access.
   *
   * @return A Network object that is set-up to communicate with the Hedera Testnet.
   */
  static Network forTestnet();

  /**
   * Get a list of Node pointers that point to Nodes on this Network that are associated with the input account IDs. If
   * no account IDs are specified, pointers to all Nodes on this Network are returned.
   *
   * @param accountIds The IDs of the accounts that are associated with the desired Nodes.
<<<<<<< HEAD
   * @return A list of Nodes pointers that point to Nodes with the requested account IDs.
=======
   * @return A list of Node pointers that point to Nodes with the requested account IDs.
>>>>>>> baa53fe2
   */
  [[nodiscard]] std::vector<std::shared_ptr<Node>> getNodesWithAccountIds(
    const std::vector<AccountId>& accountIds) const;

  /**
   * Initiate an orderly shutdown of communications with the Nodes that are a part of this Network. Preexisting
<<<<<<< HEAD
   * transactions or queries continue but more would be immediately cancelled.
=======
   * transactions or queries continue but subsequent calls would be immediately cancelled.
>>>>>>> baa53fe2
   *
   * After this method returns, this Network can be re-used. All network communication can be re-established as needed.
   */
  void close() const;

  /**
   * Set the TLS behavior of all Nodes on this Network.
   *
   * @param desiredBehavior The desired behavior.
   */
  void setTLSBehavior(TLSBehavior desiredBehavior) const;

private:
  /**
   * Establish communications with all Nodes for this Network that are specified in the input address book.
   *
   * @param nodeAddressBook The address book that contains the Nodes with which this Network will be communicating.
   */
  void setNetwork(const NodeAddressBook& nodeAddressBook);

  /**
   * The list of pointers to Nodes with which this Network is communicating.
   */
  std::vector<std::shared_ptr<Node>> mNodes;
};

} // namespace Hedera::internal

#endif // HEDERA_SDK_CPP_IMPL_NETWORK_H_<|MERGE_RESOLUTION|>--- conflicted
+++ resolved
@@ -51,22 +51,14 @@
    * no account IDs are specified, pointers to all Nodes on this Network are returned.
    *
    * @param accountIds The IDs of the accounts that are associated with the desired Nodes.
-<<<<<<< HEAD
-   * @return A list of Nodes pointers that point to Nodes with the requested account IDs.
-=======
    * @return A list of Node pointers that point to Nodes with the requested account IDs.
->>>>>>> baa53fe2
    */
   [[nodiscard]] std::vector<std::shared_ptr<Node>> getNodesWithAccountIds(
     const std::vector<AccountId>& accountIds) const;
 
   /**
    * Initiate an orderly shutdown of communications with the Nodes that are a part of this Network. Preexisting
-<<<<<<< HEAD
-   * transactions or queries continue but more would be immediately cancelled.
-=======
    * transactions or queries continue but subsequent calls would be immediately cancelled.
->>>>>>> baa53fe2
    *
    * After this method returns, this Network can be re-used. All network communication can be re-established as needed.
    */
