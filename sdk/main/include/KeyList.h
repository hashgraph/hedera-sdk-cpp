/*-
 *
 * Hedera C++ SDK
 *
 * Copyright (C) 2020 - 2022 Hedera Hashgraph, LLC
 *
 * Licensed under the Apache License, Version 2.0 (the "License")
 * you may not use this file except in compliance with the License.
 * You may obtain a copy of the License at
 *
 *      http://www.apache.org/licenses/LICENSE-2.0
 *
 * Unless required by applicable law or agreed to in writing, software
 * distributed under the License is distributed on an "AS IS" BASIS,
 * WITHOUT WARRANTIES OR CONDITIONS OF ANY KIND, either express or implied.
 * See the License for the specific language governing permissions and
 * limitations under the License.
 *
 */
#ifndef HEDERA_SDK_CPP_KEYLIST_H_
#define HEDERA_SDK_CPP_KEYLIST_H_

<<<<<<< HEAD
#include "PublicKey.h"
=======
#include "Key.h"
#include "impl/ValuePtr.h"
>>>>>>> d0564216

#include <memory>
#include <vector>

namespace proto
{
class Key;
class KeyList;
}

namespace Hedera
{
/**
 * A key list key structure where all the keys in the list are required to sign transactions that modify accounts,
 * topics, tokens, smart contracts, or files. A key list can contain a ED25519 or ECDSAsecp256k1 key type.
 *
 * If all the keys in the key list key structure do not sign, the transaction will fail and return an
 * "INVALID_SIGNATURE" error. A key list can have repeated keys. A signature for the repeated key will count as many
 * times as the key is listed in the key list. For example, a key list has three keys. Two of the three public keys in
 * the list are the same. When a user signs a transaction with the repeated key it will account for two out of the three
 * keys required signature.
 */
<<<<<<< HEAD
class KeyList
=======
class KeyList : public Key
>>>>>>> d0564216
{
public:
  /**
   * Construct a KeyList object from a KeyList protobuf object.
   *
   * @param proto The KeyList protobuf object from which to create a KeyList object.
   * @return The created KeyList object.
   * @throws BadKeyException If a key in the KeyList protobuf is unable to be created.
   */
  [[nodiscard]] static KeyList fromProtobuf(const proto::KeyList& proto);

  /**
<<<<<<< HEAD
   * Construct a KeyList object from a list of PublicKeys.
   *
   * @param keys The list of PublicKeys to add to this KeyList.
   * @return The created KeyList object.
   */
  [[nodiscard]] static KeyList of(const std::vector<std::shared_ptr<PublicKey>>& keys);

  /**
   * Construct a Key protobuf object from this KeyList object.
   *
   * @return A pointer to a created Key protobuf object filled with this KeyList object's data.
   * @throws OpenSSLException If OpenSSL is unable to serialize any key in this KeyList.
   */
  [[nodiscard]] std::unique_ptr<proto::Key> toProtobufKey() const;
=======
   * Construct a KeyList object from a list of Keys.
   *
   * @param keys The list of Keys to add to this KeyList.
   * @return The created KeyList object.
   */
  [[nodiscard]] static KeyList of(const std::vector<const Key*>& keys);

  /**
   * Derived from Key. Create a clone of this KeyList object.
   *
   * @return A pointer to the created clone of this KeyList.
   */
  [[nodiscard]] std::unique_ptr<Key> clone() const override;

  /**
   * Derived from Key. Construct a Key protobuf object from this KeyList object.
   *
   * @return A pointer to the created Key protobuf object filled with this KeyList object's data.
   */
  [[nodiscard]] std::unique_ptr<proto::Key> toProtobufKey() const override;
>>>>>>> d0564216

  /**
   * Construct a KeyList protobuf object from this KeyList object.
   *
   * @return A pointer to a created KeyList protobuf object filled with this KeyList object's data.
   * @throws OpenSSLException If OpenSSL is unable to serialize any key in this KeyList.
   */
  [[nodiscard]] std::unique_ptr<proto::KeyList> toProtobuf() const;

  /**
   * Get the number of keys in this KeyList.
   *
   * @return The number of keys in this KeyList.
   */
  [[nodiscard]] size_t size() const;

  /**
   * Determine if this KeyList contains any keys.
   *
   * @return \c TRUE if this KeyList is empty, otherwise \c FALSE.
   */
  [[nodiscard]] bool empty() const;

  /**
   * Determine if this KeyList contains a certain key.
   *
   * @param key The key to determine if this KeyList contains.
   * @return \c TRUE if this KeyList contains the input key, otherwise \c FALSE.
   */
<<<<<<< HEAD
  [[nodiscard]] bool contains(const std::shared_ptr<PublicKey>& key) const;
=======
  [[nodiscard]] bool contains(const Key* key) const;
>>>>>>> d0564216

  /**
   * Add a key to this KeyList.
   *
   * @param key The key to add to this KeyList.
   */
<<<<<<< HEAD
  void push_back(const std::shared_ptr<PublicKey>& key);
=======
  void push_back(const Key* key);
>>>>>>> d0564216

  /**
   * Remove a key from this KeyList. Does nothing if the input key is not a part of this KeyList.
   *
   * @param key The key to remove from this KeyList.
   */
<<<<<<< HEAD
  void remove(const std::shared_ptr<PublicKey>& key);
=======
  void remove(const Key* key);
>>>>>>> d0564216

  /**
   * Remove all keys from this KeyList.
   */
  void clear();

private:
  /**
<<<<<<< HEAD
   * The list of PublicKeys that all must sign transactions.
   */
  std::vector<std::shared_ptr<PublicKey>> mKeys;
=======
   * The list of Keys that all must sign transactions.
   */
  std::vector<ValuePtr<Key, KeyCloner>> mKeys;
>>>>>>> d0564216
};

} // namespace Hedera

#endif // HEDERA_SDK_CPP_KEYLIST_H_<|MERGE_RESOLUTION|>--- conflicted
+++ resolved
@@ -20,12 +20,8 @@
 #ifndef HEDERA_SDK_CPP_KEYLIST_H_
 #define HEDERA_SDK_CPP_KEYLIST_H_
 
-<<<<<<< HEAD
-#include "PublicKey.h"
-=======
 #include "Key.h"
 #include "impl/ValuePtr.h"
->>>>>>> d0564216
 
 #include <memory>
 #include <vector>
@@ -48,11 +44,7 @@
  * the list are the same. When a user signs a transaction with the repeated key it will account for two out of the three
  * keys required signature.
  */
-<<<<<<< HEAD
-class KeyList
-=======
 class KeyList : public Key
->>>>>>> d0564216
 {
 public:
   /**
@@ -65,22 +57,6 @@
   [[nodiscard]] static KeyList fromProtobuf(const proto::KeyList& proto);
 
   /**
-<<<<<<< HEAD
-   * Construct a KeyList object from a list of PublicKeys.
-   *
-   * @param keys The list of PublicKeys to add to this KeyList.
-   * @return The created KeyList object.
-   */
-  [[nodiscard]] static KeyList of(const std::vector<std::shared_ptr<PublicKey>>& keys);
-
-  /**
-   * Construct a Key protobuf object from this KeyList object.
-   *
-   * @return A pointer to a created Key protobuf object filled with this KeyList object's data.
-   * @throws OpenSSLException If OpenSSL is unable to serialize any key in this KeyList.
-   */
-  [[nodiscard]] std::unique_ptr<proto::Key> toProtobufKey() const;
-=======
    * Construct a KeyList object from a list of Keys.
    *
    * @param keys The list of Keys to add to this KeyList.
@@ -101,7 +77,6 @@
    * @return A pointer to the created Key protobuf object filled with this KeyList object's data.
    */
   [[nodiscard]] std::unique_ptr<proto::Key> toProtobufKey() const override;
->>>>>>> d0564216
 
   /**
    * Construct a KeyList protobuf object from this KeyList object.
@@ -131,33 +106,21 @@
    * @param key The key to determine if this KeyList contains.
    * @return \c TRUE if this KeyList contains the input key, otherwise \c FALSE.
    */
-<<<<<<< HEAD
-  [[nodiscard]] bool contains(const std::shared_ptr<PublicKey>& key) const;
-=======
   [[nodiscard]] bool contains(const Key* key) const;
->>>>>>> d0564216
 
   /**
    * Add a key to this KeyList.
    *
    * @param key The key to add to this KeyList.
    */
-<<<<<<< HEAD
-  void push_back(const std::shared_ptr<PublicKey>& key);
-=======
   void push_back(const Key* key);
->>>>>>> d0564216
 
   /**
    * Remove a key from this KeyList. Does nothing if the input key is not a part of this KeyList.
    *
    * @param key The key to remove from this KeyList.
    */
-<<<<<<< HEAD
-  void remove(const std::shared_ptr<PublicKey>& key);
-=======
   void remove(const Key* key);
->>>>>>> d0564216
 
   /**
    * Remove all keys from this KeyList.
@@ -166,15 +129,9 @@
 
 private:
   /**
-<<<<<<< HEAD
-   * The list of PublicKeys that all must sign transactions.
-   */
-  std::vector<std::shared_ptr<PublicKey>> mKeys;
-=======
    * The list of Keys that all must sign transactions.
    */
   std::vector<ValuePtr<Key, KeyCloner>> mKeys;
->>>>>>> d0564216
 };
 
 } // namespace Hedera
