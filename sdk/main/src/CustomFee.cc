/*-
 *
 * Hedera C++ SDK
 *
 * Copyright (C) 2020 - 2022 Hedera Hashgraph, LLC
 *
 * Licensed under the Apache License, Version 2.0 (the "License")
 * you may not use this file except in compliance with the License.
 * You may obtain a copy of the License at
 *
 *      http://www.apache.org/licenses/LICENSE-2.0
 *
 * Unless required by applicable law or agreed to in writing, software
 * distributed under the License is distributed on an "AS IS" BASIS,
 * WITHOUT WARRANTIES OR CONDITIONS OF ANY KIND, either express or implied.
 * See the License for the specific language governing permissions and
 * limitations under the License.
 *
 */
#include "CustomFee.h"
#include "CustomFixedFee.h"
<<<<<<< HEAD
#include "CustomRoyaltyFee.h"
=======
#include "CustomFractionalFee.h"
>>>>>>> 659c5ab4

#include <proto/custom_fees.pb.h>

namespace Hedera
{
//-----
std::unique_ptr<CustomFee> CustomFee::fromProtobuf(const proto::CustomFee& proto)
{
  switch (proto.fee_case())
  {
    case proto::CustomFee::FeeCase::kFixedFee:
      return std::make_unique<CustomFixedFee>(CustomFixedFee::fromProtobuf(proto.fixed_fee()));
<<<<<<< HEAD
    case proto::CustomFee::FeeCase::kRoyaltyFee:
      return std::make_unique<CustomRoyaltyFee>(CustomRoyaltyFee::fromProtobuf(proto.royalty_fee()));
=======
    case proto::CustomFee::FeeCase::kFractionalFee:
      return std::make_unique<CustomFractionalFee>(CustomFractionalFee::fromProtobuf(proto.fractional_fee()));
>>>>>>> 659c5ab4
    default:
      throw std::invalid_argument("Fee protobuf case not recognized");
  }
}

//-----
std::unique_ptr<proto::CustomFee> CustomFee::initProtobuf() const
{
  auto fee = std::make_unique<proto::CustomFee>();
  fee->set_allocated_fee_collector_account_id(mFeeCollectorAccountId.toProtobuf().release());
  fee->set_all_collectors_are_exempt(mAllCollectorsAreExempt);
  return fee;
}

} // namespace Hedera<|MERGE_RESOLUTION|>--- conflicted
+++ resolved
@@ -19,11 +19,8 @@
  */
 #include "CustomFee.h"
 #include "CustomFixedFee.h"
-<<<<<<< HEAD
+#include "CustomFractionalFee.h"
 #include "CustomRoyaltyFee.h"
-=======
-#include "CustomFractionalFee.h"
->>>>>>> 659c5ab4
 
 #include <proto/custom_fees.pb.h>
 
@@ -36,13 +33,10 @@
   {
     case proto::CustomFee::FeeCase::kFixedFee:
       return std::make_unique<CustomFixedFee>(CustomFixedFee::fromProtobuf(proto.fixed_fee()));
-<<<<<<< HEAD
     case proto::CustomFee::FeeCase::kRoyaltyFee:
       return std::make_unique<CustomRoyaltyFee>(CustomRoyaltyFee::fromProtobuf(proto.royalty_fee()));
-=======
     case proto::CustomFee::FeeCase::kFractionalFee:
       return std::make_unique<CustomFractionalFee>(CustomFractionalFee::fromProtobuf(proto.fractional_fee()));
->>>>>>> 659c5ab4
     default:
       throw std::invalid_argument("Fee protobuf case not recognized");
   }
