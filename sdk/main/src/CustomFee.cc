--- conflicted
+++ resolved
@@ -25,63 +25,15 @@
 namespace Hedera
 {
 //-----
-<<<<<<< HEAD
-template<typename FeeType>
-std::unique_ptr<FeeType> CustomFee<FeeType>::fromProtobuf(const proto::CustomFee& proto)
+std::unique_ptr<CustomFee> CustomFee::fromProtobuf(const proto::CustomFee& proto)
 {
-  auto fee = std::make_unique<FeeType>();
-
   switch (proto.fee_case())
   {
     case proto::CustomFee::FeeCase::kFixedFee:
-    {
-      fee = CustomFixedFee::fromProtobuf(proto.fixed_fee());
-      break;
-    }
-
+      return std::make_unique<CustomFixedFee>(CustomFixedFee::fromProtobuf(proto.fixed_fee()));
     default:
-      return fee;
+      throw std::invalid_argument("Fee protobuf case not recognized");
   }
-
-  if (proto.has_fee_collector_account_id())
-  {
-    fee->mFeeCollectorAccountId = AccountId::fromProtobuf(proto.fee_collector_account_id());
-  }
-
-  fee->mAllCollectorsAreExempt = proto.all_collectors_are_exempt();
-  return fee;
-}
-
-//-----
-template<typename FeeType>
-FeeType& CustomFee<FeeType>::setFeeCollectorAccountId(const AccountId& accountId)
-{
-  mFeeCollectorAccountId = accountId;
-  return static_cast<FeeType&>(*this);
-}
-
-//-----
-template<typename FeeType>
-FeeType& CustomFee<FeeType>::setAllCollectorsAreExempt(bool exempt)
-{
-  mAllCollectorsAreExempt = exempt;
-  return static_cast<FeeType&>(*this);
-=======
-std::unique_ptr<CustomFee> CustomFee::fromProtobuf(const proto::CustomFee& proto)
-{
-  // TODO
-  return {};
->>>>>>> f2e09b73
-}
-
-//-----
-template<typename FeeType>
-std::unique_ptr<proto::CustomFee> CustomFee<FeeType>::initProtobuf() const
-{
-  auto fee = std::make_unique<proto::CustomFee>();
-  fee->set_allocated_fee_collector_account_id(mFeeCollectorAccountId.toProtobuf().release());
-  fee->set_all_collectors_are_exempt(mAllCollectorsAreExempt);
-  return fee;
 }
 
 } // namespace Hedera