/*-
 *
 * Hedera C++ SDK
 *
 * Copyright (C) 2020 - 2022 Hedera Hashgraph, LLC
 *
 * Licensed under the Apache License, Version 2.0 (the "License")
 * you may not use this file except in compliance with the License.
 * You may obtain a copy of the License at
 *
 *      http://www.apache.org/licenses/LICENSE-2.0
 *
 * Unless required by applicable law or agreed to in writing, software
 * distributed under the License is distributed on an "AS IS" BASIS,
 * WITHOUT WARRANTIES OR CONDITIONS OF ANY KIND, either express or implied.
 * See the License for the specific language governing permissions and
 * limitations under the License.
 *
 */
#include "ED25519PrivateKey.h"
<<<<<<< HEAD
#include "impl/HexConverter.h"
=======
#include "impl/DerivationPathUtils.h"
#include "impl/HexConverter.h"
#include "impl/OpenSSLHasher.h"
>>>>>>> 5d426210

#include <openssl/x509.h>

namespace Hedera
{
<<<<<<< HEAD
=======
namespace
{
const inline std::vector<unsigned char> ALGORITHM_IDENTIFIER_BYTES =
  internal::HexConverter::hexToBase64("302E020100300506032B657004220420");
}

>>>>>>> 5d426210
//-----
ED25519PrivateKey::~ED25519PrivateKey()
{
  EVP_PKEY_free(mKeypair);
}

//-----
ED25519PrivateKey::ED25519PrivateKey(const ED25519PrivateKey& other)
  : PrivateKey()
  , mKeypair(bytesToPKEY(other.toBytes()))
  , mPublicKey(other.mPublicKey)
<<<<<<< HEAD
{
}

//-----
ED25519PrivateKey& ED25519PrivateKey::operator=(const ED25519PrivateKey& other)
{
  mKeypair = bytesToPKEY(other.toBytes());
  mPublicKey = other.mPublicKey;
=======
  , mChainCode(other.mChainCode)
{
}

//-----
ED25519PrivateKey& ED25519PrivateKey::operator=(const ED25519PrivateKey& other)
{
  if (this != &other)
  {
    mKeypair = bytesToPKEY(other.toBytes());
    mPublicKey = other.mPublicKey;
    mChainCode = other.mChainCode;
  }

>>>>>>> 5d426210
  return *this;
}

//-----
ED25519PrivateKey::ED25519PrivateKey(ED25519PrivateKey&& other) noexcept
  : PrivateKey()
  , mKeypair(other.mKeypair)
<<<<<<< HEAD
  , mPublicKey(other.mPublicKey)
=======
  , mPublicKey(std::move(other.mPublicKey))
  , mChainCode(std::move(other.mChainCode))
>>>>>>> 5d426210
{
  other.mKeypair = nullptr;
}

//-----
ED25519PrivateKey& ED25519PrivateKey::operator=(ED25519PrivateKey&& other) noexcept
{
  mKeypair = other.mKeypair;
<<<<<<< HEAD
  mPublicKey = other.mPublicKey;
  other.mKeypair = nullptr;
  return *this;
}

=======
  other.mKeypair = nullptr;

  mPublicKey = std::move(other.mPublicKey);
  mChainCode = std::move(other.mChainCode);
  return *this;
}

>>>>>>> 5d426210
//-----
std::unique_ptr<ED25519PrivateKey> ED25519PrivateKey::generatePrivateKey()
{
  EVP_PKEY* keypair = EVP_PKEY_new();
  EVP_PKEY_CTX* keyAlgorithmContext = EVP_PKEY_CTX_new_id(EVP_PKEY_ED25519, nullptr);

  if (!keyAlgorithmContext)
  {
    EVP_PKEY_free(keypair);
    throw std::runtime_error("Key algorithm context invalid");
  }

  if (EVP_PKEY_keygen_init(keyAlgorithmContext) <= 0)
  {
    EVP_PKEY_free(keypair);
    EVP_PKEY_CTX_free(keyAlgorithmContext);
    throw std::runtime_error("Keygen initialization error");
  }

  if (EVP_PKEY_generate(keyAlgorithmContext, &keypair) <= 0)
  {
    EVP_PKEY_free(keypair);
    EVP_PKEY_CTX_free(keyAlgorithmContext);
    throw std::runtime_error("Keypair generation error");
  }

  EVP_PKEY_CTX_free(keyAlgorithmContext);

  return std::make_unique<ED25519PrivateKey>(ED25519PrivateKey(keypair));
}

//-----
std::unique_ptr<ED25519PrivateKey> ED25519PrivateKey::fromString(const std::string& keyString)
{
<<<<<<< HEAD
  std::string fullKeyString = keyString;

  // key size of 64 means RFC 8410 prefix is missing. add it before making calls to OpenSSL
  if (keyString.size() == 64)
  {
    fullKeyString = "302E020100300506032B657004220420" + keyString;
  }

  return std::make_unique<ED25519PrivateKey>(
    ED25519PrivateKey(bytesToPKEY(internal::HexConverter::hexToBase64(fullKeyString))));
=======
  return std::make_unique<ED25519PrivateKey>(
    ED25519PrivateKey(bytesToPKEY(internal::HexConverter::hexToBase64(keyString))));
}

//-----
std::unique_ptr<ED25519PrivateKey> ED25519PrivateKey::fromBIP39Mnemonic(const MnemonicBIP39& mnemonic,
                                                                        const std::string& passphrase)
{
  return fromSeed(mnemonic.toSeed(passphrase));
}

//-----
std::unique_ptr<ED25519PrivateKey> ED25519PrivateKey::fromSeed(const std::vector<unsigned char>& seed)
{
  static const std::string keyString = "ed25519 seed"; // as defined by SLIP 0010

  return fromHMACOutput(internal::OpenSSLHasher::computeSHA512HMAC({ keyString.begin(), keyString.end() }, seed));
>>>>>>> 5d426210
}

//-----
std::unique_ptr<PrivateKey> ED25519PrivateKey::clone() const
{
  return std::make_unique<ED25519PrivateKey>(*this);
}

//-----
std::shared_ptr<PublicKey> ED25519PrivateKey::getPublicKey() const
{
  return mPublicKey;
}

//-----
std::vector<unsigned char> ED25519PrivateKey::sign(const std::vector<unsigned char>& bytesToSign) const
{
  EVP_MD_CTX* messageDigestContext = EVP_MD_CTX_new();

  if (!messageDigestContext)
  {
    throw std::runtime_error("Digest context construction failed");
  }

  if (EVP_DigestSignInit(messageDigestContext, nullptr, nullptr, nullptr, mKeypair) <= 0)
  {
    EVP_MD_CTX_free(messageDigestContext);
    throw std::runtime_error("Digest sign initialization failed");
  }

  size_t signatureLength;
  /* Calculate the required size for the signature */
  if (EVP_DigestSign(messageDigestContext, nullptr, &signatureLength, &bytesToSign.front(), bytesToSign.size()) <= 0)
  {
    EVP_MD_CTX_free(messageDigestContext);
    throw std::runtime_error("Failed to calculate signature length");
  }

  auto signature = std::vector<unsigned char>(signatureLength);

  if (EVP_DigestSign(
        messageDigestContext, &signature.front(), &signatureLength, &bytesToSign.front(), bytesToSign.size()) <= 0)
  {
    EVP_MD_CTX_free(messageDigestContext);
    throw std::runtime_error("Signature generation failed");
  }

  EVP_MD_CTX_free(messageDigestContext);

  return signature;
}

//-----
std::string ED25519PrivateKey::toString() const
{
  return internal::HexConverter::base64ToHex(toBytes());
}

//-----
<<<<<<< HEAD
ED25519PrivateKey::ED25519PrivateKey(EVP_PKEY* keypair)
  : PrivateKey()
  , mKeypair(keypair)
  , mPublicKey(ED25519PublicKey::fromBytes(getPublicKeyBytes()))
{
=======
std::unique_ptr<ED25519PrivateKey> ED25519PrivateKey::derive(const uint32_t childIndex) const
{
  if (mChainCode.size() != 32)
  {
    throw std::runtime_error("Key doesn't support derivation");
  }

  if (!internal::DerivationPathUtils::isHardenedChildIndex(childIndex))
  {
    throw std::runtime_error("Key supports only hardened derivation");
  }

  // as per SLIP0010, private key must be padded to 33 bytes
  std::vector<unsigned char> data = { 0x0 };

  const std::vector<unsigned char> keyBytes = toBytes();
  data.insert(data.end(), keyBytes.begin(), keyBytes.end());

  // converts unsigned 32 bit int index into big endian byte array (ser32 function from BIP 32)
  std::vector<unsigned char> indexVector = {};
  for (int byteIndex = 3; byteIndex >= 0; --byteIndex)
  {
    indexVector.push_back((childIndex >> (byteIndex << 3)) & 0xFF);
  }
  data.insert(data.end(), indexVector.begin(), indexVector.end());

  return fromHMACOutput(internal::OpenSSLHasher::computeSHA512HMAC(mChainCode, data));
>>>>>>> 5d426210
}

//-----
std::vector<unsigned char> ED25519PrivateKey::toBytes() const
{
  int bytesLength = i2d_PrivateKey(mKeypair, nullptr);

  std::vector<unsigned char> outputBytes(bytesLength);

  if (unsigned char* rawBytes = &outputBytes.front(); i2d_PrivateKey(mKeypair, &rawBytes) <= 0)
<<<<<<< HEAD
  {
    throw std::runtime_error("ED225519PrivateKey private key serialization error");
  }

  return outputBytes;
}

//-----
std::vector<unsigned char> ED25519PrivateKey::getPublicKeyBytes() const
{
  int bytesLength = i2d_PUBKEY(mKeypair, nullptr);

  std::vector<unsigned char> publicKeyBytes(bytesLength);

  if (unsigned char* rawPublicKeyBytes = &publicKeyBytes.front(); i2d_PUBKEY(mKeypair, &rawPublicKeyBytes) <= 0)
  {
    throw std::runtime_error("ED225519PrivateKey public key serialization error");
  }

  return publicKeyBytes;
}

//-----
EVP_PKEY* ED25519PrivateKey::bytesToPKEY(const std::vector<unsigned char>& keyBytes)
=======
  {
    throw std::runtime_error("ED225519PrivateKey private key serialization error");
  }

  // don't return the algorithm identification bytes
  return { outputBytes.begin() + 16, outputBytes.end() };
}

//-----
std::vector<unsigned char> ED25519PrivateKey::getChainCode() const
{
  return mChainCode;
}

//-----
EVP_PKEY* ED25519PrivateKey::bytesToPKEY(const std::vector<unsigned char>& keyBytes)
{
  std::vector<unsigned char> fullKeyBytes;
  // If there are only 32 key bytes, we need to add the algorithm identifier bytes, so that OpenSSL can correctly
  // decode
  if (keyBytes.size() == 32)
  {
    fullKeyBytes = prependAlgorithmIdentifier(keyBytes);
  }
  else
  {
    fullKeyBytes = keyBytes;
  }

  const unsigned char* rawKeyBytes = &fullKeyBytes.front();

  return d2i_PrivateKey(EVP_PKEY_ED25519, nullptr, &rawKeyBytes, (long)fullKeyBytes.size());
}

//-----
std::vector<unsigned char> ED25519PrivateKey::prependAlgorithmIdentifier(const std::vector<unsigned char>& keyBytes)
{
  // full key will begin with the algorithm identifier bytes
  std::vector<unsigned char> fullKey = ALGORITHM_IDENTIFIER_BYTES;

  // insert the raw key bytes onto the end of the full key
  fullKey.insert(fullKey.end(), keyBytes.begin(), keyBytes.end());

  return fullKey;
}

//-----
std::unique_ptr<ED25519PrivateKey> ED25519PrivateKey::fromHMACOutput(const std::vector<unsigned char>& hmacOutput)
{
  if (hmacOutput.size() != 64)
  {
    throw std::runtime_error("Unexpected size for hmac output");
  }

  // the first 32 bytes of the hmac are the new key material. the algorithm identifier must come first, though
  std::vector<unsigned char> key(hmacOutput.begin(), hmacOutput.begin() + 32);

  // chain code is the next 32 bytes of the computed hmac
  std::vector<unsigned char> chainCode(hmacOutput.begin() + 32, hmacOutput.end());

  return std::make_unique<ED25519PrivateKey>(ED25519PrivateKey(bytesToPKEY(key), chainCode));
}

//-----
ED25519PrivateKey::ED25519PrivateKey(EVP_PKEY* keypair)
  : PrivateKey()
  , mKeypair(keypair)
  , mPublicKey(ED25519PublicKey::fromBytes(getPublicKeyBytes()))
{
}

//-----
ED25519PrivateKey::ED25519PrivateKey(EVP_PKEY* keypair, std::vector<unsigned char> chainCode)
  : PrivateKey()
  , mKeypair(keypair)
  , mPublicKey(ED25519PublicKey::fromBytes(getPublicKeyBytes()))
  , mChainCode(std::move(chainCode))
>>>>>>> 5d426210
{
}

<<<<<<< HEAD
=======
//-----
std::vector<unsigned char> ED25519PrivateKey::getPublicKeyBytes() const
{
  int bytesLength = i2d_PUBKEY(mKeypair, nullptr);

  std::vector<unsigned char> publicKeyBytes(bytesLength);

  if (unsigned char* rawPublicKeyBytes = &publicKeyBytes.front(); i2d_PUBKEY(mKeypair, &rawPublicKeyBytes) <= 0)
  {
    throw std::runtime_error("ED225519PrivateKey public key serialization error");
  }

  return publicKeyBytes;
}

>>>>>>> 5d426210
} // namespace Hedera<|MERGE_RESOLUTION|>--- conflicted
+++ resolved
@@ -18,27 +18,20 @@
  *
  */
 #include "ED25519PrivateKey.h"
-<<<<<<< HEAD
-#include "impl/HexConverter.h"
-=======
 #include "impl/DerivationPathUtils.h"
 #include "impl/HexConverter.h"
 #include "impl/OpenSSLHasher.h"
->>>>>>> 5d426210
 
 #include <openssl/x509.h>
 
 namespace Hedera
 {
-<<<<<<< HEAD
-=======
 namespace
 {
 const inline std::vector<unsigned char> ALGORITHM_IDENTIFIER_BYTES =
   internal::HexConverter::hexToBase64("302E020100300506032B657004220420");
 }
 
->>>>>>> 5d426210
 //-----
 ED25519PrivateKey::~ED25519PrivateKey()
 {
@@ -50,16 +43,6 @@
   : PrivateKey()
   , mKeypair(bytesToPKEY(other.toBytes()))
   , mPublicKey(other.mPublicKey)
-<<<<<<< HEAD
-{
-}
-
-//-----
-ED25519PrivateKey& ED25519PrivateKey::operator=(const ED25519PrivateKey& other)
-{
-  mKeypair = bytesToPKEY(other.toBytes());
-  mPublicKey = other.mPublicKey;
-=======
   , mChainCode(other.mChainCode)
 {
 }
@@ -74,7 +57,6 @@
     mChainCode = other.mChainCode;
   }
 
->>>>>>> 5d426210
   return *this;
 }
 
@@ -82,12 +64,8 @@
 ED25519PrivateKey::ED25519PrivateKey(ED25519PrivateKey&& other) noexcept
   : PrivateKey()
   , mKeypair(other.mKeypair)
-<<<<<<< HEAD
-  , mPublicKey(other.mPublicKey)
-=======
   , mPublicKey(std::move(other.mPublicKey))
   , mChainCode(std::move(other.mChainCode))
->>>>>>> 5d426210
 {
   other.mKeypair = nullptr;
 }
@@ -96,13 +74,6 @@
 ED25519PrivateKey& ED25519PrivateKey::operator=(ED25519PrivateKey&& other) noexcept
 {
   mKeypair = other.mKeypair;
-<<<<<<< HEAD
-  mPublicKey = other.mPublicKey;
-  other.mKeypair = nullptr;
-  return *this;
-}
-
-=======
   other.mKeypair = nullptr;
 
   mPublicKey = std::move(other.mPublicKey);
@@ -110,7 +81,6 @@
   return *this;
 }
 
->>>>>>> 5d426210
 //-----
 std::unique_ptr<ED25519PrivateKey> ED25519PrivateKey::generatePrivateKey()
 {
@@ -145,18 +115,6 @@
 //-----
 std::unique_ptr<ED25519PrivateKey> ED25519PrivateKey::fromString(const std::string& keyString)
 {
-<<<<<<< HEAD
-  std::string fullKeyString = keyString;
-
-  // key size of 64 means RFC 8410 prefix is missing. add it before making calls to OpenSSL
-  if (keyString.size() == 64)
-  {
-    fullKeyString = "302E020100300506032B657004220420" + keyString;
-  }
-
-  return std::make_unique<ED25519PrivateKey>(
-    ED25519PrivateKey(bytesToPKEY(internal::HexConverter::hexToBase64(fullKeyString))));
-=======
   return std::make_unique<ED25519PrivateKey>(
     ED25519PrivateKey(bytesToPKEY(internal::HexConverter::hexToBase64(keyString))));
 }
@@ -174,7 +132,6 @@
   static const std::string keyString = "ed25519 seed"; // as defined by SLIP 0010
 
   return fromHMACOutput(internal::OpenSSLHasher::computeSHA512HMAC({ keyString.begin(), keyString.end() }, seed));
->>>>>>> 5d426210
 }
 
 //-----
@@ -234,13 +191,6 @@
 }
 
 //-----
-<<<<<<< HEAD
-ED25519PrivateKey::ED25519PrivateKey(EVP_PKEY* keypair)
-  : PrivateKey()
-  , mKeypair(keypair)
-  , mPublicKey(ED25519PublicKey::fromBytes(getPublicKeyBytes()))
-{
-=======
 std::unique_ptr<ED25519PrivateKey> ED25519PrivateKey::derive(const uint32_t childIndex) const
 {
   if (mChainCode.size() != 32)
@@ -268,7 +218,6 @@
   data.insert(data.end(), indexVector.begin(), indexVector.end());
 
   return fromHMACOutput(internal::OpenSSLHasher::computeSHA512HMAC(mChainCode, data));
->>>>>>> 5d426210
 }
 
 //-----
@@ -279,32 +228,6 @@
   std::vector<unsigned char> outputBytes(bytesLength);
 
   if (unsigned char* rawBytes = &outputBytes.front(); i2d_PrivateKey(mKeypair, &rawBytes) <= 0)
-<<<<<<< HEAD
-  {
-    throw std::runtime_error("ED225519PrivateKey private key serialization error");
-  }
-
-  return outputBytes;
-}
-
-//-----
-std::vector<unsigned char> ED25519PrivateKey::getPublicKeyBytes() const
-{
-  int bytesLength = i2d_PUBKEY(mKeypair, nullptr);
-
-  std::vector<unsigned char> publicKeyBytes(bytesLength);
-
-  if (unsigned char* rawPublicKeyBytes = &publicKeyBytes.front(); i2d_PUBKEY(mKeypair, &rawPublicKeyBytes) <= 0)
-  {
-    throw std::runtime_error("ED225519PrivateKey public key serialization error");
-  }
-
-  return publicKeyBytes;
-}
-
-//-----
-EVP_PKEY* ED25519PrivateKey::bytesToPKEY(const std::vector<unsigned char>& keyBytes)
-=======
   {
     throw std::runtime_error("ED225519PrivateKey private key serialization error");
   }
@@ -382,12 +305,9 @@
   , mKeypair(keypair)
   , mPublicKey(ED25519PublicKey::fromBytes(getPublicKeyBytes()))
   , mChainCode(std::move(chainCode))
->>>>>>> 5d426210
-{
-}
-
-<<<<<<< HEAD
-=======
+{
+}
+
 //-----
 std::vector<unsigned char> ED25519PrivateKey::getPublicKeyBytes() const
 {
@@ -403,5 +323,4 @@
   return publicKeyBytes;
 }
 
->>>>>>> 5d426210
 } // namespace Hedera