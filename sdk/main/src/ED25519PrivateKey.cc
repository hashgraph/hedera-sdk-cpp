--- conflicted
+++ resolved
@@ -18,23 +18,20 @@
  *
  */
 #include "ED25519PrivateKey.h"
-<<<<<<< HEAD
+#include "impl/DerivationPathUtils.h"
 #include "impl/HexConverter.h"
+#include "impl/OpenSSLHasher.h"
 
 #include <openssl/x509.h>
-=======
-#include "helper/DerivationPathUtils.h"
-#include "helper/HexConverter.h"
-#include "helper/OpenSSLHasher.h"
-
-#include <iostream>
-#include <openssl/hmac.h>
-#include <openssl/x509.h>
-#include <utility>
->>>>>>> fb0115f4
 
 namespace Hedera
 {
+namespace
+{
+const inline std::vector<unsigned char> ALGORITHM_IDENTIFIER_BYTES =
+  internal::HexConverter::hexToBase64("302E020100300506032B657004220420");
+}
+
 //-----
 ED25519PrivateKey::~ED25519PrivateKey()
 {
@@ -43,18 +40,23 @@
 
 //-----
 ED25519PrivateKey::ED25519PrivateKey(const ED25519PrivateKey& other)
-<<<<<<< HEAD
   : PrivateKey()
-  , mKeypair(bytesToPKEY(other.toBytes()))
+  , mKeypair(bytesToPKEY(prependAlgorithmIdentifier(other.toBytes())))
   , mPublicKey(other.mPublicKey)
+  , mChainCode(other.mChainCode)
 {
 }
 
 //-----
 ED25519PrivateKey& ED25519PrivateKey::operator=(const ED25519PrivateKey& other)
 {
-  mKeypair = bytesToPKEY(other.toBytes());
-  mPublicKey = other.mPublicKey;
+  if (this != &other)
+  {
+    mKeypair = bytesToPKEY(other.toBytes());
+    mPublicKey = other.mPublicKey;
+    mChainCode = other.mChainCode;
+  }
+
   return *this;
 }
 
@@ -62,37 +64,20 @@
 ED25519PrivateKey::ED25519PrivateKey(ED25519PrivateKey&& other) noexcept
   : PrivateKey()
   , mKeypair(other.mKeypair)
-  , mPublicKey(other.mPublicKey)
+  , mPublicKey(std::move(other.mPublicKey))
+  , mChainCode(std::move(other.mChainCode))
 {
   other.mKeypair = nullptr;
-=======
-  : keypair(bytesToPKEY(prependAlgorithmIdentifier(other.toBytes())))
-  , publicKey(other.publicKey)
-  , chainCode()
-{
-}
-
-ED25519PrivateKey::ED25519PrivateKey(EVP_PKEY* keypair)
-  : keypair(keypair)
-  , publicKey(ED25519PublicKey::fromBytes(getPublicKeyBytes()))
-  , chainCode()
-{
-}
-
-ED25519PrivateKey::ED25519PrivateKey(EVP_PKEY* keypair, std::vector<unsigned char> chainCode)
-  : keypair(keypair)
-  , publicKey(ED25519PublicKey::fromBytes(getPublicKeyBytes()))
-  , chainCode(std::move(chainCode))
-{
->>>>>>> fb0115f4
 }
 
 //-----
 ED25519PrivateKey& ED25519PrivateKey::operator=(ED25519PrivateKey&& other) noexcept
 {
   mKeypair = other.mKeypair;
-  mPublicKey = other.mPublicKey;
   other.mKeypair = nullptr;
+
+  mPublicKey = std::move(other.mPublicKey);
+  mChainCode = std::move(other.mChainCode);
   return *this;
 }
 
@@ -130,16 +115,23 @@
 //-----
 std::unique_ptr<ED25519PrivateKey> ED25519PrivateKey::fromString(const std::string& keyString)
 {
-  std::string fullKeyString = keyString;
-
-  // key size of 64 means RFC 8410 prefix is missing. add it before making calls to OpenSSL
-  if (keyString.size() == 64)
-  {
-    fullKeyString = "302E020100300506032B657004220420" + keyString;
-  }
-
   return std::make_unique<ED25519PrivateKey>(
-    ED25519PrivateKey(bytesToPKEY(internal::HexConverter::hexToBase64(fullKeyString))));
+    ED25519PrivateKey(bytesToPKEY(internal::HexConverter::hexToBase64(keyString))));
+}
+
+//-----
+std::unique_ptr<ED25519PrivateKey> ED25519PrivateKey::fromBIP39Mnemonic(const MnemonicBIP39& mnemonic,
+                                                                        const std::string& passphrase)
+{
+  return fromSeed(mnemonic.toSeed(passphrase));
+}
+
+//-----
+std::unique_ptr<ED25519PrivateKey> ED25519PrivateKey::fromSeed(const std::vector<unsigned char>& seed)
+{
+  static const std::string keyString = "ed25519 seed"; // as defined by SLIP 0010
+
+  return fromHMACOutput(internal::OpenSSLHasher::computeSHA512HMAC({ keyString.begin(), keyString.end() }, seed));
 }
 
 //-----
@@ -196,6 +188,107 @@
 std::string ED25519PrivateKey::toString() const
 {
   return internal::HexConverter::base64ToHex(toBytes());
+}
+
+//-----
+std::unique_ptr<ED25519PrivateKey> ED25519PrivateKey::derive(const uint32_t childIndex) const
+{
+  if (mChainCode.size() != 32)
+  {
+    throw std::runtime_error("Key doesn't support derivation");
+  }
+
+  if (!internal::DerivationPathUtils::isHardenedChildIndex(childIndex))
+  {
+    throw std::runtime_error("Key supports only hardened derivation");
+  }
+
+  // as per SLIP0010, private key must be padded to 33 bytes
+  std::vector<unsigned char> data = { 0x0 };
+
+  const std::vector<unsigned char> keyBytes = toBytes();
+  data.insert(data.end(), keyBytes.begin(), keyBytes.end());
+
+  // converts unsigned 32 bit int index into big endian byte array (ser32 function from BIP 32)
+  std::vector<unsigned char> indexVector = {};
+  for (int byteIndex = 3; byteIndex >= 0; --byteIndex)
+  {
+    indexVector.push_back((childIndex >> (byteIndex << 3)) & 0xFF);
+  }
+  data.insert(data.end(), indexVector.begin(), indexVector.end());
+
+  return fromHMACOutput(internal::OpenSSLHasher::computeSHA512HMAC(mChainCode, data));
+}
+
+//-----
+std::vector<unsigned char> ED25519PrivateKey::toBytes() const
+{
+  int bytesLength = i2d_PrivateKey(mKeypair, nullptr);
+
+  std::vector<unsigned char> outputBytes(bytesLength);
+
+  if (unsigned char* rawBytes = &outputBytes.front(); i2d_PrivateKey(mKeypair, &rawBytes) <= 0)
+  {
+    throw std::runtime_error("ED225519PrivateKey private key serialization error");
+  }
+
+  // don't return the algorithm identification bytes
+  return { outputBytes.begin() + 16, outputBytes.end() };
+}
+
+//-----
+std::vector<unsigned char> ED25519PrivateKey::getChainCode() const
+{
+  return mChainCode;
+}
+
+//-----
+EVP_PKEY* ED25519PrivateKey::bytesToPKEY(const std::vector<unsigned char>& keyBytes)
+{
+  std::vector<unsigned char> fullKeyBytes;
+  // If there are only 32 key bytes, we need to add the algorithm identifier bytes, so that OpenSSL can correctly
+  // decode
+  if (keyBytes.size() == 32)
+  {
+    fullKeyBytes = prependAlgorithmIdentifier(keyBytes);
+  }
+  else
+  {
+    fullKeyBytes = keyBytes;
+  }
+
+  const unsigned char* rawKeyBytes = &fullKeyBytes.front();
+
+  return d2i_PrivateKey(EVP_PKEY_ED25519, nullptr, &rawKeyBytes, (long)fullKeyBytes.size());
+}
+
+//-----
+std::vector<unsigned char> ED25519PrivateKey::prependAlgorithmIdentifier(const std::vector<unsigned char>& keyBytes)
+{
+  // full key will begin with the algorithm identifier bytes
+  std::vector<unsigned char> fullKey = ALGORITHM_IDENTIFIER_BYTES;
+
+  // insert the raw key bytes onto the end of the full key
+  fullKey.insert(fullKey.end(), keyBytes.begin(), keyBytes.end());
+
+  return fullKey;
+}
+
+//-----
+std::unique_ptr<ED25519PrivateKey> ED25519PrivateKey::fromHMACOutput(const std::vector<unsigned char>& hmacOutput)
+{
+  if (hmacOutput.size() != 64)
+  {
+    throw std::runtime_error("Unexpected size for hmac output");
+  }
+
+  // the first 32 bytes of the hmac are the new key material. the algorithm identifier must come first, though
+  std::vector<unsigned char> fullKey = prependAlgorithmIdentifier({ hmacOutput.begin(), hmacOutput.begin() + 32 });
+
+  // chain code is the next 32 bytes of the computed hmac
+  std::vector<unsigned char> chainCode(hmacOutput.begin() + 32, hmacOutput.end());
+
+  return std::unique_ptr<ED25519PrivateKey>(new ED25519PrivateKey(bytesToPKEY(fullKey), chainCode));
 }
 
 //-----
@@ -204,25 +297,15 @@
   , mKeypair(keypair)
   , mPublicKey(ED25519PublicKey::fromBytes(getPublicKeyBytes()))
 {
-<<<<<<< HEAD
-=======
-  return std::make_unique<ED25519PrivateKey>(ED25519PrivateKey(bytesToPKEY(HexConverter::hexToBase64(keyString))));
->>>>>>> fb0115f4
-}
-
-//-----
-std::vector<unsigned char> ED25519PrivateKey::toBytes() const
-{
-  int bytesLength = i2d_PrivateKey(mKeypair, nullptr);
-
-  std::vector<unsigned char> outputBytes(bytesLength);
-
-  if (unsigned char* rawBytes = &outputBytes.front(); i2d_PrivateKey(mKeypair, &rawBytes) <= 0)
-  {
-    throw std::runtime_error("ED225519PrivateKey private key serialization error");
-  }
-
-  return outputBytes;
+}
+
+//-----
+ED25519PrivateKey::ED25519PrivateKey(EVP_PKEY* keypair, std::vector<unsigned char> chainCode)
+  : PrivateKey()
+  , mKeypair(keypair)
+  , mPublicKey(ED25519PublicKey::fromBytes(getPublicKeyBytes()))
+  , mChainCode(std::move(chainCode))
+{
 }
 
 //-----
@@ -237,104 +320,7 @@
     throw std::runtime_error("ED225519PrivateKey public key serialization error");
   }
 
-<<<<<<< HEAD
   return publicKeyBytes;
-=======
-  // don't return the algorithm identification bytes
-  return { outputBytes.begin() + 16, outputBytes.end() };
->>>>>>> fb0115f4
-}
-
-//-----
-EVP_PKEY* ED25519PrivateKey::bytesToPKEY(const std::vector<unsigned char>& keyBytes)
-{
-  std::vector<unsigned char> fullKeyBytes;
-  // If there are only 32 key bytes, we need to add the algorithm identifier bytes, so that OpenSSL can correctly decode
-  if (keyBytes.size() == 32)
-  {
-    fullKeyBytes = prependAlgorithmIdentifier(keyBytes);
-  }
-  else
-  {
-    fullKeyBytes = keyBytes;
-  }
-
-  const unsigned char* rawKeyBytes = &fullKeyBytes.front();
-
-  return d2i_PrivateKey(EVP_PKEY_ED25519, nullptr, &rawKeyBytes, (long)fullKeyBytes.size());
-}
-
-std::unique_ptr<ED25519PrivateKey> ED25519PrivateKey::fromBIP39Mnemonic(const MnemonicBIP39& mnemonic,
-                                                                        const std::string& passphrase)
-{
-  return fromSeed(mnemonic.toSeed(passphrase));
-}
-
-std::unique_ptr<ED25519PrivateKey> ED25519PrivateKey::fromHMACOutput(const std::vector<unsigned char>& hmacOutput)
-{
-  if (hmacOutput.size() != 64) {
-    throw std::runtime_error("Unexpected size for hmac output");
-  }
-
-  // the first 32 bytes of the hmac are the new key material. the algorithm identifier must come first, though
-  std::vector<unsigned char> fullKey = prependAlgorithmIdentifier({ hmacOutput.begin(), hmacOutput.begin() + 32 });
-
-  // chain code is the next 32 bytes of the computed hmac
-  std::vector<unsigned char> chainCode(hmacOutput.begin() + 32, hmacOutput.end());
-
-  return std::unique_ptr<ED25519PrivateKey>(new ED25519PrivateKey(bytesToPKEY(fullKey), chainCode));
-}
-
-std::unique_ptr<ED25519PrivateKey> ED25519PrivateKey::fromSeed(const std::vector<unsigned char>& seed)
-{
-  static const std::string keyString = "ed25519 seed"; // as defined by SLIP 0010
-
-  return fromHMACOutput(OpenSSLHasher::computeSHA512HMAC({ keyString.begin(), keyString.end() }, seed));
-}
-
-std::unique_ptr<ED25519PrivateKey> ED25519PrivateKey::derive(const uint32_t childIndex) const
-{
-  if (chainCode.size() != 32)
-  {
-    throw std::runtime_error("Key doesn't support derivation");
-  }
-
-  if (!DerivationPathUtils::isHardenedChildIndex(childIndex))
-  {
-    throw std::runtime_error("Key supports only hardened derivation");
-  }
-
-  // as per SLIP0010, private key must be padded to 33 bytes
-  std::vector<unsigned char> data = { 0x0 };
-
-  const std::vector<unsigned char> keyBytes = toBytes();
-  data.insert(data.end(), keyBytes.begin(), keyBytes.end());
-
-  // converts unsigned 32 bit int index into big endian byte array (ser32 function from BIP 32)
-  std::vector<unsigned char> indexVector = {};
-  for (int byteIndex = 3; byteIndex >= 0; --byteIndex)
-  {
-    indexVector.push_back((childIndex >> (byteIndex << 3)) & 0xFF);
-  }
-  data.insert(data.end(), indexVector.begin(), indexVector.end());
-
-  return fromHMACOutput(OpenSSLHasher::computeSHA512HMAC(chainCode, data));
-}
-
-std::vector<unsigned char> ED25519PrivateKey::prependAlgorithmIdentifier(const std::vector<unsigned char>& keyBytes)
-{
-  // full key will begin with the algorithm identifier bytes
-  std::vector<unsigned char> fullKey = ALGORITHM_IDENTIFIER_BYTES;
-
-  // insert the raw key bytes onto the end of the full key
-  fullKey.insert(fullKey.end(), keyBytes.begin(), keyBytes.end());
-
-  return fullKey;
-}
-
-std::vector<unsigned char> ED25519PrivateKey::getChainCode() const
-{
-  return chainCode;
 }
 
 } // namespace Hedera