/*-
 *
 * Hedera C++ SDK
 *
 * Copyright (C) 2020 - 2023 Hedera Hashgraph, LLC
 *
 * Licensed under the Apache License, Version 2.0 (the "License")
 * you may not use this file except in compliance with the License.
 * You may obtain a copy of the License at
 *
 *      http://www.apache.org/licenses/LICENSE-2.0
 *
 * Unless required by applicable law or agreed to in writing, software
 * distributed under the License is distributed on an "AS IS" BASIS,
 * WITHOUT WARRANTIES OR CONDITIONS OF ANY KIND, either express or implied.
 * See the License for the specific language governing permissions and
 * limitations under the License.
 *
 */
#include "WrappedTransaction.h"
#include "exceptions/UninitializedException.h"

#include <proto/transaction_body.pb.h>

namespace Hedera
{
//-----
WrappedTransaction::WrappedTransaction(AnyPossibleTransaction transaction)
  : mTransaction(std::move(transaction))
{
}

//-----
WrappedTransaction WrappedTransaction::fromProtobuf(const proto::TransactionBody& proto)
{
  if (proto.has_cryptoapproveallowance())
  {
    return WrappedTransaction(AccountAllowanceApproveTransaction(proto));
  }
  else if (proto.has_cryptodeleteallowance())
  {
    return WrappedTransaction(AccountAllowanceDeleteTransaction(proto));
  }
  else if (proto.has_cryptocreateaccount())
  {
    return WrappedTransaction(AccountCreateTransaction(proto));
  }
  else if (proto.has_cryptodelete())
  {
    return WrappedTransaction(AccountDeleteTransaction(proto));
  }
  else if (proto.has_cryptoupdateaccount())
  {
    return WrappedTransaction(AccountUpdateTransaction(proto));
  }
  else if (proto.has_contractcreateinstance())
  {
    return WrappedTransaction(ContractCreateTransaction(proto));
  }
  else if (proto.has_contractdeleteinstance())
  {
    return WrappedTransaction(ContractDeleteTransaction(proto));
  }
  else if (proto.has_contractcall())
  {
    return WrappedTransaction(ContractExecuteTransaction(proto));
  }
  else if (proto.has_contractupdateinstance())
  {
    return WrappedTransaction(ContractUpdateTransaction(proto));
  }
  else if (proto.has_ethereumtransaction())
  {
    return WrappedTransaction(EthereumTransaction(proto));
  }
  else if (proto.has_fileappend())
  {
    return WrappedTransaction(FileAppendTransaction(proto));
  }
  else if (proto.has_filecreate())
  {
    return WrappedTransaction(FileCreateTransaction(proto));
  }
  else if (proto.has_filedelete())
  {
    return WrappedTransaction(FileDeleteTransaction(proto));
  }
  else if (proto.has_fileupdate())
  {
    return WrappedTransaction(FileUpdateTransaction(proto));
  }
  else if (proto.has_freeze())
  {
    return WrappedTransaction(FreezeTransaction(proto));
  }
  else if (proto.has_schedulecreate())
  {
    return WrappedTransaction(ScheduleCreateTransaction(proto));
  }
  else if (proto.has_scheduledelete())
  {
    return WrappedTransaction(ScheduleDeleteTransaction(proto));
  }
  else if (proto.has_schedulesign())
  {
    return WrappedTransaction(ScheduleSignTransaction(proto));
  }
  else if (proto.has_systemdelete())
  {
    return WrappedTransaction(SystemDeleteTransaction(proto));
  }
<<<<<<< HEAD
  else if (proto.has_systemundelete())
  {
    return WrappedTransaction(SystemUndeleteTransaction(proto));
  }
=======
>>>>>>> bfe7102d
  else if (proto.has_tokenassociate())
  {
    return WrappedTransaction(TokenAssociateTransaction(proto));
  }
  else if (proto.has_tokenburn())
  {
    return WrappedTransaction(TokenBurnTransaction(proto));
  }
  else if (proto.has_tokencreation())
  {
    return WrappedTransaction(TokenCreateTransaction(proto));
  }
  else if (proto.has_tokendeletion())
  {
    return WrappedTransaction(TokenDeleteTransaction(proto));
  }
  else if (proto.has_tokendissociate())
  {
    return WrappedTransaction(TokenDissociateTransaction(proto));
  }
  else if (proto.has_token_fee_schedule_update())
  {
    return WrappedTransaction(TokenFeeScheduleUpdateTransaction(proto));
  }
  else if (proto.has_tokenfreeze())
  {
    return WrappedTransaction(TokenFreezeTransaction(proto));
  }
  else if (proto.has_tokengrantkyc())
  {
    return WrappedTransaction(TokenGrantKycTransaction(proto));
  }
  else if (proto.has_tokenmint())
  {
    return WrappedTransaction(TokenMintTransaction(proto));
  }
  else if (proto.has_token_pause())
  {
    return WrappedTransaction(TokenPauseTransaction(proto));
  }
  else if (proto.has_tokenrevokekyc())
  {
    return WrappedTransaction(TokenRevokeKycTransaction(proto));
  }
  else if (proto.has_tokenunfreeze())
  {
    return WrappedTransaction(TokenUnfreezeTransaction(proto));
  }
  else if (proto.has_token_unpause())
  {
    return WrappedTransaction(TokenUnpauseTransaction(proto));
  }
  else if (proto.has_tokenwipe())
  {
    return WrappedTransaction(TokenWipeTransaction(proto));
  }
  else if (proto.has_consensuscreatetopic())
  {
    return WrappedTransaction(TopicCreateTransaction(proto));
  }
  else if (proto.has_consensusdeletetopic())
  {
    return WrappedTransaction(TopicDeleteTransaction(proto));
  }
  else if (proto.has_consensussubmitmessage())
  {
    return WrappedTransaction(TopicMessageSubmitTransaction(proto));
  }
  else if (proto.has_consensusupdatetopic())
  {
    return WrappedTransaction(TopicUpdateTransaction(proto));
  }
  else if (proto.has_cryptotransfer())
  {
    return WrappedTransaction(TransferTransaction(proto));
  }
  else
  {
    throw std::invalid_argument("TransactionBody does not contain a valid Transaction");
  }
}

//-----
WrappedTransaction WrappedTransaction::fromProtobuf(const proto::SchedulableTransactionBody& proto)
{
  proto::TransactionBody txBody;
  txBody.set_memo(proto.memo());
  txBody.set_transactionfee(proto.transactionfee());

  if (proto.has_cryptoapproveallowance())
  {
    *txBody.mutable_cryptoapproveallowance() = proto.cryptoapproveallowance();
    return WrappedTransaction(AccountAllowanceApproveTransaction(txBody));
  }
  else if (proto.has_cryptodeleteallowance())
  {
    *txBody.mutable_cryptodeleteallowance() = proto.cryptodeleteallowance();
    return WrappedTransaction(AccountAllowanceDeleteTransaction(txBody));
  }
  else if (proto.has_cryptocreateaccount())
  {
    *txBody.mutable_cryptocreateaccount() = proto.cryptocreateaccount();
    return WrappedTransaction(AccountCreateTransaction(txBody));
  }
  else if (proto.has_cryptodeleteallowance())
  {
    *txBody.mutable_cryptodelete() = proto.cryptodelete();
    return WrappedTransaction(AccountDeleteTransaction(txBody));
  }
  else if (proto.has_cryptoupdateaccount())
  {
    *txBody.mutable_cryptoupdateaccount() = proto.cryptoupdateaccount();
    return WrappedTransaction(AccountUpdateTransaction(txBody));
  }
  else if (proto.has_contractcreateinstance())
  {
    *txBody.mutable_contractcreateinstance() = proto.contractcreateinstance();
    return WrappedTransaction(ContractCreateTransaction(txBody));
  }
  else if (proto.has_contractdeleteinstance())
  {
    *txBody.mutable_contractdeleteinstance() = proto.contractdeleteinstance();
    return WrappedTransaction(ContractDeleteTransaction(txBody));
  }
  else if (proto.has_contractcall())
  {
    *txBody.mutable_contractcall() = proto.contractcall();
    return WrappedTransaction(ContractExecuteTransaction(txBody));
  }
  else if (proto.has_contractupdateinstance())
  {
    *txBody.mutable_contractupdateinstance() = proto.contractupdateinstance();
    return WrappedTransaction(ContractUpdateTransaction(txBody));
  }
  else if (proto.has_fileappend())
  {
    *txBody.mutable_fileappend() = proto.fileappend();
    return WrappedTransaction(FileAppendTransaction(txBody));
  }
  else if (proto.has_filecreate())
  {
    *txBody.mutable_filecreate() = proto.filecreate();
    return WrappedTransaction(FileCreateTransaction(txBody));
  }
  else if (proto.has_filedelete())
  {
    *txBody.mutable_filedelete() = proto.filedelete();
    return WrappedTransaction(FileDeleteTransaction(txBody));
  }
  else if (proto.has_fileupdate())
  {
    *txBody.mutable_fileupdate() = proto.fileupdate();
    return WrappedTransaction(FileUpdateTransaction(txBody));
  }
  else if (proto.has_freeze())
  {
    *txBody.mutable_freeze() = proto.freeze();
    return WrappedTransaction(FreezeTransaction(txBody));
  }
  else if (proto.has_scheduledelete())
  {
    *txBody.mutable_scheduledelete() = proto.scheduledelete();
    return WrappedTransaction(ScheduleCreateTransaction(txBody));
  }
  else if (proto.has_systemdelete())
  {
    *txBody.mutable_systemdelete() = proto.systemdelete();
    return WrappedTransaction(SystemDeleteTransaction(txBody));
  }
<<<<<<< HEAD
  else if (proto.has_systemundelete())
  {
    *txBody.mutable_systemundelete() = proto.systemundelete();
    return WrappedTransaction(SystemUndeleteTransaction(txBody));
  }
=======
>>>>>>> bfe7102d
  else if (proto.has_tokenassociate())
  {
    *txBody.mutable_tokenassociate() = proto.tokenassociate();
    return WrappedTransaction(TokenAssociateTransaction(txBody));
  }
  else if (proto.has_tokenburn())
  {
    *txBody.mutable_tokenburn() = proto.tokenburn();
    return WrappedTransaction(TokenBurnTransaction(txBody));
  }
  else if (proto.has_tokencreation())
  {
    *txBody.mutable_tokencreation() = proto.tokencreation();
    return WrappedTransaction(TokenCreateTransaction(txBody));
  }
  else if (proto.has_tokendeletion())
  {
    *txBody.mutable_tokendeletion() = proto.tokendeletion();
    return WrappedTransaction(TokenDeleteTransaction(txBody));
  }
  else if (proto.has_tokendissociate())
  {
    *txBody.mutable_tokendissociate() = proto.tokendissociate();
    return WrappedTransaction(TokenDissociateTransaction(txBody));
  }
  else if (proto.has_token_fee_schedule_update())
  {
    *txBody.mutable_token_fee_schedule_update() = proto.token_fee_schedule_update();
    return WrappedTransaction(TokenFeeScheduleUpdateTransaction(txBody));
  }
  else if (proto.has_tokenfreeze())
  {
    *txBody.mutable_tokenfreeze() = proto.tokenfreeze();
    return WrappedTransaction(TokenFreezeTransaction(txBody));
  }
  else if (proto.has_tokengrantkyc())
  {
    *txBody.mutable_tokengrantkyc() = proto.tokengrantkyc();
    return WrappedTransaction(TokenGrantKycTransaction(txBody));
  }
  else if (proto.has_tokenmint())
  {
    *txBody.mutable_tokenmint() = proto.tokenmint();
    return WrappedTransaction(TokenMintTransaction(txBody));
  }
  else if (proto.has_token_pause())
  {
    *txBody.mutable_token_pause() = proto.token_pause();
    return WrappedTransaction(TokenPauseTransaction(txBody));
  }
  else if (proto.has_tokenrevokekyc())
  {
    *txBody.mutable_tokenrevokekyc() = proto.tokenrevokekyc();
    return WrappedTransaction(TokenRevokeKycTransaction(txBody));
  }
  else if (proto.has_tokenunfreeze())
  {
    *txBody.mutable_tokenunfreeze() = proto.tokenunfreeze();
    return WrappedTransaction(TokenFreezeTransaction(txBody));
  }
  else if (proto.has_token_unpause())
  {
    *txBody.mutable_token_unpause() = proto.token_unpause();
    return WrappedTransaction(TokenUnpauseTransaction(txBody));
  }
  else if (proto.has_tokenwipe())
  {
    *txBody.mutable_tokenwipe() = proto.tokenwipe();
    return WrappedTransaction(TokenWipeTransaction(txBody));
  }
  else if (proto.has_consensuscreatetopic())
  {
    *txBody.mutable_consensuscreatetopic() = proto.consensuscreatetopic();
    return WrappedTransaction(TopicCreateTransaction(txBody));
  }
  else if (proto.has_consensusdeletetopic())
  {
    *txBody.mutable_consensusdeletetopic() = proto.consensusdeletetopic();
    return WrappedTransaction(TopicDeleteTransaction(txBody));
  }
  else if (proto.has_consensussubmitmessage())
  {
    *txBody.mutable_consensussubmitmessage() = proto.consensussubmitmessage();
    return WrappedTransaction(TopicMessageSubmitTransaction(txBody));
  }
  else if (proto.has_consensusupdatetopic())
  {
    *txBody.mutable_consensusupdatetopic() = proto.consensusupdatetopic();
    return WrappedTransaction(TopicUpdateTransaction(txBody));
  }
  else if (proto.has_cryptotransfer())
  {
    *txBody.mutable_cryptotransfer() = proto.cryptotransfer();
    return WrappedTransaction(TransferTransaction(txBody));
  }
  else
  {
    throw std::invalid_argument("TransactionBody contains no transaction");
  }
}

//-----
std::unique_ptr<proto::TransactionBody> WrappedTransaction::toProtobuf() const
{
  switch (getTransactionType())
  {
    case ACCOUNT_ALLOWANCE_APPROVE_TRANSACTION:
      return std::make_unique<proto::TransactionBody>(
        getTransaction<AccountAllowanceApproveTransaction>()->generateTransactionBody(nullptr));
    case ACCOUNT_ALLOWANCE_DELETE_TRANSACTION:
      return std::make_unique<proto::TransactionBody>(
        getTransaction<AccountAllowanceDeleteTransaction>()->generateTransactionBody(nullptr));
    case ACCOUNT_CREATE_TRANSACTION:
      return std::make_unique<proto::TransactionBody>(
        getTransaction<AccountCreateTransaction>()->generateTransactionBody(nullptr));
    case ACCOUNT_DELETE_TRANSACTION:
      return std::make_unique<proto::TransactionBody>(
        getTransaction<AccountDeleteTransaction>()->generateTransactionBody(nullptr));
    case ACCOUNT_UPDATE_TRANSACTION:
      return std::make_unique<proto::TransactionBody>(
        getTransaction<AccountUpdateTransaction>()->generateTransactionBody(nullptr));
    case CONTRACT_CREATE_TRANSACTION:
      return std::make_unique<proto::TransactionBody>(
        getTransaction<ContractCreateTransaction>()->generateTransactionBody(nullptr));
    case CONTRACT_DELETE_TRANSACTION:
      return std::make_unique<proto::TransactionBody>(
        getTransaction<ContractDeleteTransaction>()->generateTransactionBody(nullptr));
    case CONTRACT_EXECUTE_TRANSACTION:
      return std::make_unique<proto::TransactionBody>(
        getTransaction<ContractExecuteTransaction>()->generateTransactionBody(nullptr));
    case CONTRACT_UPDATE_TRANSACTION:
      return std::make_unique<proto::TransactionBody>(
        getTransaction<ContractUpdateTransaction>()->generateTransactionBody(nullptr));
    case ETHEREUM_TRANSACTION:
      return std::make_unique<proto::TransactionBody>(
        getTransaction<EthereumTransaction>()->generateTransactionBody(nullptr));
    case FILE_APPEND_TRANSACTION:
      return std::make_unique<proto::TransactionBody>(
        getTransaction<FileAppendTransaction>()->generateTransactionBody(nullptr));
    case FILE_CREATE_TRANSACTION:
      return std::make_unique<proto::TransactionBody>(
        getTransaction<FileCreateTransaction>()->generateTransactionBody(nullptr));
    case FILE_DELETE_TRANSACTION:
      return std::make_unique<proto::TransactionBody>(
        getTransaction<FileDeleteTransaction>()->generateTransactionBody(nullptr));
    case FILE_UPDATE_TRANSACTION:
      return std::make_unique<proto::TransactionBody>(
        getTransaction<FileUpdateTransaction>()->generateTransactionBody(nullptr));
    case FREEZE_TRANSACTION:
      return std::make_unique<proto::TransactionBody>(
        getTransaction<FreezeTransaction>()->generateTransactionBody(nullptr));
    case SCHEDULE_CREATE_TRANSACTION:
      return std::make_unique<proto::TransactionBody>(
        getTransaction<ScheduleCreateTransaction>()->generateTransactionBody(nullptr));
    case SCHEDULE_DELETE_TRANSACTION:
      return std::make_unique<proto::TransactionBody>(
        getTransaction<ScheduleDeleteTransaction>()->generateTransactionBody(nullptr));
    case SCHEDULE_SIGN_TRANSACTION:
      return std::make_unique<proto::TransactionBody>(
        getTransaction<ScheduleSignTransaction>()->generateTransactionBody(nullptr));
<<<<<<< HEAD
    }
    case SYSTEM_DELETE_TRANSACTION:
      return std::make_unique<proto::TransactionBody>(
        getTransaction<SystemDeleteTransaction>()->generateTransactionBody(nullptr));
    case SYSTEM_UNDELETE_TRANSACTION:
      return std::make_unique<proto::TransactionBody>(
        getTransaction<SystemUndeleteTransaction>()->generateTransactionBody(nullptr));
=======
>>>>>>> bfe7102d
    case TOKEN_ASSOCIATE_TRANSACTION:
      return std::make_unique<proto::TransactionBody>(
        getTransaction<TokenAssociateTransaction>()->generateTransactionBody(nullptr));
    case TOKEN_BURN_TRANSACTION:
      return std::make_unique<proto::TransactionBody>(
        getTransaction<TokenBurnTransaction>()->generateTransactionBody(nullptr));
    case TOKEN_CREATE_TRANSACTION:
      return std::make_unique<proto::TransactionBody>(
        getTransaction<TokenCreateTransaction>()->generateTransactionBody(nullptr));
    case TOKEN_DELETE_TRANSACTION:
      return std::make_unique<proto::TransactionBody>(
        getTransaction<TokenDeleteTransaction>()->generateTransactionBody(nullptr));
    case TOKEN_DISSOCIATE_TRANSACTION:
      return std::make_unique<proto::TransactionBody>(
        getTransaction<TokenDissociateTransaction>()->generateTransactionBody(nullptr));
    case TOKEN_FEE_SCHEDULE_UPDATE_TRANSACTION:
      return std::make_unique<proto::TransactionBody>(
        getTransaction<TokenFeeScheduleUpdateTransaction>()->generateTransactionBody(nullptr));
    case TOKEN_FREEZE_TRANSACTION:
      return std::make_unique<proto::TransactionBody>(
        getTransaction<TokenFreezeTransaction>()->generateTransactionBody(nullptr));
    case TOKEN_GRANT_KYC_TRANSACTION:
      return std::make_unique<proto::TransactionBody>(
        getTransaction<TokenGrantKycTransaction>()->generateTransactionBody(nullptr));
    case TOKEN_MINT_TRANSACTION:
      return std::make_unique<proto::TransactionBody>(
        getTransaction<TokenMintTransaction>()->generateTransactionBody(nullptr));
    case TOKEN_PAUSE_TRANSACTION:
      return std::make_unique<proto::TransactionBody>(
        getTransaction<TokenPauseTransaction>()->generateTransactionBody(nullptr));
    case TOKEN_REVOKE_KYC_TRANSACTION:
      return std::make_unique<proto::TransactionBody>(
        getTransaction<TokenRevokeKycTransaction>()->generateTransactionBody(nullptr));
    case TOKEN_UNFREEZE_TRANSACTION:
      return std::make_unique<proto::TransactionBody>(
        getTransaction<TokenUnfreezeTransaction>()->generateTransactionBody(nullptr));
    case TOKEN_UNPAUSE_TRANSACTION:
      return std::make_unique<proto::TransactionBody>(
        getTransaction<TokenUnpauseTransaction>()->generateTransactionBody(nullptr));
    case TOKEN_UPDATE_TRANSACTION:
      return std::make_unique<proto::TransactionBody>(
        getTransaction<TokenUpdateTransaction>()->generateTransactionBody(nullptr));
    case TOKEN_WIPE_TRANSACTION:
      return std::make_unique<proto::TransactionBody>(
        getTransaction<TokenWipeTransaction>()->generateTransactionBody(nullptr));
    case TOPIC_CREATE_TRANSACTION:
      return std::make_unique<proto::TransactionBody>(
        getTransaction<TopicCreateTransaction>()->generateTransactionBody(nullptr));
    case TOPIC_DELETE_TRANSACTION:
      return std::make_unique<proto::TransactionBody>(
        getTransaction<TopicDeleteTransaction>()->generateTransactionBody(nullptr));
    case TOPIC_MESSAGE_SUBMIT_TRANSACTION:
      return std::make_unique<proto::TransactionBody>(
        getTransaction<TopicMessageSubmitTransaction>()->generateTransactionBody(nullptr));
    case TOPIC_UPDATE_TRANSACTION:
      return std::make_unique<proto::TransactionBody>(
        getTransaction<TopicUpdateTransaction>()->generateTransactionBody(nullptr));
    case TRANSFER_TRANSACTION:
      return std::make_unique<proto::TransactionBody>(
        getTransaction<TransferTransaction>()->generateTransactionBody(nullptr));
    default:
    {
      throw UninitializedException("WrappedTransaction doesn't contain a Transaction");
    }
  }
}

//-----
std::unique_ptr<proto::SchedulableTransactionBody> WrappedTransaction::toSchedulableProtobuf() const
{
  proto::TransactionBody txBody = *toProtobuf();

  auto schedulableTxBody = std::make_unique<proto::SchedulableTransactionBody>();
  schedulableTxBody->set_transactionfee(txBody.transactionfee());
  schedulableTxBody->set_memo(txBody.memo());

  if (txBody.has_cryptoapproveallowance())
  {
    schedulableTxBody->set_allocated_cryptoapproveallowance(txBody.release_cryptoapproveallowance());
  }
  else if (txBody.has_cryptodeleteallowance())
  {
    schedulableTxBody->set_allocated_cryptodeleteallowance(txBody.release_cryptodeleteallowance());
  }
  else if (txBody.has_cryptocreateaccount())
  {
    schedulableTxBody->set_allocated_cryptocreateaccount(txBody.release_cryptocreateaccount());
  }
  else if (txBody.has_cryptodeleteallowance())
  {
    schedulableTxBody->set_allocated_cryptodelete(txBody.release_cryptodelete());
  }
  else if (txBody.has_cryptoupdateaccount())
  {
    schedulableTxBody->set_allocated_cryptoupdateaccount(txBody.release_cryptoupdateaccount());
  }
  else if (txBody.has_contractcreateinstance())
  {
    schedulableTxBody->set_allocated_contractcreateinstance(txBody.release_contractcreateinstance());
  }
  else if (txBody.has_contractdeleteinstance())
  {
    schedulableTxBody->set_allocated_contractdeleteinstance(txBody.release_contractdeleteinstance());
  }
  else if (txBody.has_contractcall())
  {
    schedulableTxBody->set_allocated_contractcall(txBody.release_contractcall());
  }
  else if (txBody.has_contractupdateinstance())
  {
    schedulableTxBody->set_allocated_contractupdateinstance(txBody.release_contractupdateinstance());
  }
  else if (txBody.has_fileappend())
  {
    schedulableTxBody->set_allocated_fileappend(txBody.release_fileappend());
  }
  else if (txBody.has_filecreate())
  {
    schedulableTxBody->set_allocated_filecreate(txBody.release_filecreate());
  }
  else if (txBody.has_filedelete())
  {
    schedulableTxBody->set_allocated_filedelete(txBody.release_filedelete());
  }
  else if (txBody.has_fileupdate())
  {
    schedulableTxBody->set_allocated_fileupdate(txBody.release_fileupdate());
  }
  else if (txBody.has_freeze())
  {
    schedulableTxBody->set_allocated_freeze(txBody.release_freeze());
  }
  else if (txBody.has_scheduledelete())
  {
    schedulableTxBody->set_allocated_scheduledelete(txBody.release_scheduledelete());
  }
  else if (txBody.has_systemdelete())
  {
    schedulableTxBody->set_allocated_systemdelete(txBody.release_systemdelete());
  }
<<<<<<< HEAD
  else if (txBody.has_systemundelete())
  {
    schedulableTxBody->set_allocated_systemundelete(txBody.release_systemundelete());
  }
=======
>>>>>>> bfe7102d
  else if (txBody.has_tokenassociate())
  {
    schedulableTxBody->set_allocated_tokenassociate(txBody.release_tokenassociate());
  }
  else if (txBody.has_tokenburn())
  {
    schedulableTxBody->set_allocated_tokenburn(txBody.release_tokenburn());
  }
  else if (txBody.has_tokencreation())
  {
    schedulableTxBody->set_allocated_tokencreation(txBody.release_tokencreation());
  }
  else if (txBody.has_tokendeletion())
  {
    schedulableTxBody->set_allocated_tokendeletion(txBody.release_tokendeletion());
  }
  else if (txBody.has_tokendissociate())
  {
    schedulableTxBody->set_allocated_tokendissociate(txBody.release_tokendissociate());
  }
  else if (txBody.has_token_fee_schedule_update())
  {
    schedulableTxBody->set_allocated_token_fee_schedule_update(txBody.release_token_fee_schedule_update());
  }
  else if (txBody.has_tokenfreeze())
  {
    schedulableTxBody->set_allocated_tokenfreeze(txBody.release_tokenfreeze());
  }
  else if (txBody.has_tokengrantkyc())
  {
    schedulableTxBody->set_allocated_tokengrantkyc(txBody.release_tokengrantkyc());
  }
  else if (txBody.has_tokenmint())
  {
    schedulableTxBody->set_allocated_tokenmint(txBody.release_tokenmint());
  }
  else if (txBody.has_token_pause())
  {
    schedulableTxBody->set_allocated_token_pause(txBody.release_token_pause());
  }
  else if (txBody.has_tokenrevokekyc())
  {
    schedulableTxBody->set_allocated_tokenrevokekyc(txBody.release_tokenrevokekyc());
  }
  else if (txBody.has_tokenunfreeze())
  {
    schedulableTxBody->set_allocated_tokenunfreeze(txBody.release_tokenunfreeze());
  }
  else if (txBody.has_token_unpause())
  {
    schedulableTxBody->set_allocated_token_unpause(txBody.release_token_unpause());
  }
  else if (txBody.has_tokenwipe())
  {
    schedulableTxBody->set_allocated_tokenwipe(txBody.release_tokenwipe());
  }
  else if (txBody.has_consensuscreatetopic())
  {
    schedulableTxBody->set_allocated_consensuscreatetopic(txBody.release_consensuscreatetopic());
  }
  else if (txBody.has_consensusdeletetopic())
  {
    schedulableTxBody->set_allocated_consensusdeletetopic(txBody.release_consensusdeletetopic());
  }
  else if (txBody.has_consensussubmitmessage())
  {
    schedulableTxBody->set_allocated_consensussubmitmessage(txBody.release_consensussubmitmessage());
  }
  else if (txBody.has_consensusupdatetopic())
  {
    schedulableTxBody->set_allocated_consensusupdatetopic(txBody.release_consensusupdatetopic());
  }
  else if (txBody.has_cryptotransfer())
  {
    schedulableTxBody->set_allocated_cryptotransfer(txBody.release_cryptotransfer());
  }
  else
  {
    throw UninitializedException("WrappedTransaction doesn't contain a valid schedulable Transaction");
  }

  return schedulableTxBody;
}

//-----
WrappedTransaction& WrappedTransaction::setTransaction(const AnyPossibleTransaction& transaction)
{
  mTransaction = transaction;
  return *this;
}

} // namespace Hedera<|MERGE_RESOLUTION|>--- conflicted
+++ resolved
@@ -109,13 +109,10 @@
   {
     return WrappedTransaction(SystemDeleteTransaction(proto));
   }
-<<<<<<< HEAD
   else if (proto.has_systemundelete())
   {
     return WrappedTransaction(SystemUndeleteTransaction(proto));
   }
-=======
->>>>>>> bfe7102d
   else if (proto.has_tokenassociate())
   {
     return WrappedTransaction(TokenAssociateTransaction(proto));
@@ -285,14 +282,11 @@
     *txBody.mutable_systemdelete() = proto.systemdelete();
     return WrappedTransaction(SystemDeleteTransaction(txBody));
   }
-<<<<<<< HEAD
   else if (proto.has_systemundelete())
   {
     *txBody.mutable_systemundelete() = proto.systemundelete();
     return WrappedTransaction(SystemUndeleteTransaction(txBody));
   }
-=======
->>>>>>> bfe7102d
   else if (proto.has_tokenassociate())
   {
     *txBody.mutable_tokenassociate() = proto.tokenassociate();
@@ -453,16 +447,12 @@
     case SCHEDULE_SIGN_TRANSACTION:
       return std::make_unique<proto::TransactionBody>(
         getTransaction<ScheduleSignTransaction>()->generateTransactionBody(nullptr));
-<<<<<<< HEAD
-    }
     case SYSTEM_DELETE_TRANSACTION:
       return std::make_unique<proto::TransactionBody>(
         getTransaction<SystemDeleteTransaction>()->generateTransactionBody(nullptr));
     case SYSTEM_UNDELETE_TRANSACTION:
       return std::make_unique<proto::TransactionBody>(
         getTransaction<SystemUndeleteTransaction>()->generateTransactionBody(nullptr));
-=======
->>>>>>> bfe7102d
     case TOKEN_ASSOCIATE_TRANSACTION:
       return std::make_unique<proto::TransactionBody>(
         getTransaction<TokenAssociateTransaction>()->generateTransactionBody(nullptr));
@@ -603,13 +593,10 @@
   {
     schedulableTxBody->set_allocated_systemdelete(txBody.release_systemdelete());
   }
-<<<<<<< HEAD
   else if (txBody.has_systemundelete())
   {
     schedulableTxBody->set_allocated_systemundelete(txBody.release_systemundelete());
   }
-=======
->>>>>>> bfe7102d
   else if (txBody.has_tokenassociate())
   {
     schedulableTxBody->set_allocated_tokenassociate(txBody.release_tokenassociate());
