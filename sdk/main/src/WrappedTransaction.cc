--- conflicted
+++ resolved
@@ -101,15 +101,13 @@
   {
     return WrappedTransaction(ScheduleSignTransaction(proto));
   }
-<<<<<<< HEAD
+  else if (proto.has_systemdelete())
+  {
+    return WrappedTransaction(SystemDeleteTransaction(proto));
+  }
   else if (proto.has_systemundelete())
   {
     return WrappedTransaction(SystemUndeleteTransaction(proto));
-=======
-  else if (proto.has_systemdelete())
-  {
-    return WrappedTransaction(SystemDeleteTransaction(proto));
->>>>>>> a8f38f9f
   }
   else if (proto.has_tokenassociate())
   {
@@ -270,17 +268,15 @@
     *txBody.mutable_scheduledelete() = proto.scheduledelete();
     return WrappedTransaction(ScheduleCreateTransaction(txBody));
   }
-<<<<<<< HEAD
+  else if (proto.has_systemdelete())
+  {
+    *txBody.mutable_systemdelete() = proto.systemdelete();
+    return WrappedTransaction(SystemDeleteTransaction(txBody));
+  }
   else if (proto.has_systemundelete())
   {
     *txBody.mutable_systemundelete() = proto.systemundelete();
     return WrappedTransaction(SystemUndeleteTransaction(txBody));
-=======
-  else if (proto.has_systemdelete())
-  {
-    *txBody.mutable_systemdelete() = proto.systemdelete();
-    return WrappedTransaction(SystemDeleteTransaction(txBody));
->>>>>>> a8f38f9f
   }
   else if (proto.has_tokenassociate())
   {
@@ -473,15 +469,12 @@
       return std::make_unique<proto::TransactionBody>(
         getTransaction<ScheduleSignTransaction>()->generateTransactionBody(nullptr));
     }
-<<<<<<< HEAD
+    case SYSTEM_DELETE_TRANSACTION:
+      return std::make_unique<proto::TransactionBody>(
+        getTransaction<SystemDeleteTransaction>()->generateTransactionBody(nullptr));
     case SYSTEM_UNDELETE_TRANSACTION:
       return std::make_unique<proto::TransactionBody>(
         getTransaction<SystemUndeleteTransaction>()->generateTransactionBody(nullptr));
-=======
-    case SYSTEM_DELETE_TRANSACTION:
-      return std::make_unique<proto::TransactionBody>(
-        getTransaction<SystemDeleteTransaction>()->generateTransactionBody(nullptr));
->>>>>>> a8f38f9f
     case TOKEN_ASSOCIATE_TRANSACTION:
     {
       return std::make_unique<proto::TransactionBody>(
@@ -654,15 +647,13 @@
   {
     schedulableTxBody->set_allocated_scheduledelete(txBody.release_scheduledelete());
   }
-<<<<<<< HEAD
+  else if (txBody.has_systemdelete())
+  {
+    schedulableTxBody->set_allocated_systemdelete(txBody.release_systemdelete());
+  }
   else if (txBody.has_systemundelete())
   {
     schedulableTxBody->set_allocated_systemundelete(txBody.release_systemundelete());
-=======
-  else if (txBody.has_systemdelete())
-  {
-    schedulableTxBody->set_allocated_systemdelete(txBody.release_systemdelete());
->>>>>>> a8f38f9f
   }
   else if (txBody.has_tokenassociate())
   {
