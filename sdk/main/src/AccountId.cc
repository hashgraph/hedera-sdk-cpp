/*-
 *
 * Hedera C++ SDK
 *
 * Copyright (C) 2020 - 2022 Hedera Hashgraph, LLC
 *
 * Licensed under the Apache License, Version 2.0 (the "License")
 * you may not use this file except in compliance with the License.
 * You may obtain a copy of the License at
 *
 *      http://www.apache.org/licenses/LICENSE-2.0
 *
 * Unless required by applicable law or agreed to in writing, software
 * distributed under the License is distributed on an "AS IS" BASIS,
 * WITHOUT WARRANTIES OR CONDITIONS OF ANY KIND, either express or implied.
 * See the License for the specific language governing permissions and
 * limitations under the License.
 *
 */
#include "AccountId.h"
#include "PublicKey.h"
#include "exceptions/BadKeyException.h"
#include "impl/Utilities.h"

#include <charconv>
#include <limits>
#include <proto/basic_types.pb.h>
#include <stdexcept>

namespace Hedera
{
//-----
AccountId::AccountId(const uint64_t& num)
  : mAccountNum(num)
{
  checkAccountNum();
}

//-----
AccountId::AccountId(const std::shared_ptr<PublicKey>& alias)
  : mPublicKeyAlias(alias)
{
}

//-----
AccountId::AccountId(const EvmAddress& address)
  : mEvmAddressAlias(address)
{
}

//-----
AccountId::AccountId(const uint64_t& shard, const uint64_t& realm, const uint64_t& num)
  : mShardNum(shard)
  , mRealmNum(realm)
  , mAccountNum(num)
{
  checkShardNum();
  checkRealmNum();
  checkAccountNum();
}

//-----
AccountId::AccountId(const uint64_t& shard, const uint64_t& realm, const std::shared_ptr<PublicKey>& alias)
  : mShardNum(shard)
  , mRealmNum(realm)
  , mPublicKeyAlias(alias)
{
  checkShardNum();
  checkRealmNum();
}

//-----
AccountId::AccountId(const uint64_t& shard, const uint64_t& realm, const EvmAddress& address)
  : mShardNum(shard)
  , mRealmNum(realm)
  , mEvmAddressAlias(address)
{
  checkShardNum();
  checkRealmNum();
}

//-----
AccountId AccountId::fromString(std::string_view id)
{
  AccountId accountId;

  // Get the indices of the two delimiter '.'
  const size_t firstDot = id.find_first_of('.');
  const size_t secondDot = id.find_last_of('.');

  // Make sure there are at least two dots
  if (firstDot == secondDot)
  {
    throw std::invalid_argument("Input account ID string is malformed");
  }

  // Grab the three strings
  const std::string_view shardStr = id.substr(0, firstDot);
  const std::string_view realmStr = id.substr(firstDot + 1, secondDot - firstDot - 1);
  const std::string_view accountNumStr = id.substr(secondDot + 1, id.size() - secondDot - 1);

  // Convert the shard number
  auto result = std::from_chars(shardStr.data(), shardStr.data() + shardStr.size(), accountId.mShardNum);
  if (result.ec != std::errc() || result.ptr != shardStr.data() + shardStr.size())
  {
    throw std::invalid_argument("Input account ID string is malformed");
  }
  accountId.checkShardNum();

  // Convert the realm number
  result = std::from_chars(realmStr.data(), realmStr.data() + realmStr.size(), accountId.mRealmNum);
  if (result.ec != std::errc() || result.ptr != realmStr.data() + realmStr.size())
  {
    throw std::invalid_argument("Input account ID string is malformed");
  }
  accountId.checkRealmNum();

  // Determine what the input account number is. First determine if it is an alias (stringified DER-encoded PublicKey)
  try
  {
    accountId.mPublicKeyAlias = PublicKey::fromStringDer(accountNumStr);
    return accountId;
  }
  catch (const BadKeyException&)
  {
    // If not an alias, determine if it is an EVM address
    try
    {
      accountId.mEvmAddressAlias = EvmAddress::fromString(accountNumStr);
    }
    catch (const std::invalid_argument&)
    {
      // If not an EVM address, then treat as a normal account number
      uint64_t accountNum;
      result = std::from_chars(accountNumStr.data(), accountNumStr.data() + accountNumStr.size(), accountNum);
      if (result.ec != std::errc() || result.ptr != accountNumStr.data() + accountNumStr.size())
      {
        throw std::invalid_argument("Input account ID string is malformed");
      }
      accountId.mAccountNum = accountNum;
      accountId.checkAccountNum();
    }
  }

  return accountId;
}

//-----
bool AccountId::operator==(const AccountId& other) const
{
  return (mShardNum == other.mShardNum) && (mRealmNum == other.mRealmNum) &&
         ((mAccountNum && other.mAccountNum && mAccountNum == other.mAccountNum) ||
          (mPublicKeyAlias && other.mPublicKeyAlias &&
           mPublicKeyAlias->toStringDer() == other.mPublicKeyAlias->toStringDer()) ||
          (mEvmAddressAlias && other.mEvmAddressAlias &&
           mEvmAddressAlias->toString() == other.mEvmAddressAlias->toString()) ||
          (!mAccountNum && !other.mAccountNum && !mPublicKeyAlias && !other.mPublicKeyAlias && !mEvmAddressAlias &&
           !other.mEvmAddressAlias));
}

//-----
AccountId AccountId::fromProtobuf(const proto::AccountID& proto)
{
  AccountId accountId;
  accountId.mShardNum = static_cast<uint64_t>(proto.shardnum());
  accountId.mRealmNum = static_cast<uint64_t>(proto.realmnum());

  switch (proto.account_case())
  {
    case proto::AccountID::kAccountNum:
    {
      accountId.mAccountNum = static_cast<uint64_t>(proto.accountnum());
      break;
    }
    case proto::AccountID::kAlias:
    {
      if (proto.alias().size() == EvmAddress::NUM_BYTES)
      {
<<<<<<< HEAD
        accountId.mAlias = PublicKey::fromBytesDer(internal::Utilities::stringToByteVector(proto.alias()));
=======
        accountId.mEvmAddressAlias = EvmAddress::fromBytes({ proto.alias().cbegin(), proto.alias().cend() });
>>>>>>> ca9a0161
      }
      else
      {
        try
        {
          accountId.mPublicKeyAlias = PublicKey::fromBytesDer({ proto.alias().cbegin(), proto.alias().cend() });
        }
        catch (const BadKeyException& ex)
        {
          std::cout << "Cannot decode AccountID protobuf alias: " << ex.what() << std::endl;
        }
      }
      break;
    }
<<<<<<< HEAD
    case proto::AccountID::kEvmAddress:
    {
      accountId.mEvmAddress = EvmAddress::fromBytes(internal::Utilities::stringToByteVector(proto.evm_address()));
      break;
    }
=======
>>>>>>> ca9a0161
    default:
      break;
  }

  return accountId;
}

//-----
std::unique_ptr<proto::AccountID> AccountId::toProtobuf() const
{
  auto proto = std::make_unique<proto::AccountID>();
  proto->set_shardnum(static_cast<int64_t>(mShardNum));
  proto->set_realmnum(static_cast<int64_t>(mRealmNum));

  if (mAccountNum)
  {
    proto->set_accountnum(static_cast<int64_t>(*mAccountNum));
  }
  else if (mPublicKeyAlias)
  {
<<<<<<< HEAD
    proto->set_allocated_alias(new std::string(internal::Utilities::byteVectorToString(mAlias->toBytesDer())));
=======
    const std::vector<unsigned char> bytes = mPublicKeyAlias->toBytesDer();
    proto->set_allocated_alias(new std::string{ bytes.cbegin(), bytes.cend() });
>>>>>>> ca9a0161
  }
  else if (mEvmAddressAlias)
  {
<<<<<<< HEAD
    proto->set_allocated_evm_address(new std::string(internal::Utilities::byteVectorToString(mEvmAddress->toBytes())));
=======
    const std::vector<unsigned char> bytes = mEvmAddressAlias->toBytes();
    proto->set_allocated_alias(new std::string{ bytes.cbegin(), bytes.cend() });
>>>>>>> ca9a0161
  }

  return proto;
}

//-----
std::string AccountId::toString() const
{
  std::string str = std::to_string(mShardNum) + '.' + std::to_string(mRealmNum) + '.';

  if (mAccountNum)
  {
    return str + std::to_string(*mAccountNum);
  }
  else if (mPublicKeyAlias)
  {
    return str + mPublicKeyAlias->toStringDer();
  }
  else if (mEvmAddressAlias)
  {
    return str + mEvmAddressAlias->toString();
  }
  else
  {
    // Uninitialized case
    return str + '0';
  }
}

//-----
AccountId& AccountId::setShardNum(const uint64_t& num)
{
  mShardNum = num;
  checkShardNum();
  return *this;
}

//-----
AccountId& AccountId::setRealmNum(const uint64_t& num)
{
  mRealmNum = num;
  checkRealmNum();
  return *this;
}

//-----
AccountId& AccountId::setAccountNum(const uint64_t& num)
{
  mAccountNum = num;
  checkAccountNum();

  mPublicKeyAlias = nullptr;
  mEvmAddressAlias.reset();
  return *this;
}

//-----
AccountId& AccountId::setPublicKeyAlias(const std::shared_ptr<PublicKey>& alias)
{
  mPublicKeyAlias = alias;
  mAccountNum.reset();
  mEvmAddressAlias.reset();
  return *this;
}

//-----
AccountId& AccountId::setEvmAddressAlias(const EvmAddress& address)
{
  mEvmAddressAlias = address;
  mAccountNum.reset();
  mPublicKeyAlias = nullptr;
  return *this;
}

//-----
void AccountId::checkShardNum() const
{
  if (mShardNum > std::numeric_limits<int64_t>::max())
  {
    throw std::invalid_argument("Input shard number is too large");
  }
}

//-----
void AccountId::checkRealmNum() const
{
  if (mRealmNum > std::numeric_limits<int64_t>::max())
  {
    throw std::invalid_argument("Input realm number is too large");
  }
}

//-----
void AccountId::checkAccountNum() const
{
  if (*mAccountNum > std::numeric_limits<int64_t>::max())
  {
    throw std::invalid_argument("Input account number is too large");
  }
}

} // namespace Hedera<|MERGE_RESOLUTION|>--- conflicted
+++ resolved
@@ -176,17 +176,13 @@
     {
       if (proto.alias().size() == EvmAddress::NUM_BYTES)
       {
-<<<<<<< HEAD
-        accountId.mAlias = PublicKey::fromBytesDer(internal::Utilities::stringToByteVector(proto.alias()));
-=======
-        accountId.mEvmAddressAlias = EvmAddress::fromBytes({ proto.alias().cbegin(), proto.alias().cend() });
->>>>>>> ca9a0161
+        accountId.mEvmAddressAlias = EvmAddress::fromBytes(internal::Utilities::stringToByteVector(proto.alias()));
       }
       else
       {
         try
         {
-          accountId.mPublicKeyAlias = PublicKey::fromBytesDer({ proto.alias().cbegin(), proto.alias().cend() });
+          accountId.mPublicKeyAlias = PublicKey::fromBytesDer(internal::Utilities::stringToByteVector(proto.alias()));
         }
         catch (const BadKeyException& ex)
         {
@@ -195,14 +191,6 @@
       }
       break;
     }
-<<<<<<< HEAD
-    case proto::AccountID::kEvmAddress:
-    {
-      accountId.mEvmAddress = EvmAddress::fromBytes(internal::Utilities::stringToByteVector(proto.evm_address()));
-      break;
-    }
-=======
->>>>>>> ca9a0161
     default:
       break;
   }
@@ -223,21 +211,11 @@
   }
   else if (mPublicKeyAlias)
   {
-<<<<<<< HEAD
-    proto->set_allocated_alias(new std::string(internal::Utilities::byteVectorToString(mAlias->toBytesDer())));
-=======
-    const std::vector<unsigned char> bytes = mPublicKeyAlias->toBytesDer();
-    proto->set_allocated_alias(new std::string{ bytes.cbegin(), bytes.cend() });
->>>>>>> ca9a0161
+    proto->set_allocated_alias(new std::string(internal::Utilities::byteVectorToString(mPublicKeyAlias->toBytesDer())));
   }
   else if (mEvmAddressAlias)
   {
-<<<<<<< HEAD
-    proto->set_allocated_evm_address(new std::string(internal::Utilities::byteVectorToString(mEvmAddress->toBytes())));
-=======
-    const std::vector<unsigned char> bytes = mEvmAddressAlias->toBytes();
-    proto->set_allocated_alias(new std::string{ bytes.cbegin(), bytes.cend() });
->>>>>>> ca9a0161
+    proto->set_allocated_alias(new std::string(internal::Utilities::byteVectorToString(mEvmAddressAlias->toBytes())));
   }
 
   return proto;
