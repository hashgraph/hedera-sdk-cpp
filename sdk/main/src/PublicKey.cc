/*-
 *
 * Hedera C++ SDK
 *
 * Copyright (C) 2020 - 2022 Hedera Hashgraph, LLC
 *
 * Licensed under the Apache License, Version 2.0 (the "License")
 * you may not use this file except in compliance with the License.
 * You may obtain a copy of the License at
 *
 *      http://www.apache.org/licenses/LICENSE-2.0
 *
 * Unless required by applicable law or agreed to in writing, software
 * distributed under the License is distributed on an "AS IS" BASIS,
 * WITHOUT WARRANTIES OR CONDITIONS OF ANY KIND, either express or implied.
 * See the License for the specific language governing permissions and
 * limitations under the License.
 *
 */
#include "PublicKey.h"
#include "ED25519PublicKey.h"

#include <proto/basic_types.pb.h>

namespace Hedera
{
std::shared_ptr<PublicKey> PublicKey::fromProtobuf(const proto::Key& key)
{
  if (key.key_case() == proto::Key::KeyCase::kEd25519)
  {
    return ED25519PublicKey::fromBytes({ key.ed25519().cbegin(), key.ed25519().cend() });
  }
  else
  {
<<<<<<< HEAD
    case proto::Key::KeyCase::kEd25519:
    {
      return ED25519PublicKey::fromBytes({ key.ed25519().cbegin(), key.ed25519().cend() });
    }
    default:
    {
      return std::shared_ptr<PublicKey>();
    }
=======
    return nullptr;
>>>>>>> 5d426210
  }
}

} // namespace Hedera<|MERGE_RESOLUTION|>--- conflicted
+++ resolved
@@ -32,18 +32,7 @@
   }
   else
   {
-<<<<<<< HEAD
-    case proto::Key::KeyCase::kEd25519:
-    {
-      return ED25519PublicKey::fromBytes({ key.ed25519().cbegin(), key.ed25519().cend() });
-    }
-    default:
-    {
-      return std::shared_ptr<PublicKey>();
-    }
-=======
     return nullptr;
->>>>>>> 5d426210
   }
 }
 
