--- conflicted
+++ resolved
@@ -70,15 +70,8 @@
 
   for (int chunk = 0; chunk < totalChunks; ++chunk)
   {
-<<<<<<< HEAD
-    std::cout << "loop" << std::endl;
-    // Copy the next chunk into mData (making sure not to copy more bytes than are left)
-    mData = { allData.cbegin() + byte,
-              allData.cbegin() + byte + ((mChunkSize + byte > allData.size()) ? allData.size() - byte : mChunkSize) };
-=======
     // Create the chunk.
     createChunk(allData, chunk, totalChunks);
->>>>>>> b987b0c9
 
     // Execute this chunk
     responses.push_back(
