--- conflicted
+++ resolved
@@ -80,13 +80,10 @@
       return { response, mImpl->mCryptoStub->getLiveHash(&context, query, &response) };
     case proto::Query::QueryCase::kCryptoGetProxyStakers:
       return { response, mImpl->mCryptoStub->getStakersByAccountID(&context, query, &response) };
-<<<<<<< HEAD
+    case proto::Query::QueryCase::kTransactionGetReceipt:
+      return { response, mImpl->mCryptoStub->getTransactionReceipts(&context, query, &response) };
     case proto::Query::QueryCase::kTransactionGetRecord:
       return { response, mImpl->mCryptoStub->getTxRecordByTxID(&context, query, &response) };
-=======
-    case proto::Query::QueryCase::kTransactionGetReceipt:
-      return { response, mImpl->mCryptoStub->getTransactionReceipts(&context, query, &response) };
->>>>>>> 4f832060
     default:
       return { response, grpc::Status::CANCELLED };
   }
