/*-
 *
 * Hedera C++ SDK
 *
 * Copyright (C) 2020 - 2022 Hedera Hashgraph, LLC
 *
 * Licensed under the Apache License, Version 2.0 (the "License")
 * you may not use this file except in compliance with the License.
 * You may obtain a copy of the License at
 *
 *      http://www.apache.org/licenses/LICENSE-2.0
 *
 * Unless required by applicable law or agreed to in writing, software
 * distributed under the License is distributed on an "AS IS" BASIS,
 * WITHOUT WARRANTIES OR CONDITIONS OF ANY KIND, either express or implied.
 * See the License for the specific language governing permissions and
 * limitations under the License.
 *
 */
#include "Transaction.h"
#include "AccountAllowanceApproveTransaction.h"
#include "AccountAllowanceDeleteTransaction.h"
#include "AccountCreateTransaction.h"
#include "AccountDeleteTransaction.h"
#include "AccountUpdateTransaction.h"
#include "Client.h"
#include "ContractCreateTransaction.h"
#include "ContractDeleteTransaction.h"
#include "ContractExecuteTransaction.h"
#include "ED25519PublicKey.h"
#include "EthereumTransaction.h"
#include "FileCreateTransaction.h"
#include "FileDeleteTransaction.h"
#include "PrivateKey.h"
#include "Status.h"
#include "TransactionId.h"
#include "TransactionResponse.h"
#include "TransferTransaction.h"
#include "exceptions/IllegalStateException.h"
#include "exceptions/UninitializedException.h"
#include "impl/DurationConverter.h"
#include "impl/Node.h"
#include "impl/Utilities.h"

#include <proto/basic_types.pb.h>
#include <proto/transaction.pb.h>
#include <proto/transaction_body.pb.h>
#include <proto/transaction_contents.pb.h>
#include <proto/transaction_list.pb.h>
#include <vector>

namespace Hedera
{
//-----
template<typename SdkRequestType>
std::pair<int,
          std::variant<AccountCreateTransaction,
                       TransferTransaction,
                       AccountUpdateTransaction,
                       AccountDeleteTransaction,
                       AccountAllowanceApproveTransaction,
                       AccountAllowanceDeleteTransaction,
                       ContractCreateTransaction,
                       ContractDeleteTransaction,
                       FileCreateTransaction,
                       FileDeleteTransaction,
<<<<<<< HEAD
                       EthereumTransaction>>
=======
                       ContractExecuteTransaction>>
>>>>>>> 9cd34e68
Transaction<SdkRequestType>::fromBytes(const std::vector<std::byte>& bytes)
{
  proto::TransactionBody txBody;

  // TransactionList protobuf object
  if (proto::TransactionList txList;
      txList.ParseFromArray(bytes.data(), static_cast<int>(bytes.size())) && txList.transaction_list_size() > 0)
  {
    proto::SignedTransaction signedTx;
    signedTx.ParseFromArray(txList.transaction_list(0).signedtransactionbytes().data(),
                            static_cast<int>(txList.transaction_list(0).signedtransactionbytes().size()));
    txBody.ParseFromArray(signedTx.bodybytes().data(), static_cast<int>(signedTx.bodybytes().size()));
  }

  // Transaction protobuf object
  if (proto::Transaction tx; txBody.data_case() == proto::TransactionBody::DataCase::DATA_NOT_SET &&
                             tx.ParseFromArray(bytes.data(), static_cast<int>(bytes.size())) &&
                             !tx.signedtransactionbytes().empty())
  {
    proto::SignedTransaction signedTx;
    signedTx.ParseFromArray(tx.signedtransactionbytes().data(), static_cast<int>(tx.signedtransactionbytes().size()));
    txBody.ParseFromArray(signedTx.bodybytes().data(), static_cast<int>(signedTx.bodybytes().size()));
  }

  // SignedTransaction protobuf object
  if (proto::SignedTransaction signedTx; txBody.data_case() == proto::TransactionBody::DataCase::DATA_NOT_SET &&
                                         signedTx.ParseFromArray(bytes.data(), static_cast<int>(bytes.size())) &&
                                         !signedTx.bodybytes().empty())
  {
    txBody.ParseFromArray(signedTx.bodybytes().data(), static_cast<int>(signedTx.bodybytes().size()));
  }

  // If not a TransactionBody protobuf object, throw
  if (txBody.data_case() == proto::TransactionBody::DataCase::DATA_NOT_SET &&
      !txBody.ParseFromArray(bytes.data(), static_cast<int>(bytes.size())))
  {
    throw std::invalid_argument("Unable to construct Transaction from input bytes");
  }

  switch (txBody.data_case())
  {
    case proto::TransactionBody::kCryptoCreateAccount:
      return { 0, AccountCreateTransaction(txBody) };
    case proto::TransactionBody::kCryptoTransfer:
      return { 1, TransferTransaction(txBody) };
    case proto::TransactionBody::kCryptoUpdateAccount:
      return { 2, AccountUpdateTransaction(txBody) };
    case proto::TransactionBody::kCryptoDelete:
      return { 3, AccountDeleteTransaction(txBody) };
    case proto::TransactionBody::kCryptoApproveAllowance:
      return { 4, AccountAllowanceApproveTransaction(txBody) };
    case proto::TransactionBody::kCryptoDeleteAllowance:
      return { 5, AccountAllowanceDeleteTransaction(txBody) };
    case proto::TransactionBody::kContractCreateInstance:
      return { 6, ContractCreateTransaction(txBody) };
    case proto::TransactionBody::kContractDeleteInstance:
      return { 7, ContractDeleteTransaction(txBody) };
    case proto::TransactionBody::kFileCreate:
      return { 8, FileCreateTransaction(txBody) };
    case proto::TransactionBody::kFileDelete:
      return { 9, FileDeleteTransaction(txBody) };
<<<<<<< HEAD
    case proto::TransactionBody::kEthereumTransaction:
      return { 10, EthereumTransaction(txBody) };
=======
    case proto::TransactionBody::kContractCall:
      return { 10, ContractExecuteTransaction(txBody) };
>>>>>>> 9cd34e68
    default:
      throw std::invalid_argument("Type of transaction cannot be determined from input bytes");
  }
}

//-----
template<typename SdkRequestType>
SdkRequestType& Transaction<SdkRequestType>::sign(const PrivateKey* key)
{
  return signWith(key->getPublicKey(), [key](const std::vector<std::byte>& vec) { return key->sign(vec); });
}

//-----
template<typename SdkRequestType>
SdkRequestType& Transaction<SdkRequestType>::signWith(
  const std::shared_ptr<PublicKey>& key,
  const std::function<std::vector<std::byte>(const std::vector<std::byte>&)>& signer)
{
  if (!mIsFrozen)
  {
    throw IllegalStateException("Transaction must be frozen in order to sign");
  }

  mSignatures.emplace_back(key, signer);

  return static_cast<SdkRequestType&>(*this);
}

//-----
template<typename SdkRequestType>
SdkRequestType& Transaction<SdkRequestType>::freezeWith(const Client& client)
{
  if (!client.getOperatorAccountId().has_value())
  {
    throw UninitializedException("Client operator has not been initialized and cannot freeze transaction");
  }

  mIsFrozen = true;
  return static_cast<SdkRequestType&>(*this);
}

//-----
template<typename SdkRequestType>
SdkRequestType& Transaction<SdkRequestType>::setValidTransactionDuration(const std::chrono::duration<double>& duration)
{
  requireNotFrozen();

  mTransactionValidDuration = duration;
  return static_cast<SdkRequestType&>(*this);
}

//-----
template<typename SdkRequestType>
SdkRequestType& Transaction<SdkRequestType>::setMaxTransactionFee(const Hbar& fee)
{
  requireNotFrozen();

  mMaxTransactionFee = fee;
  return static_cast<SdkRequestType&>(*this);
}

//-----
template<typename SdkRequestType>
SdkRequestType& Transaction<SdkRequestType>::setTransactionMemo(const std::string& memo)
{
  requireNotFrozen();

  mTransactionMemo = memo;
  return static_cast<SdkRequestType&>(*this);
}

//-----
template<typename SdkRequestType>
SdkRequestType& Transaction<SdkRequestType>::setTransactionId(const TransactionId& id)
{
  requireNotFrozen();

  mTransactionId = id;
  return static_cast<SdkRequestType&>(*this);
}

//-----
template<typename SdkRequestType>
SdkRequestType& Transaction<SdkRequestType>::setRegenerateTransactionIdPolicy(bool regenerate)
{
  requireNotFrozen();

  mTransactionIdRegenerationPolicy = regenerate;
  return static_cast<SdkRequestType&>(*this);
}

//-----
template<typename SdkRequestType>
Transaction<SdkRequestType>::Transaction(const proto::TransactionBody& transactionBody)
{
  if (transactionBody.has_nodeaccountid())
  {
    mNodeAccountId = AccountId::fromProtobuf(transactionBody.nodeaccountid());
  }

  mTransactionMemo = transactionBody.memo();

  if (transactionBody.has_transactionvalidduration())
  {
    mTransactionValidDuration = internal::DurationConverter::fromProtobuf(transactionBody.transactionvalidduration());
  }

  if (transactionBody.has_transactionid())
  {
    mTransactionId = TransactionId::fromProtobuf(transactionBody.transactionid());
  }

  if (transactionBody.transactionfee() != static_cast<uint64_t>(DEFAULT_MAX_TRANSACTION_FEE.toTinybars()))
  {
    mMaxTransactionFee = Hbar(static_cast<int64_t>(transactionBody.transactionfee()), HbarUnit::TINYBAR());
  }
}

//-----
template<typename SdkRequestType>
void Transaction<SdkRequestType>::onSelectNode(const std::shared_ptr<internal::Node>& node)
{
  Executable<SdkRequestType, proto::Transaction, proto::TransactionResponse, TransactionResponse>::onSelectNode(node);
  mNodeAccountId = node->getAccountId();
}

//-----
template<typename SdkRequestType>
proto::Transaction Transaction<SdkRequestType>::signTransaction(const proto::TransactionBody& transaction,
                                                                const Client& client) const
{
  // Make sure the operator has been set, and therefore has an account ID and key.
  if (client.getOperatorAccountId() && client.getOperatorPublicKey())
  {
    // Generate a signature from the TransactionBody
    auto transactionBodySerialized = std::make_unique<std::string>(transaction.SerializeAsString());
    std::vector<std::byte> signature = client.sign(internal::Utilities::stringToByteVector(*transactionBodySerialized));

    // Generate a protobuf SignaturePair from a protobuf SignatureMap
    auto signatureMap = std::make_unique<proto::SignatureMap>();
    proto::SignaturePair* signaturePair = signatureMap->add_sigpair();
    signaturePair->set_allocated_pubkeyprefix(
      new std::string(internal::Utilities::byteVectorToString(client.getOperatorPublicKey()->toBytesRaw())));

    if (dynamic_cast<ED25519PublicKey*>(client.getOperatorPublicKey().get()))
    {
      signaturePair->set_allocated_ed25519(new std::string(internal::Utilities::byteVectorToString(signature)));
    }
    else
    {
      signaturePair->set_allocated_ecdsa_secp256k1(new std::string(internal::Utilities::byteVectorToString(signature)));
    }

    // Add other signatures
    for (const auto& [publicKey, signer] : mSignatures)
    {
      signature = signer(internal::Utilities::stringToByteVector(*transactionBodySerialized));
      signaturePair = signatureMap->add_sigpair();
      signaturePair->set_allocated_pubkeyprefix(
        new std::string(internal::Utilities::byteVectorToString(publicKey->toBytesRaw())));

      if (dynamic_cast<ED25519PublicKey*>(publicKey.get()))
      {
        signaturePair->set_allocated_ed25519(new std::string(internal::Utilities::byteVectorToString(signature)));
      }
      else
      {
        signaturePair->set_allocated_ecdsa_secp256k1(
          new std::string(internal::Utilities::byteVectorToString(signature)));
      }
    }

    // Create a protobuf SignedTransaction from the TransactionBody and SignatureMap
    proto::SignedTransaction signedTransaction;
    signedTransaction.set_allocated_bodybytes(transactionBodySerialized.release());
    signedTransaction.set_allocated_sigmap(signatureMap.release());

    // Serialize the protobuf SignedTransaction to a protobuf Transaction
    proto::Transaction transactionToReturn;
    transactionToReturn.set_allocated_signedtransactionbytes(new std::string(signedTransaction.SerializeAsString()));

    return transactionToReturn;
  }

  throw std::invalid_argument("Invalid client used to sign transaction");
}

//-----
template<typename SdkRequestType>
proto::TransactionBody Transaction<SdkRequestType>::generateTransactionBody(const Client& client) const
{
  proto::TransactionBody body;
  body.set_allocated_transactionid(mTransactionId.toProtobuf().release());
  body.set_transactionfee(static_cast<uint64_t>(getMaxTransactionFee(client).toTinybars()));
  body.set_allocated_memo(new std::string(mTransactionMemo));
  body.set_allocated_transactionvalidduration(internal::DurationConverter::toProtobuf(mTransactionValidDuration));
  body.set_allocated_nodeaccountid(mNodeAccountId.toProtobuf().release());
  return body;
}

//-----
template<typename SdkRequestType>
void Transaction<SdkRequestType>::requireNotFrozen() const
{
  if (mIsFrozen)
  {
    throw IllegalStateException("Transaction is immutable and cannot be edited");
  }
}

//-----
template<typename SdkRequestType>
Hbar Transaction<SdkRequestType>::getMaxTransactionFee(const Client& client) const
{
  return mMaxTransactionFee              ? *mMaxTransactionFee
         : client.getMaxTransactionFee() ? *client.getMaxTransactionFee()
                                         : DEFAULT_MAX_TRANSACTION_FEE;
}

//-----
template<typename SdkRequestType>
TransactionResponse Transaction<SdkRequestType>::mapResponse(const proto::TransactionResponse& response) const
{
  TransactionResponse txResp = TransactionResponse::fromProtobuf(response);
  txResp.mTransactionId = mTransactionId;
  return txResp;
}

//-----
template<typename SdkRequestType>
Status Transaction<SdkRequestType>::mapResponseStatus(const proto::TransactionResponse& response) const
{
  return gProtobufResponseCodeToStatus.at(response.nodetransactionprecheckcode());
}

//-----
template<typename SdkRequestType>
typename Executable<SdkRequestType, proto::Transaction, proto::TransactionResponse, TransactionResponse>::
  ExecutionStatus
  Transaction<SdkRequestType>::determineStatus(Status status,
                                               const Client& client,
                                               const proto::TransactionResponse& response)
{
  // If the Transaction's not expired, forward to the base class.
  if (status != Status::TRANSACTION_EXPIRED)
  {
    return Executable<SdkRequestType, proto::Transaction, proto::TransactionResponse, TransactionResponse>::
      determineStatus(status, client, response);
  }

  // Regenerate transaction IDs by default
  bool shouldRegenerate = true;

  // Follow this Transaction's policy if it has been explicitly set
  if (mTransactionIdRegenerationPolicy)
  {
    shouldRegenerate = *mTransactionIdRegenerationPolicy;
  }

  // Follow the Client's policy if this Transaction's policy hasn't been explicitly set and the Client's policy has
  // been
  else if (const std::optional<bool> clientTxIdRegenPolicy = client.getTransactionIdRegenerationPolicy();
           clientTxIdRegenPolicy)
  {
    shouldRegenerate = *clientTxIdRegenPolicy;
  }

  if (shouldRegenerate)
  {
    // Regenerate the transaction ID and return RETRY if transaction IDs are allowed to be regenerated
    mTransactionId = TransactionId::generate(mTransactionId.getAccountId());
    return Executable<SdkRequestType, proto::Transaction, proto::TransactionResponse, TransactionResponse>::
      ExecutionStatus::RETRY;
  }
  else
  {
    // Return REQUEST_ERROR if the transaction expired but transaction IDs aren't allowed to be regenerated
    return Executable<SdkRequestType, proto::Transaction, proto::TransactionResponse, TransactionResponse>::
      ExecutionStatus::REQUEST_ERROR;
  }
}

//-----
template<typename SdkRequestType>
void Transaction<SdkRequestType>::onExecute(const Client& client)
{
  if (!client.getOperatorAccountId())
  {
    throw UninitializedException("No client operator private key with which to sign");
  }

  // Set the transaction ID if it has not already been manually set.
  if (mTransactionId.getAccountId() == AccountId())
  {
    mTransactionId = TransactionId::generate(*client.getOperatorAccountId());
  }
}

/**
 * Explicit template instantiation.
 */
template class Transaction<AccountAllowanceApproveTransaction>;
template class Transaction<AccountAllowanceDeleteTransaction>;
template class Transaction<AccountCreateTransaction>;
template class Transaction<AccountDeleteTransaction>;
template class Transaction<AccountUpdateTransaction>;
template class Transaction<ContractCreateTransaction>;
template class Transaction<ContractDeleteTransaction>;
<<<<<<< HEAD
template class Transaction<EthereumTransaction>;
=======
template class Transaction<ContractExecuteTransaction>;
>>>>>>> 9cd34e68
template class Transaction<FileCreateTransaction>;
template class Transaction<FileDeleteTransaction>;
template class Transaction<TransferTransaction>;

} // namespace Hedera<|MERGE_RESOLUTION|>--- conflicted
+++ resolved
@@ -64,11 +64,8 @@
                        ContractDeleteTransaction,
                        FileCreateTransaction,
                        FileDeleteTransaction,
-<<<<<<< HEAD
+                       ContractExecuteTransaction,
                        EthereumTransaction>>
-=======
-                       ContractExecuteTransaction>>
->>>>>>> 9cd34e68
 Transaction<SdkRequestType>::fromBytes(const std::vector<std::byte>& bytes)
 {
   proto::TransactionBody txBody;
@@ -130,13 +127,10 @@
       return { 8, FileCreateTransaction(txBody) };
     case proto::TransactionBody::kFileDelete:
       return { 9, FileDeleteTransaction(txBody) };
-<<<<<<< HEAD
-    case proto::TransactionBody::kEthereumTransaction:
-      return { 10, EthereumTransaction(txBody) };
-=======
     case proto::TransactionBody::kContractCall:
       return { 10, ContractExecuteTransaction(txBody) };
->>>>>>> 9cd34e68
+    case proto::TransactionBody::kEthereumTransaction:
+      return { 11, EthereumTransaction(txBody) };
     default:
       throw std::invalid_argument("Type of transaction cannot be determined from input bytes");
   }
@@ -445,11 +439,8 @@
 template class Transaction<AccountUpdateTransaction>;
 template class Transaction<ContractCreateTransaction>;
 template class Transaction<ContractDeleteTransaction>;
-<<<<<<< HEAD
+template class Transaction<ContractExecuteTransaction>;
 template class Transaction<EthereumTransaction>;
-=======
-template class Transaction<ContractExecuteTransaction>;
->>>>>>> 9cd34e68
 template class Transaction<FileCreateTransaction>;
 template class Transaction<FileDeleteTransaction>;
 template class Transaction<TransferTransaction>;
