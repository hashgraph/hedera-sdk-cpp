--- conflicted
+++ resolved
@@ -51,11 +51,8 @@
 #include "TokenUnpauseTransaction.h"
 #include "TokenUpdateTransaction.h"
 #include "TokenWipeTransaction.h"
-<<<<<<< HEAD
+#include "TopicCreateTransaction.h"
 #include "TopicMessageSubmitTransaction.h"
-=======
-#include "TopicCreateTransaction.h"
->>>>>>> 3341c50b
 #include "TransactionId.h"
 #include "TransactionResponse.h"
 #include "TransferTransaction.h"
@@ -107,11 +104,8 @@
                        TokenUnpauseTransaction,
                        TokenFreezeTransaction,
                        TokenUnfreezeTransaction,
-<<<<<<< HEAD
+                       TopicCreateTransaction,
                        TopicMessageSubmitTransaction>>
-=======
-                       TopicCreateTransaction>>
->>>>>>> 3341c50b
 Transaction<SdkRequestType>::fromBytes(const std::vector<std::byte>& bytes)
 {
   proto::TransactionBody txBody;
@@ -213,13 +207,10 @@
       return { 28, TokenFreezeTransaction(txBody) };
     case proto::TransactionBody::kTokenUnfreeze:
       return { 29, TokenUnfreezeTransaction(txBody) };
-<<<<<<< HEAD
-    case proto::TransactionBody::kConsensusSubmitMessage:
-      return { 30, TopicMessageSubmitTransaction(txBody) };
-=======
     case proto::TransactionBody::kConsensusCreateTopic:
       return { 30, TopicCreateTransaction(txBody) };
->>>>>>> 3341c50b
+    case proto::TransactionBody::kConsensusSubmitMessage:
+      return { 31, TopicMessageSubmitTransaction(txBody) };
     default:
       throw std::invalid_argument("Type of transaction cannot be determined from input bytes");
   }
@@ -550,11 +541,8 @@
 template class Transaction<TokenUnpauseTransaction>;
 template class Transaction<TokenUpdateTransaction>;
 template class Transaction<TokenWipeTransaction>;
-<<<<<<< HEAD
+template class Transaction<TopicCreateTransaction>;
 template class Transaction<TopicMessageSubmitTransaction>;
-=======
-template class Transaction<TopicCreateTransaction>;
->>>>>>> 3341c50b
 template class Transaction<TransferTransaction>;
 
 } // namespace Hedera