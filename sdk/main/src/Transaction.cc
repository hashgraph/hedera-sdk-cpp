/*-
 *
 * Hedera C++ SDK
 *
 * Copyright (C) 2020 - 2022 Hedera Hashgraph, LLC
 *
 * Licensed under the Apache License, Version 2.0 (the "License")
 * you may not use this file except in compliance with the License.
 * You may obtain a copy of the License at
 *
 *      http://www.apache.org/licenses/LICENSE-2.0
 *
 * Unless required by applicable law or agreed to in writing, software
 * distributed under the License is distributed on an "AS IS" BASIS,
 * WITHOUT WARRANTIES OR CONDITIONS OF ANY KIND, either express or implied.
 * See the License for the specific language governing permissions and
 * limitations under the License.
 *
 */
#include "Transaction.h"
#include "AccountAllowanceApproveTransaction.h"
#include "AccountAllowanceDeleteTransaction.h"
#include "AccountCreateTransaction.h"
#include "AccountDeleteTransaction.h"
#include "AccountUpdateTransaction.h"
#include "Client.h"
#include "ContractCreateTransaction.h"
#include "ContractDeleteTransaction.h"
#include "ContractExecuteTransaction.h"
#include "ContractUpdateTransaction.h"
#include "ED25519PublicKey.h"
#include "EthereumTransaction.h"
#include "FileAppendTransaction.h"
#include "FileCreateTransaction.h"
#include "FileDeleteTransaction.h"
#include "FileUpdateTransaction.h"
#include "PrivateKey.h"
#include "Status.h"
#include "TokenAssociateTransaction.h"
#include "TokenCreateTransaction.h"
#include "TokenDeleteTransaction.h"
<<<<<<< HEAD
#include "TokenUpdateTransaction.h"
=======
#include "TokenMintTransaction.h"
>>>>>>> b95e327d
#include "TransactionId.h"
#include "TransactionResponse.h"
#include "TransferTransaction.h"
#include "exceptions/IllegalStateException.h"
#include "exceptions/UninitializedException.h"
#include "impl/DurationConverter.h"
#include "impl/Node.h"
#include "impl/Utilities.h"

#include <proto/basic_types.pb.h>
#include <proto/transaction.pb.h>
#include <proto/transaction_body.pb.h>
#include <proto/transaction_contents.pb.h>
#include <proto/transaction_list.pb.h>
#include <vector>

namespace Hedera
{
//-----
template<typename SdkRequestType>
std::pair<int,
          std::variant<AccountCreateTransaction,
                       TransferTransaction,
                       AccountUpdateTransaction,
                       AccountDeleteTransaction,
                       AccountAllowanceApproveTransaction,
                       AccountAllowanceDeleteTransaction,
                       ContractCreateTransaction,
                       ContractDeleteTransaction,
                       FileCreateTransaction,
                       FileDeleteTransaction,
                       ContractExecuteTransaction,
                       ContractUpdateTransaction,
                       EthereumTransaction,
                       FileUpdateTransaction,
                       FileAppendTransaction,
                       TokenCreateTransaction,
                       TokenDeleteTransaction,
                       TokenAssociateTransaction,
<<<<<<< HEAD
                       TokenUpdateTransaction>>
=======
                       TokenMintTransaction>>
>>>>>>> b95e327d
Transaction<SdkRequestType>::fromBytes(const std::vector<std::byte>& bytes)
{
  proto::TransactionBody txBody;

  // TransactionList protobuf object
  if (proto::TransactionList txList;
      txList.ParseFromArray(bytes.data(), static_cast<int>(bytes.size())) && txList.transaction_list_size() > 0)
  {
    proto::SignedTransaction signedTx;
    signedTx.ParseFromArray(txList.transaction_list(0).signedtransactionbytes().data(),
                            static_cast<int>(txList.transaction_list(0).signedtransactionbytes().size()));
    txBody.ParseFromArray(signedTx.bodybytes().data(), static_cast<int>(signedTx.bodybytes().size()));
  }

  // Transaction protobuf object
  if (proto::Transaction tx; txBody.data_case() == proto::TransactionBody::DataCase::DATA_NOT_SET &&
                             tx.ParseFromArray(bytes.data(), static_cast<int>(bytes.size())) &&
                             !tx.signedtransactionbytes().empty())
  {
    proto::SignedTransaction signedTx;
    signedTx.ParseFromArray(tx.signedtransactionbytes().data(), static_cast<int>(tx.signedtransactionbytes().size()));
    txBody.ParseFromArray(signedTx.bodybytes().data(), static_cast<int>(signedTx.bodybytes().size()));
  }

  // SignedTransaction protobuf object
  if (proto::SignedTransaction signedTx; txBody.data_case() == proto::TransactionBody::DataCase::DATA_NOT_SET &&
                                         signedTx.ParseFromArray(bytes.data(), static_cast<int>(bytes.size())) &&
                                         !signedTx.bodybytes().empty())
  {
    txBody.ParseFromArray(signedTx.bodybytes().data(), static_cast<int>(signedTx.bodybytes().size()));
  }

  // If not a TransactionBody protobuf object, throw
  if (txBody.data_case() == proto::TransactionBody::DataCase::DATA_NOT_SET &&
      !txBody.ParseFromArray(bytes.data(), static_cast<int>(bytes.size())))
  {
    throw std::invalid_argument("Unable to construct Transaction from input bytes");
  }

  switch (txBody.data_case())
  {
    case proto::TransactionBody::kCryptoCreateAccount:
      return { 0, AccountCreateTransaction(txBody) };
    case proto::TransactionBody::kCryptoTransfer:
      return { 1, TransferTransaction(txBody) };
    case proto::TransactionBody::kCryptoUpdateAccount:
      return { 2, AccountUpdateTransaction(txBody) };
    case proto::TransactionBody::kCryptoDelete:
      return { 3, AccountDeleteTransaction(txBody) };
    case proto::TransactionBody::kCryptoApproveAllowance:
      return { 4, AccountAllowanceApproveTransaction(txBody) };
    case proto::TransactionBody::kCryptoDeleteAllowance:
      return { 5, AccountAllowanceDeleteTransaction(txBody) };
    case proto::TransactionBody::kContractCreateInstance:
      return { 6, ContractCreateTransaction(txBody) };
    case proto::TransactionBody::kContractDeleteInstance:
      return { 7, ContractDeleteTransaction(txBody) };
    case proto::TransactionBody::kFileCreate:
      return { 8, FileCreateTransaction(txBody) };
    case proto::TransactionBody::kFileDelete:
      return { 9, FileDeleteTransaction(txBody) };
    case proto::TransactionBody::kContractCall:
      return { 10, ContractExecuteTransaction(txBody) };
    case proto::TransactionBody::kContractUpdateInstance:
      return { 11, ContractUpdateTransaction(txBody) };
    case proto::TransactionBody::kEthereumTransaction:
      return { 12, EthereumTransaction(txBody) };
    case proto::TransactionBody::kFileUpdate:
      return { 13, FileUpdateTransaction(txBody) };
    case proto::TransactionBody::kFileAppend:
      return { 14, FileAppendTransaction(txBody) };
    case proto::TransactionBody::kTokenCreation:
      return { 15, TokenCreateTransaction(txBody) };
    case proto::TransactionBody::kTokenDeletion:
      return { 16, TokenDeleteTransaction(txBody) };
    case proto::TransactionBody::kTokenAssociate:
      return { 17, TokenAssociateTransaction(txBody) };
<<<<<<< HEAD
    case proto::TransactionBody::kTokenUpdate:
      return { 18, TokenUpdateTransaction(txBody) };
=======
    case proto::TransactionBody::kTokenMint:
      return { 18, TokenMintTransaction(txBody) };
>>>>>>> b95e327d
    default:
      throw std::invalid_argument("Type of transaction cannot be determined from input bytes");
  }
}

//-----
template<typename SdkRequestType>
SdkRequestType& Transaction<SdkRequestType>::sign(const PrivateKey* key)
{
  return signWith(key->getPublicKey(), [key](const std::vector<std::byte>& vec) { return key->sign(vec); });
}

//-----
template<typename SdkRequestType>
SdkRequestType& Transaction<SdkRequestType>::signWith(
  const std::shared_ptr<PublicKey>& key,
  const std::function<std::vector<std::byte>(const std::vector<std::byte>&)>& signer)
{
  if (!mIsFrozen)
  {
    throw IllegalStateException("Transaction must be frozen in order to sign");
  }

  mSignatures.emplace_back(key, signer);

  return static_cast<SdkRequestType&>(*this);
}

//-----
template<typename SdkRequestType>
SdkRequestType& Transaction<SdkRequestType>::freezeWith(const Client& client)
{
  if (!client.getOperatorAccountId().has_value())
  {
    throw UninitializedException("Client operator has not been initialized and cannot freeze transaction");
  }

  mIsFrozen = true;
  return static_cast<SdkRequestType&>(*this);
}

//-----
template<typename SdkRequestType>
SdkRequestType& Transaction<SdkRequestType>::setValidTransactionDuration(const std::chrono::duration<double>& duration)
{
  requireNotFrozen();

  mTransactionValidDuration = duration;
  return static_cast<SdkRequestType&>(*this);
}

//-----
template<typename SdkRequestType>
SdkRequestType& Transaction<SdkRequestType>::setMaxTransactionFee(const Hbar& fee)
{
  requireNotFrozen();

  mMaxTransactionFee = fee;
  return static_cast<SdkRequestType&>(*this);
}

//-----
template<typename SdkRequestType>
SdkRequestType& Transaction<SdkRequestType>::setTransactionMemo(const std::string& memo)
{
  requireNotFrozen();

  mTransactionMemo = memo;
  return static_cast<SdkRequestType&>(*this);
}

//-----
template<typename SdkRequestType>
SdkRequestType& Transaction<SdkRequestType>::setTransactionId(const TransactionId& id)
{
  requireNotFrozen();

  mTransactionId = id;
  return static_cast<SdkRequestType&>(*this);
}

//-----
template<typename SdkRequestType>
SdkRequestType& Transaction<SdkRequestType>::setRegenerateTransactionIdPolicy(bool regenerate)
{
  requireNotFrozen();

  mTransactionIdRegenerationPolicy = regenerate;
  return static_cast<SdkRequestType&>(*this);
}

//-----
template<typename SdkRequestType>
Transaction<SdkRequestType>::Transaction(const proto::TransactionBody& transactionBody)
{
  if (transactionBody.has_nodeaccountid())
  {
    mNodeAccountId = AccountId::fromProtobuf(transactionBody.nodeaccountid());
  }

  mTransactionMemo = transactionBody.memo();

  if (transactionBody.has_transactionvalidduration())
  {
    mTransactionValidDuration = internal::DurationConverter::fromProtobuf(transactionBody.transactionvalidduration());
  }

  if (transactionBody.has_transactionid())
  {
    mTransactionId = TransactionId::fromProtobuf(transactionBody.transactionid());
  }

  if (transactionBody.transactionfee() != static_cast<uint64_t>(DEFAULT_MAX_TRANSACTION_FEE.toTinybars()))
  {
    mMaxTransactionFee = Hbar(static_cast<int64_t>(transactionBody.transactionfee()), HbarUnit::TINYBAR());
  }
}

//-----
template<typename SdkRequestType>
void Transaction<SdkRequestType>::onSelectNode(const std::shared_ptr<internal::Node>& node)
{
  Executable<SdkRequestType, proto::Transaction, proto::TransactionResponse, TransactionResponse>::onSelectNode(node);
  mNodeAccountId = node->getAccountId();
}

//-----
template<typename SdkRequestType>
proto::Transaction Transaction<SdkRequestType>::signTransaction(const proto::TransactionBody& transaction,
                                                                const Client& client) const
{
  // Make sure the operator has been set, and therefore has an account ID and key.
  if (client.getOperatorAccountId() && client.getOperatorPublicKey())
  {
    // Generate a signature from the TransactionBody
    auto transactionBodySerialized = std::make_unique<std::string>(transaction.SerializeAsString());
    std::vector<std::byte> signature = client.sign(internal::Utilities::stringToByteVector(*transactionBodySerialized));

    // Generate a protobuf SignaturePair from a protobuf SignatureMap
    auto signatureMap = std::make_unique<proto::SignatureMap>();
    proto::SignaturePair* signaturePair = signatureMap->add_sigpair();
    signaturePair->set_allocated_pubkeyprefix(
      new std::string(internal::Utilities::byteVectorToString(client.getOperatorPublicKey()->toBytesRaw())));

    if (dynamic_cast<ED25519PublicKey*>(client.getOperatorPublicKey().get()))
    {
      signaturePair->set_allocated_ed25519(new std::string(internal::Utilities::byteVectorToString(signature)));
    }
    else
    {
      signaturePair->set_allocated_ecdsa_secp256k1(new std::string(internal::Utilities::byteVectorToString(signature)));
    }

    // Add other signatures
    for (const auto& [publicKey, signer] : mSignatures)
    {
      signature = signer(internal::Utilities::stringToByteVector(*transactionBodySerialized));
      signaturePair = signatureMap->add_sigpair();
      signaturePair->set_allocated_pubkeyprefix(
        new std::string(internal::Utilities::byteVectorToString(publicKey->toBytesRaw())));

      if (dynamic_cast<ED25519PublicKey*>(publicKey.get()))
      {
        signaturePair->set_allocated_ed25519(new std::string(internal::Utilities::byteVectorToString(signature)));
      }
      else
      {
        signaturePair->set_allocated_ecdsa_secp256k1(
          new std::string(internal::Utilities::byteVectorToString(signature)));
      }
    }

    // Create a protobuf SignedTransaction from the TransactionBody and SignatureMap
    proto::SignedTransaction signedTransaction;
    signedTransaction.set_allocated_bodybytes(transactionBodySerialized.release());
    signedTransaction.set_allocated_sigmap(signatureMap.release());

    // Serialize the protobuf SignedTransaction to a protobuf Transaction
    proto::Transaction transactionToReturn;
    transactionToReturn.set_allocated_signedtransactionbytes(new std::string(signedTransaction.SerializeAsString()));

    return transactionToReturn;
  }

  throw std::invalid_argument("Invalid client used to sign transaction");
}

//-----
template<typename SdkRequestType>
proto::TransactionBody Transaction<SdkRequestType>::generateTransactionBody(const Client& client) const
{
  proto::TransactionBody body;
  body.set_allocated_transactionid(mTransactionId.toProtobuf().release());
  body.set_transactionfee(static_cast<uint64_t>(getMaxTransactionFee(client).toTinybars()));
  body.set_allocated_memo(new std::string(mTransactionMemo));
  body.set_allocated_transactionvalidduration(internal::DurationConverter::toProtobuf(mTransactionValidDuration));
  body.set_allocated_nodeaccountid(mNodeAccountId.toProtobuf().release());
  return body;
}

//-----
template<typename SdkRequestType>
void Transaction<SdkRequestType>::requireNotFrozen() const
{
  if (mIsFrozen)
  {
    throw IllegalStateException("Transaction is immutable and cannot be edited");
  }
}

//-----
template<typename SdkRequestType>
Hbar Transaction<SdkRequestType>::getMaxTransactionFee(const Client& client) const
{
  return mMaxTransactionFee              ? *mMaxTransactionFee
         : client.getMaxTransactionFee() ? *client.getMaxTransactionFee()
                                         : DEFAULT_MAX_TRANSACTION_FEE;
}

//-----
template<typename SdkRequestType>
TransactionResponse Transaction<SdkRequestType>::mapResponse(const proto::TransactionResponse& response) const
{
  TransactionResponse txResp = TransactionResponse::fromProtobuf(response);
  txResp.mTransactionId = mTransactionId;
  return txResp;
}

//-----
template<typename SdkRequestType>
Status Transaction<SdkRequestType>::mapResponseStatus(const proto::TransactionResponse& response) const
{
  return gProtobufResponseCodeToStatus.at(response.nodetransactionprecheckcode());
}

//-----
template<typename SdkRequestType>
typename Executable<SdkRequestType, proto::Transaction, proto::TransactionResponse, TransactionResponse>::
  ExecutionStatus
  Transaction<SdkRequestType>::determineStatus(Status status,
                                               const Client& client,
                                               const proto::TransactionResponse& response)
{
  // If the Transaction's not expired, forward to the base class.
  if (status != Status::TRANSACTION_EXPIRED)
  {
    return Executable<SdkRequestType, proto::Transaction, proto::TransactionResponse, TransactionResponse>::
      determineStatus(status, client, response);
  }

  // Regenerate transaction IDs by default
  bool shouldRegenerate = true;

  // Follow this Transaction's policy if it has been explicitly set
  if (mTransactionIdRegenerationPolicy)
  {
    shouldRegenerate = *mTransactionIdRegenerationPolicy;
  }

  // Follow the Client's policy if this Transaction's policy hasn't been explicitly set and the Client's policy has
  // been
  else if (const std::optional<bool> clientTxIdRegenPolicy = client.getTransactionIdRegenerationPolicy();
           clientTxIdRegenPolicy)
  {
    shouldRegenerate = *clientTxIdRegenPolicy;
  }

  if (shouldRegenerate)
  {
    // Regenerate the transaction ID and return RETRY if transaction IDs are allowed to be regenerated
    mTransactionId = TransactionId::generate(mTransactionId.getAccountId());
    return Executable<SdkRequestType, proto::Transaction, proto::TransactionResponse, TransactionResponse>::
      ExecutionStatus::RETRY;
  }
  else
  {
    // Return REQUEST_ERROR if the transaction expired but transaction IDs aren't allowed to be regenerated
    return Executable<SdkRequestType, proto::Transaction, proto::TransactionResponse, TransactionResponse>::
      ExecutionStatus::REQUEST_ERROR;
  }
}

//-----
template<typename SdkRequestType>
void Transaction<SdkRequestType>::onExecute(const Client& client)
{
  if (!client.getOperatorAccountId())
  {
    throw UninitializedException("No client operator private key with which to sign");
  }

  // Set the transaction ID if it has not already been manually set.
  if (mTransactionId.getAccountId() == AccountId())
  {
    mTransactionId = TransactionId::generate(*client.getOperatorAccountId());
  }
}

/**
 * Explicit template instantiation.
 */
template class Transaction<AccountAllowanceApproveTransaction>;
template class Transaction<AccountAllowanceDeleteTransaction>;
template class Transaction<AccountCreateTransaction>;
template class Transaction<AccountDeleteTransaction>;
template class Transaction<AccountUpdateTransaction>;
template class Transaction<ContractCreateTransaction>;
template class Transaction<ContractDeleteTransaction>;
template class Transaction<ContractExecuteTransaction>;
template class Transaction<ContractUpdateTransaction>;
template class Transaction<EthereumTransaction>;
template class Transaction<FileAppendTransaction>;
template class Transaction<FileCreateTransaction>;
template class Transaction<FileDeleteTransaction>;
template class Transaction<FileUpdateTransaction>;
template class Transaction<TokenAssociateTransaction>;
template class Transaction<TokenCreateTransaction>;
template class Transaction<TokenDeleteTransaction>;
<<<<<<< HEAD
template class Transaction<TokenUpdateTransaction>;
=======
template class Transaction<TokenMintTransaction>;
>>>>>>> b95e327d
template class Transaction<TransferTransaction>;

} // namespace Hedera<|MERGE_RESOLUTION|>--- conflicted
+++ resolved
@@ -39,11 +39,8 @@
 #include "TokenAssociateTransaction.h"
 #include "TokenCreateTransaction.h"
 #include "TokenDeleteTransaction.h"
-<<<<<<< HEAD
+#include "TokenMintTransaction.h"
 #include "TokenUpdateTransaction.h"
-=======
-#include "TokenMintTransaction.h"
->>>>>>> b95e327d
 #include "TransactionId.h"
 #include "TransactionResponse.h"
 #include "TransferTransaction.h"
@@ -83,11 +80,8 @@
                        TokenCreateTransaction,
                        TokenDeleteTransaction,
                        TokenAssociateTransaction,
-<<<<<<< HEAD
+                       TokenMintTransaction,
                        TokenUpdateTransaction>>
-=======
-                       TokenMintTransaction>>
->>>>>>> b95e327d
 Transaction<SdkRequestType>::fromBytes(const std::vector<std::byte>& bytes)
 {
   proto::TransactionBody txBody;
@@ -165,13 +159,10 @@
       return { 16, TokenDeleteTransaction(txBody) };
     case proto::TransactionBody::kTokenAssociate:
       return { 17, TokenAssociateTransaction(txBody) };
-<<<<<<< HEAD
-    case proto::TransactionBody::kTokenUpdate:
-      return { 18, TokenUpdateTransaction(txBody) };
-=======
     case proto::TransactionBody::kTokenMint:
       return { 18, TokenMintTransaction(txBody) };
->>>>>>> b95e327d
+    case proto::TransactionBody::kTokenUpdate:
+      return { 19, TokenUpdateTransaction(txBody) };
     default:
       throw std::invalid_argument("Type of transaction cannot be determined from input bytes");
   }
@@ -490,11 +481,8 @@
 template class Transaction<TokenAssociateTransaction>;
 template class Transaction<TokenCreateTransaction>;
 template class Transaction<TokenDeleteTransaction>;
-<<<<<<< HEAD
+template class Transaction<TokenMintTransaction>;
 template class Transaction<TokenUpdateTransaction>;
-=======
-template class Transaction<TokenMintTransaction>;
->>>>>>> b95e327d
 template class Transaction<TransferTransaction>;
 
 } // namespace Hedera