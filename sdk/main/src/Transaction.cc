--- conflicted
+++ resolved
@@ -44,11 +44,8 @@
 #include "TokenFeeScheduleUpdateTransaction.h"
 #include "TokenGrantKycTransaction.h"
 #include "TokenMintTransaction.h"
-<<<<<<< HEAD
 #include "TokenPauseTransaction.h"
-=======
 #include "TokenRevokeKycTransaction.h"
->>>>>>> b63b6946
 #include "TokenUpdateTransaction.h"
 #include "TokenWipeTransaction.h"
 #include "TransactionId.h"
@@ -96,12 +93,9 @@
                        TokenBurnTransaction,
                        TokenDissociateTransaction,
                        TokenFeeScheduleUpdateTransaction,
-<<<<<<< HEAD
+                       TokenGrantKycTransaction,
+                       TokenRevokeKycTransaction,
                        TokenPauseTransaction>>
-=======
-                       TokenGrantKycTransaction,
-                       TokenRevokeKycTransaction>>
->>>>>>> b63b6946
 Transaction<SdkRequestType>::fromBytes(const std::vector<std::byte>& bytes)
 {
   proto::TransactionBody txBody;
@@ -191,15 +185,12 @@
       return { 22, TokenDissociateTransaction(txBody) };
     case proto::TransactionBody::kTokenFeeScheduleUpdate:
       return { 23, TokenFeeScheduleUpdateTransaction(txBody) };
-<<<<<<< HEAD
-    case proto::TransactionBody::kTokenPause:
-      return { 24, TokenPauseTransaction(txBody) };
-=======
     case proto::TransactionBody::kTokenGrantKyc:
       return { 24, TokenGrantKycTransaction(txBody) };
     case proto::TransactionBody::kTokenRevokeKyc:
       return { 25, TokenRevokeKycTransaction(txBody) };
->>>>>>> b63b6946
+    case proto::TransactionBody::kTokenPause:
+      return { 26, TokenPauseTransaction(txBody) };
     default:
       throw std::invalid_argument("Type of transaction cannot be determined from input bytes");
   }
@@ -523,11 +514,8 @@
 template class Transaction<TokenFeeScheduleUpdateTransaction>;
 template class Transaction<TokenGrantKycTransaction>;
 template class Transaction<TokenMintTransaction>;
-<<<<<<< HEAD
 template class Transaction<TokenPauseTransaction>;
-=======
 template class Transaction<TokenRevokeKycTransaction>;
->>>>>>> b63b6946
 template class Transaction<TokenUpdateTransaction>;
 template class Transaction<TokenWipeTransaction>;
 template class Transaction<TransferTransaction>;
