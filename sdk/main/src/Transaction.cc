/*-
 *
 * Hedera C++ SDK
 *
 * Copyright (C) 2020 - 2022 Hedera Hashgraph, LLC
 *
 * Licensed under the Apache License, Version 2.0 (the "License")
 * you may not use this file except in compliance with the License.
 * You may obtain a copy of the License at
 *
 *      http://www.apache.org/licenses/LICENSE-2.0
 *
 * Unless required by applicable law or agreed to in writing, software
 * distributed under the License is distributed on an "AS IS" BASIS,
 * WITHOUT WARRANTIES OR CONDITIONS OF ANY KIND, either express or implied.
 * See the License for the specific language governing permissions and
 * limitations under the License.
 *
 */
#include "Transaction.h"
#include "AccountAllowanceApproveTransaction.h"
#include "AccountAllowanceDeleteTransaction.h"
#include "AccountCreateTransaction.h"
#include "AccountDeleteTransaction.h"
#include "AccountUpdateTransaction.h"
#include "Client.h"
#include "ContractCreateTransaction.h"
#include "ContractDeleteTransaction.h"
<<<<<<< HEAD
#include "ContractUpdateTransaction.h"
#include "ECDSAsecp256k1PublicKey.h"
=======
>>>>>>> 78235ef3
#include "ED25519PublicKey.h"
#include "FileCreateTransaction.h"
#include "FileDeleteTransaction.h"
#include "PrivateKey.h"
#include "Status.h"
#include "TransactionId.h"
#include "TransactionResponse.h"
#include "TransferTransaction.h"
#include "exceptions/IllegalStateException.h"
#include "exceptions/UninitializedException.h"
#include "impl/DurationConverter.h"
#include "impl/Node.h"
#include "impl/Utilities.h"

#include <proto/basic_types.pb.h>
#include <proto/transaction.pb.h>
#include <proto/transaction_body.pb.h>
#include <proto/transaction_contents.pb.h>
#include <proto/transaction_list.pb.h>
#include <vector>

namespace Hedera
{
//-----
template<typename SdkRequestType>
std::pair<int,
          std::variant<AccountCreateTransaction,
                       TransferTransaction,
                       AccountUpdateTransaction,
                       AccountDeleteTransaction,
                       AccountAllowanceApproveTransaction,
                       AccountAllowanceDeleteTransaction,
                       ContractCreateTransaction,
                       ContractDeleteTransaction,
                       FileCreateTransaction,
<<<<<<< HEAD
                       ContractUpdateTransaction>>
=======
                       FileDeleteTransaction>>
>>>>>>> 78235ef3
Transaction<SdkRequestType>::fromBytes(const std::vector<std::byte>& bytes)
{
  proto::TransactionBody txBody;

  // TransactionList protobuf object
  if (proto::TransactionList txList;
      txList.ParseFromArray(bytes.data(), static_cast<int>(bytes.size())) && txList.transaction_list_size() > 0)
  {
    proto::SignedTransaction signedTx;
    signedTx.ParseFromArray(txList.transaction_list(0).signedtransactionbytes().data(),
                            static_cast<int>(txList.transaction_list(0).signedtransactionbytes().size()));
    txBody.ParseFromArray(signedTx.bodybytes().data(), static_cast<int>(signedTx.bodybytes().size()));
  }

  // Transaction protobuf object
  if (proto::Transaction tx; txBody.data_case() == proto::TransactionBody::DataCase::DATA_NOT_SET &&
                             tx.ParseFromArray(bytes.data(), static_cast<int>(bytes.size())) &&
                             !tx.signedtransactionbytes().empty())
  {
    proto::SignedTransaction signedTx;
    signedTx.ParseFromArray(tx.signedtransactionbytes().data(), static_cast<int>(tx.signedtransactionbytes().size()));
    txBody.ParseFromArray(signedTx.bodybytes().data(), static_cast<int>(signedTx.bodybytes().size()));
  }

  // SignedTransaction protobuf object
  if (proto::SignedTransaction signedTx; txBody.data_case() == proto::TransactionBody::DataCase::DATA_NOT_SET &&
                                         signedTx.ParseFromArray(bytes.data(), static_cast<int>(bytes.size())) &&
                                         !signedTx.bodybytes().empty())
  {
    txBody.ParseFromArray(signedTx.bodybytes().data(), static_cast<int>(signedTx.bodybytes().size()));
  }

  // If not a TransactionBody protobuf object, throw
  if (txBody.data_case() == proto::TransactionBody::DataCase::DATA_NOT_SET &&
      !txBody.ParseFromArray(bytes.data(), static_cast<int>(bytes.size())))
  {
    throw std::invalid_argument("Unable to construct Transaction from input bytes");
  }

  switch (txBody.data_case())
  {
    case proto::TransactionBody::kCryptoCreateAccount:
      return { 0, AccountCreateTransaction(txBody) };
    case proto::TransactionBody::kCryptoTransfer:
      return { 1, TransferTransaction(txBody) };
    case proto::TransactionBody::kCryptoUpdateAccount:
      return { 2, AccountUpdateTransaction(txBody) };
    case proto::TransactionBody::kCryptoDelete:
      return { 3, AccountDeleteTransaction(txBody) };
    case proto::TransactionBody::kCryptoApproveAllowance:
      return { 4, AccountAllowanceApproveTransaction(txBody) };
    case proto::TransactionBody::kCryptoDeleteAllowance:
      return { 5, AccountAllowanceDeleteTransaction(txBody) };
    case proto::TransactionBody::kContractCreateInstance:
      return { 6, ContractCreateTransaction(txBody) };
    case proto::TransactionBody::kContractDeleteInstance:
      return { 7, ContractDeleteTransaction(txBody) };
    case proto::TransactionBody::kFileCreate:
      return { 8, FileCreateTransaction(txBody) };
<<<<<<< HEAD
    case proto::TransactionBody::kContractUpdateInstance:
      return { 9, ContractUpdateTransaction(txBody) };
=======
    case proto::TransactionBody::kFileDelete:
      return { 9, FileDeleteTransaction(txBody) };
>>>>>>> 78235ef3
    default:
      throw std::invalid_argument("Type of transaction cannot be determined from input bytes");
  }
}

//-----
template<typename SdkRequestType>
SdkRequestType& Transaction<SdkRequestType>::sign(const PrivateKey* key)
{
  return signWith(key->getPublicKey(), [key](const std::vector<std::byte>& vec) { return key->sign(vec); });
}

//-----
template<typename SdkRequestType>
SdkRequestType& Transaction<SdkRequestType>::signWith(
  const std::shared_ptr<PublicKey>& key,
  const std::function<std::vector<std::byte>(const std::vector<std::byte>&)>& signer)
{
  if (!mIsFrozen)
  {
    throw IllegalStateException("Transaction must be frozen in order to sign");
  }

  mSignatures.emplace_back(key, signer);

  return static_cast<SdkRequestType&>(*this);
}

//-----
template<typename SdkRequestType>
SdkRequestType& Transaction<SdkRequestType>::freezeWith(const Client& client)
{
  if (!client.getOperatorAccountId().has_value())
  {
    throw UninitializedException("Client operator has not been initialized and cannot freeze transaction");
  }

  mIsFrozen = true;
  return static_cast<SdkRequestType&>(*this);
}

//-----
template<typename SdkRequestType>
SdkRequestType& Transaction<SdkRequestType>::setValidTransactionDuration(const std::chrono::duration<double>& duration)
{
  requireNotFrozen();

  mTransactionValidDuration = duration;
  return static_cast<SdkRequestType&>(*this);
}

//-----
template<typename SdkRequestType>
SdkRequestType& Transaction<SdkRequestType>::setMaxTransactionFee(const Hbar& fee)
{
  requireNotFrozen();

  mMaxTransactionFee = fee;
  return static_cast<SdkRequestType&>(*this);
}

//-----
template<typename SdkRequestType>
SdkRequestType& Transaction<SdkRequestType>::setTransactionMemo(const std::string& memo)
{
  requireNotFrozen();

  mTransactionMemo = memo;
  return static_cast<SdkRequestType&>(*this);
}

//-----
template<typename SdkRequestType>
SdkRequestType& Transaction<SdkRequestType>::setTransactionId(const TransactionId& id)
{
  requireNotFrozen();

  mTransactionId = id;
  return static_cast<SdkRequestType&>(*this);
}

//-----
template<typename SdkRequestType>
SdkRequestType& Transaction<SdkRequestType>::setRegenerateTransactionIdPolicy(bool regenerate)
{
  requireNotFrozen();

  mTransactionIdRegenerationPolicy = regenerate;
  return static_cast<SdkRequestType&>(*this);
}

//-----
template<typename SdkRequestType>
Transaction<SdkRequestType>::Transaction(const proto::TransactionBody& transactionBody)
{
  if (transactionBody.has_nodeaccountid())
  {
    mNodeAccountId = AccountId::fromProtobuf(transactionBody.nodeaccountid());
  }

  mTransactionMemo = transactionBody.memo();

  if (transactionBody.has_transactionvalidduration())
  {
    mTransactionValidDuration = internal::DurationConverter::fromProtobuf(transactionBody.transactionvalidduration());
  }

  if (transactionBody.has_transactionid())
  {
    mTransactionId = TransactionId::fromProtobuf(transactionBody.transactionid());
  }

  if (transactionBody.transactionfee() != static_cast<uint64_t>(DEFAULT_MAX_TRANSACTION_FEE.toTinybars()))
  {
    mMaxTransactionFee = Hbar(static_cast<int64_t>(transactionBody.transactionfee()), HbarUnit::TINYBAR());
  }
}

//-----
template<typename SdkRequestType>
void Transaction<SdkRequestType>::onSelectNode(const std::shared_ptr<internal::Node>& node)
{
  Executable<SdkRequestType, proto::Transaction, proto::TransactionResponse, TransactionResponse>::onSelectNode(node);
  mNodeAccountId = node->getAccountId();
}

//-----
template<typename SdkRequestType>
proto::Transaction Transaction<SdkRequestType>::signTransaction(const proto::TransactionBody& transaction,
                                                                const Client& client) const
{
  // Make sure the operator has been set, and therefore has an account ID and key.
  if (client.getOperatorAccountId() && client.getOperatorPublicKey())
  {
    // Generate a signature from the TransactionBody
    auto transactionBodySerialized = std::make_unique<std::string>(transaction.SerializeAsString());
    std::vector<std::byte> signature = client.sign(internal::Utilities::stringToByteVector(*transactionBodySerialized));

    // Generate a protobuf SignaturePair from a protobuf SignatureMap
    auto signatureMap = std::make_unique<proto::SignatureMap>();
    proto::SignaturePair* signaturePair = signatureMap->add_sigpair();
    signaturePair->set_allocated_pubkeyprefix(
      new std::string(internal::Utilities::byteVectorToString(client.getOperatorPublicKey()->toBytesRaw())));

    if (dynamic_cast<ED25519PublicKey*>(client.getOperatorPublicKey().get()))
    {
      signaturePair->set_allocated_ed25519(new std::string(internal::Utilities::byteVectorToString(signature)));
    }
    else
    {
      signaturePair->set_allocated_ecdsa_secp256k1(new std::string(internal::Utilities::byteVectorToString(signature)));
    }

    // Add other signatures
    for (const auto& [publicKey, signer] : mSignatures)
    {
      signature = signer(internal::Utilities::stringToByteVector(*transactionBodySerialized));
      signaturePair = signatureMap->add_sigpair();
      signaturePair->set_allocated_pubkeyprefix(
        new std::string(internal::Utilities::byteVectorToString(publicKey->toBytesRaw())));

      if (dynamic_cast<ED25519PublicKey*>(publicKey.get()))
      {
        signaturePair->set_allocated_ed25519(new std::string(internal::Utilities::byteVectorToString(signature)));
      }
      else
      {
        signaturePair->set_allocated_ecdsa_secp256k1(
          new std::string(internal::Utilities::byteVectorToString(signature)));
      }
    }

    // Create a protobuf SignedTransaction from the TransactionBody and SignatureMap
    proto::SignedTransaction signedTransaction;
    signedTransaction.set_allocated_bodybytes(transactionBodySerialized.release());
    signedTransaction.set_allocated_sigmap(signatureMap.release());

    // Serialize the protobuf SignedTransaction to a protobuf Transaction
    proto::Transaction transactionToReturn;
    transactionToReturn.set_allocated_signedtransactionbytes(new std::string(signedTransaction.SerializeAsString()));

    return transactionToReturn;
  }

  throw std::invalid_argument("Invalid client used to sign transaction");
}

//-----
template<typename SdkRequestType>
proto::TransactionBody Transaction<SdkRequestType>::generateTransactionBody(const Client& client) const
{
  proto::TransactionBody body;
  body.set_allocated_transactionid(mTransactionId.toProtobuf().release());
  body.set_transactionfee(static_cast<uint64_t>(getMaxTransactionFee(client).toTinybars()));
  body.set_allocated_memo(new std::string(mTransactionMemo));
  body.set_allocated_transactionvalidduration(internal::DurationConverter::toProtobuf(mTransactionValidDuration));
  body.set_allocated_nodeaccountid(mNodeAccountId.toProtobuf().release());
  return body;
}

//-----
template<typename SdkRequestType>
void Transaction<SdkRequestType>::requireNotFrozen() const
{
  if (mIsFrozen)
  {
    throw IllegalStateException("Transaction is immutable and cannot be edited");
  }
}

//-----
template<typename SdkRequestType>
Hbar Transaction<SdkRequestType>::getMaxTransactionFee(const Client& client) const
{
  return mMaxTransactionFee              ? *mMaxTransactionFee
         : client.getMaxTransactionFee() ? *client.getMaxTransactionFee()
                                         : DEFAULT_MAX_TRANSACTION_FEE;
}

//-----
template<typename SdkRequestType>
TransactionResponse Transaction<SdkRequestType>::mapResponse(const proto::TransactionResponse& response) const
{
  TransactionResponse txResp = TransactionResponse::fromProtobuf(response);
  txResp.mTransactionId = mTransactionId;
  return txResp;
}

//-----
template<typename SdkRequestType>
Status Transaction<SdkRequestType>::mapResponseStatus(const proto::TransactionResponse& response) const
{
  return gProtobufResponseCodeToStatus.at(response.nodetransactionprecheckcode());
}

//-----
template<typename SdkRequestType>
typename Executable<SdkRequestType, proto::Transaction, proto::TransactionResponse, TransactionResponse>::
  ExecutionStatus
  Transaction<SdkRequestType>::determineStatus(Status status,
                                               const Client& client,
                                               const proto::TransactionResponse& response)
{
  // If the Transaction's not expired, forward to the base class.
  if (status != Status::TRANSACTION_EXPIRED)
  {
    return Executable<SdkRequestType, proto::Transaction, proto::TransactionResponse, TransactionResponse>::
      determineStatus(status, client, response);
  }

  // Regenerate transaction IDs by default
  bool shouldRegenerate = true;

  // Follow this Transaction's policy if it has been explicitly set
  if (mTransactionIdRegenerationPolicy)
  {
    shouldRegenerate = *mTransactionIdRegenerationPolicy;
  }

  // Follow the Client's policy if this Transaction's policy hasn't been explicitly set and the Client's policy has been
  else if (const std::optional<bool> clientTxIdRegenPolicy = client.getTransactionIdRegenerationPolicy();
           clientTxIdRegenPolicy)
  {
    shouldRegenerate = *clientTxIdRegenPolicy;
  }

  if (shouldRegenerate)
  {
    // Regenerate the transaction ID and return RETRY if transaction IDs are allowed to be regenerated
    mTransactionId = TransactionId::generate(mTransactionId.getAccountId());
    return Executable<SdkRequestType, proto::Transaction, proto::TransactionResponse, TransactionResponse>::
      ExecutionStatus::RETRY;
  }
  else
  {
    // Return REQUEST_ERROR if the transaction expired but transaction IDs aren't allowed to be regenerated
    return Executable<SdkRequestType, proto::Transaction, proto::TransactionResponse, TransactionResponse>::
      ExecutionStatus::REQUEST_ERROR;
  }
}

//-----
template<typename SdkRequestType>
void Transaction<SdkRequestType>::onExecute(const Client& client)
{
  if (!client.getOperatorAccountId())
  {
    throw UninitializedException("No client operator private key with which to sign");
  }

  // Set the transaction ID if it has not already been manually set.
  if (mTransactionId.getAccountId() == AccountId())
  {
    mTransactionId = TransactionId::generate(*client.getOperatorAccountId());
  }
}

/**
 * Explicit template instantiation.
 */
template class Transaction<AccountAllowanceApproveTransaction>;
template class Transaction<AccountAllowanceDeleteTransaction>;
template class Transaction<AccountCreateTransaction>;
template class Transaction<AccountDeleteTransaction>;
template class Transaction<AccountUpdateTransaction>;
template class Transaction<ContractCreateTransaction>;
template class Transaction<ContractDeleteTransaction>;
template class Transaction<ContractUpdateTransaction>;
template class Transaction<FileCreateTransaction>;
template class Transaction<FileDeleteTransaction>;
template class Transaction<TransferTransaction>;

} // namespace Hedera<|MERGE_RESOLUTION|>--- conflicted
+++ resolved
@@ -26,11 +26,8 @@
 #include "Client.h"
 #include "ContractCreateTransaction.h"
 #include "ContractDeleteTransaction.h"
-<<<<<<< HEAD
 #include "ContractUpdateTransaction.h"
 #include "ECDSAsecp256k1PublicKey.h"
-=======
->>>>>>> 78235ef3
 #include "ED25519PublicKey.h"
 #include "FileCreateTransaction.h"
 #include "FileDeleteTransaction.h"
@@ -66,11 +63,8 @@
                        ContractCreateTransaction,
                        ContractDeleteTransaction,
                        FileCreateTransaction,
-<<<<<<< HEAD
+                       FileDeleteTransaction,
                        ContractUpdateTransaction>>
-=======
-                       FileDeleteTransaction>>
->>>>>>> 78235ef3
 Transaction<SdkRequestType>::fromBytes(const std::vector<std::byte>& bytes)
 {
   proto::TransactionBody txBody;
@@ -130,13 +124,10 @@
       return { 7, ContractDeleteTransaction(txBody) };
     case proto::TransactionBody::kFileCreate:
       return { 8, FileCreateTransaction(txBody) };
-<<<<<<< HEAD
-    case proto::TransactionBody::kContractUpdateInstance:
-      return { 9, ContractUpdateTransaction(txBody) };
-=======
     case proto::TransactionBody::kFileDelete:
       return { 9, FileDeleteTransaction(txBody) };
->>>>>>> 78235ef3
+    case proto::TransactionBody::kContractUpdateInstance:
+      return { 10, ContractUpdateTransaction(txBody) };
     default:
       throw std::invalid_argument("Type of transaction cannot be determined from input bytes");
   }
@@ -396,7 +387,8 @@
     shouldRegenerate = *mTransactionIdRegenerationPolicy;
   }
 
-  // Follow the Client's policy if this Transaction's policy hasn't been explicitly set and the Client's policy has been
+  // Follow the Client's policy if this Transaction's policy hasn't been explicitly set and the Client's policy has
+  // been
   else if (const std::optional<bool> clientTxIdRegenPolicy = client.getTransactionIdRegenerationPolicy();
            clientTxIdRegenPolicy)
   {
