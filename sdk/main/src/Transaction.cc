--- conflicted
+++ resolved
@@ -45,11 +45,8 @@
 #include "TokenGrantKycTransaction.h"
 #include "TokenMintTransaction.h"
 #include "TokenPauseTransaction.h"
-<<<<<<< HEAD
+#include "TokenRevokeKycTransaction.h"
 #include "TokenUnpauseTransaction.h"
-=======
-#include "TokenRevokeKycTransaction.h"
->>>>>>> d240737b
 #include "TokenUpdateTransaction.h"
 #include "TokenWipeTransaction.h"
 #include "TransactionId.h"
@@ -97,14 +94,10 @@
                        TokenBurnTransaction,
                        TokenDissociateTransaction,
                        TokenFeeScheduleUpdateTransaction,
-<<<<<<< HEAD
+                       TokenGrantKycTransaction,
+                       TokenRevokeKycTransaction,
                        TokenPauseTransaction,
                        TokenUnpauseTransaction>>
-=======
-                       TokenGrantKycTransaction,
-                       TokenRevokeKycTransaction,
-                       TokenPauseTransaction>>
->>>>>>> d240737b
 Transaction<SdkRequestType>::fromBytes(const std::vector<std::byte>& bytes)
 {
   proto::TransactionBody txBody;
@@ -194,19 +187,14 @@
       return { 22, TokenDissociateTransaction(txBody) };
     case proto::TransactionBody::kTokenFeeScheduleUpdate:
       return { 23, TokenFeeScheduleUpdateTransaction(txBody) };
-<<<<<<< HEAD
-    case proto::TransactionBody::kTokenPause:
-      return { 24, TokenPauseTransaction(txBody) };
-    case proto::TransactionBody::kTokenUnpause:
-      return { 25, TokenUnpauseTransaction(txBody) };
-=======
     case proto::TransactionBody::kTokenGrantKyc:
       return { 24, TokenGrantKycTransaction(txBody) };
     case proto::TransactionBody::kTokenRevokeKyc:
       return { 25, TokenRevokeKycTransaction(txBody) };
     case proto::TransactionBody::kTokenPause:
       return { 26, TokenPauseTransaction(txBody) };
->>>>>>> d240737b
+    case proto::TransactionBody::kTokenUnpause:
+      return { 27, TokenUnpauseTransaction(txBody) };
     default:
       throw std::invalid_argument("Type of transaction cannot be determined from input bytes");
   }
@@ -531,11 +519,8 @@
 template class Transaction<TokenGrantKycTransaction>;
 template class Transaction<TokenMintTransaction>;
 template class Transaction<TokenPauseTransaction>;
-<<<<<<< HEAD
+template class Transaction<TokenRevokeKycTransaction>;
 template class Transaction<TokenUnpauseTransaction>;
-=======
-template class Transaction<TokenRevokeKycTransaction>;
->>>>>>> d240737b
 template class Transaction<TokenUpdateTransaction>;
 template class Transaction<TokenWipeTransaction>;
 template class Transaction<TransferTransaction>;
