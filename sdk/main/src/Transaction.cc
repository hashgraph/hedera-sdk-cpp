--- conflicted
+++ resolved
@@ -43,11 +43,8 @@
 #include "TokenDissociateTransaction.h"
 #include "TokenFeeScheduleUpdateTransaction.h"
 #include "TokenMintTransaction.h"
-<<<<<<< HEAD
+#include "TokenPauseTransaction.h"
 #include "TokenUnpauseTransaction.h"
-=======
-#include "TokenPauseTransaction.h"
->>>>>>> c890ce71
 #include "TokenUpdateTransaction.h"
 #include "TokenWipeTransaction.h"
 #include "TransactionId.h"
@@ -95,11 +92,8 @@
                        TokenBurnTransaction,
                        TokenDissociateTransaction,
                        TokenFeeScheduleUpdateTransaction,
-<<<<<<< HEAD
+                       TokenPauseTransaction,
                        TokenUnpauseTransaction>>
-=======
-                       TokenPauseTransaction>>
->>>>>>> c890ce71
 Transaction<SdkRequestType>::fromBytes(const std::vector<std::byte>& bytes)
 {
   proto::TransactionBody txBody;
@@ -189,13 +183,10 @@
       return { 22, TokenDissociateTransaction(txBody) };
     case proto::TransactionBody::kTokenFeeScheduleUpdate:
       return { 23, TokenFeeScheduleUpdateTransaction(txBody) };
-<<<<<<< HEAD
-    case proto::TransactionBody::kTokenUnpause:
-      return { 24, TokenUnpauseTransaction(txBody) };
-=======
     case proto::TransactionBody::kTokenPause:
       return { 24, TokenPauseTransaction(txBody) };
->>>>>>> c890ce71
+    case proto::TransactionBody::kTokenUnpause:
+      return { 25, TokenUnpauseTransaction(txBody) };
     default:
       throw std::invalid_argument("Type of transaction cannot be determined from input bytes");
   }
@@ -518,11 +509,8 @@
 template class Transaction<TokenDissociateTransaction>;
 template class Transaction<TokenFeeScheduleUpdateTransaction>;
 template class Transaction<TokenMintTransaction>;
-<<<<<<< HEAD
+template class Transaction<TokenPauseTransaction>;
 template class Transaction<TokenUnpauseTransaction>;
-=======
-template class Transaction<TokenPauseTransaction>;
->>>>>>> c890ce71
 template class Transaction<TokenUpdateTransaction>;
 template class Transaction<TokenWipeTransaction>;
 template class Transaction<TransferTransaction>;
