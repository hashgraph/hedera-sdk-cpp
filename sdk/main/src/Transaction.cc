--- conflicted
+++ resolved
@@ -75,11 +75,8 @@
                        EthereumTransaction,
                        FileUpdateTransaction,
                        FileAppendTransaction,
-<<<<<<< HEAD
+                       TokenAssociateTransaction,
                        TokenMintTransaction>>
-=======
-                       TokenAssociateTransaction>>
->>>>>>> 68803261
 Transaction<SdkRequestType>::fromBytes(const std::vector<std::byte>& bytes)
 {
   proto::TransactionBody txBody;
@@ -151,13 +148,10 @@
       return { 13, FileUpdateTransaction(txBody) };
     case proto::TransactionBody::kFileAppend:
       return { 14, FileAppendTransaction(txBody) };
-<<<<<<< HEAD
-    case proto::TransactionBody::kTokenMint:
-      return { 15, TokenMintTransaction(txBody) };
-=======
     case proto::TransactionBody::kTokenAssociate:
       return { 15, TokenAssociateTransaction(txBody) };
->>>>>>> 68803261
+    case proto::TransactionBody::kTokenMint:
+      return { 16, TokenMintTransaction(txBody) };
     default:
       throw std::invalid_argument("Type of transaction cannot be determined from input bytes");
   }
