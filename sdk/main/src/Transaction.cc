--- conflicted
+++ resolved
@@ -51,12 +51,9 @@
 #include "TokenUnpauseTransaction.h"
 #include "TokenUpdateTransaction.h"
 #include "TokenWipeTransaction.h"
-<<<<<<< HEAD
-#include "TopicUpdateTransaction.h"
-=======
 #include "TopicCreateTransaction.h"
 #include "TopicDeleteTransaction.h"
->>>>>>> 1e3263a1
+#include "TopicUpdateTransaction.h"
 #include "TransactionId.h"
 #include "TransactionResponse.h"
 #include "TransferTransaction.h"
@@ -108,12 +105,9 @@
                        TokenUnpauseTransaction,
                        TokenFreezeTransaction,
                        TokenUnfreezeTransaction,
-<<<<<<< HEAD
+                       TopicCreateTransaction,
+                       TopicDeleteTransaction,
                        TopicUpdateTransaction>>
-=======
-                       TopicCreateTransaction,
-                       TopicDeleteTransaction>>
->>>>>>> 1e3263a1
 Transaction<SdkRequestType>::fromBytes(const std::vector<std::byte>& bytes)
 {
   proto::TransactionBody txBody;
@@ -215,15 +209,12 @@
       return { 28, TokenFreezeTransaction(txBody) };
     case proto::TransactionBody::kTokenUnfreeze:
       return { 29, TokenUnfreezeTransaction(txBody) };
-<<<<<<< HEAD
-    case proto::TransactionBody::kConsensusUpdateTopic:
-      return { 30, TopicUpdateTransaction(txBody) };
-=======
     case proto::TransactionBody::kConsensusCreateTopic:
       return { 30, TopicCreateTransaction(txBody) };
     case proto::TransactionBody::kConsensusDeleteTopic:
       return { 31, TopicDeleteTransaction(txBody) };
->>>>>>> 1e3263a1
+    case proto::TransactionBody::kConsensusUpdateTopic:
+      return { 32, TopicUpdateTransaction(txBody) };
     default:
       throw std::invalid_argument("Type of transaction cannot be determined from input bytes");
   }
@@ -554,12 +545,9 @@
 template class Transaction<TokenUnpauseTransaction>;
 template class Transaction<TokenUpdateTransaction>;
 template class Transaction<TokenWipeTransaction>;
-<<<<<<< HEAD
-template class Transaction<TopicUpdateTransaction>;
-=======
 template class Transaction<TopicCreateTransaction>;
 template class Transaction<TopicDeleteTransaction>;
->>>>>>> 1e3263a1
+template class Transaction<TopicUpdateTransaction>;
 template class Transaction<TransferTransaction>;
 
 } // namespace Hedera