--- conflicted
+++ resolved
@@ -75,12 +75,9 @@
                        EthereumTransaction,
                        FileUpdateTransaction,
                        FileAppendTransaction,
-<<<<<<< HEAD
+                       TokenCreateTransaction,
+                       TokenDeleteTransaction,
                        TokenAssociateTransaction>>
-=======
-                       TokenCreateTransaction,
-                       TokenDeleteTransaction>>
->>>>>>> f88fff7f
 Transaction<SdkRequestType>::fromBytes(const std::vector<std::byte>& bytes)
 {
   proto::TransactionBody txBody;
@@ -152,15 +149,12 @@
       return { 13, FileUpdateTransaction(txBody) };
     case proto::TransactionBody::kFileAppend:
       return { 14, FileAppendTransaction(txBody) };
-<<<<<<< HEAD
-    case proto::TransactionBody::kTokenAssociate:
-      return { 15, TokenAssociateTransaction(txBody) };
-=======
     case proto::TransactionBody::kTokenCreation:
       return { 15, TokenCreateTransaction(txBody) };
     case proto::TransactionBody::kTokenDeletion:
       return { 16, TokenDeleteTransaction(txBody) };
->>>>>>> f88fff7f
+    case proto::TransactionBody::kTokenAssociate:
+      return { 17, TokenAssociateTransaction(txBody) };
     default:
       throw std::invalid_argument("Type of transaction cannot be determined from input bytes");
   }
