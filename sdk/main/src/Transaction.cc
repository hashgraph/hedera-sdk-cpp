--- conflicted
+++ resolved
@@ -86,11 +86,8 @@
                        TokenMintTransaction,
                        TokenUpdateTransaction,
                        TokenWipeTransaction,
-<<<<<<< HEAD
+                       TokenBurnTransaction,
                        TokenFeeScheduleUpdateTransaction>>
-=======
-                       TokenBurnTransaction>>
->>>>>>> cb0f18fd
 Transaction<SdkRequestType>::fromBytes(const std::vector<std::byte>& bytes)
 {
   proto::TransactionBody txBody;
@@ -174,13 +171,10 @@
       return { 19, TokenUpdateTransaction(txBody) };
     case proto::TransactionBody::kTokenWipe:
       return { 20, TokenWipeTransaction(txBody) };
-<<<<<<< HEAD
-    case proto::TransactionBody::kTokenFeeScheduleUpdate:
-      return { 21, TokenFeeScheduleUpdateTransaction(txBody) };
-=======
     case proto::TransactionBody::kTokenBurn:
       return { 21, TokenBurnTransaction(txBody) };
->>>>>>> cb0f18fd
+    case proto::TransactionBody::kTokenFeeScheduleUpdate:
+      return { 22, TokenFeeScheduleUpdateTransaction(txBody) };
     default:
       throw std::invalid_argument("Type of transaction cannot be determined from input bytes");
   }
