--- conflicted
+++ resolved
@@ -59,11 +59,8 @@
                        AccountAllowanceApproveTransaction,
                        AccountAllowanceDeleteTransaction,
                        ContractCreateTransaction,
-<<<<<<< HEAD
+                       ContractDeleteTransaction,
                        FileCreateTransaction>>
-=======
-                       ContractDeleteTransaction>>
->>>>>>> 4249ba83
 Transaction<SdkRequestType>::fromBytes(const std::vector<std::byte>& bytes)
 {
   proto::TransactionBody txBody;
@@ -119,13 +116,10 @@
       return { 5, AccountAllowanceDeleteTransaction(txBody) };
     case proto::TransactionBody::kContractCreateInstance:
       return { 6, ContractCreateTransaction(txBody) };
-<<<<<<< HEAD
-    case proto::TransactionBody::kFileCreate:
-      return { 7, FileCreateTransaction(txBody) };
-=======
     case proto::TransactionBody::kContractDeleteInstance:
       return { 7, ContractDeleteTransaction(txBody) };
->>>>>>> 4249ba83
+    case proto::TransactionBody::kFileCreate:
+      return { 8, FileCreateTransaction(txBody) };
     default:
       throw std::invalid_argument("Type of transaction cannot be determined from input bytes");
   }
@@ -432,11 +426,8 @@
 template class Transaction<AccountDeleteTransaction>;
 template class Transaction<AccountUpdateTransaction>;
 template class Transaction<ContractCreateTransaction>;
-<<<<<<< HEAD
+template class Transaction<ContractDeleteTransaction>;
 template class Transaction<FileCreateTransaction>;
-=======
-template class Transaction<ContractDeleteTransaction>;
->>>>>>> 4249ba83
 template class Transaction<TransferTransaction>;
 
 } // namespace Hedera