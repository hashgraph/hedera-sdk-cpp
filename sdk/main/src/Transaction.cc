/*-
 *
 * Hedera C++ SDK
 *
 * Copyright (C) 2020 - 2022 Hedera Hashgraph, LLC
 *
 * Licensed under the Apache License, Version 2.0 (the "License")
 * you may not use this file except in compliance with the License.
 * You may obtain a copy of the License at
 *
 *      http://www.apache.org/licenses/LICENSE-2.0
 *
 * Unless required by applicable law or agreed to in writing, software
 * distributed under the License is distributed on an "AS IS" BASIS,
 * WITHOUT WARRANTIES OR CONDITIONS OF ANY KIND, either express or implied.
 * See the License for the specific language governing permissions and
 * limitations under the License.
 *
 */
#include "Transaction.h"
#include "AccountAllowanceApproveTransaction.h"
#include "AccountAllowanceDeleteTransaction.h"
#include "AccountCreateTransaction.h"
#include "AccountDeleteTransaction.h"
#include "AccountUpdateTransaction.h"
#include "Client.h"
#include "ContractCreateTransaction.h"
#include "ContractDeleteTransaction.h"
#include "ContractExecuteTransaction.h"
#include "ContractUpdateTransaction.h"
#include "ED25519PublicKey.h"
#include "EthereumTransaction.h"
#include "FileAppendTransaction.h"
#include "FileCreateTransaction.h"
#include "FileDeleteTransaction.h"
#include "FileUpdateTransaction.h"
#include "PrivateKey.h"
#include "Status.h"
#include "TokenAssociateTransaction.h"
#include "TokenBurnTransaction.h"
#include "TokenCreateTransaction.h"
#include "TokenDeleteTransaction.h"
<<<<<<< HEAD
#include "TokenGrantKycTransaction.h"
=======
#include "TokenDissociateTransaction.h"
#include "TokenFeeScheduleUpdateTransaction.h"
>>>>>>> b05cbc74
#include "TokenMintTransaction.h"
#include "TokenUpdateTransaction.h"
#include "TokenWipeTransaction.h"
#include "TransactionId.h"
#include "TransactionResponse.h"
#include "TransferTransaction.h"
#include "exceptions/IllegalStateException.h"
#include "exceptions/UninitializedException.h"
#include "impl/DurationConverter.h"
#include "impl/Node.h"
#include "impl/Utilities.h"

#include <proto/basic_types.pb.h>
#include <proto/transaction.pb.h>
#include <proto/transaction_body.pb.h>
#include <proto/transaction_contents.pb.h>
#include <proto/transaction_list.pb.h>
#include <vector>

namespace Hedera
{
//-----
template<typename SdkRequestType>
std::pair<int,
          std::variant<AccountCreateTransaction,
                       TransferTransaction,
                       AccountUpdateTransaction,
                       AccountDeleteTransaction,
                       AccountAllowanceApproveTransaction,
                       AccountAllowanceDeleteTransaction,
                       ContractCreateTransaction,
                       ContractDeleteTransaction,
                       FileCreateTransaction,
                       FileDeleteTransaction,
                       ContractExecuteTransaction,
                       ContractUpdateTransaction,
                       EthereumTransaction,
                       FileUpdateTransaction,
                       FileAppendTransaction,
                       TokenCreateTransaction,
                       TokenDeleteTransaction,
                       TokenAssociateTransaction,
                       TokenMintTransaction,
                       TokenUpdateTransaction,
                       TokenWipeTransaction,
<<<<<<< HEAD
                       TokenGrantKycTransaction>>
=======
                       TokenBurnTransaction,
                       TokenDissociateTransaction,
                       TokenFeeScheduleUpdateTransaction>>
>>>>>>> b05cbc74
Transaction<SdkRequestType>::fromBytes(const std::vector<std::byte>& bytes)
{
  proto::TransactionBody txBody;

  // TransactionList protobuf object
  if (proto::TransactionList txList;
      txList.ParseFromArray(bytes.data(), static_cast<int>(bytes.size())) && txList.transaction_list_size() > 0)
  {
    proto::SignedTransaction signedTx;
    signedTx.ParseFromArray(txList.transaction_list(0).signedtransactionbytes().data(),
                            static_cast<int>(txList.transaction_list(0).signedtransactionbytes().size()));
    txBody.ParseFromArray(signedTx.bodybytes().data(), static_cast<int>(signedTx.bodybytes().size()));
  }

  // Transaction protobuf object
  if (proto::Transaction tx; txBody.data_case() == proto::TransactionBody::DataCase::DATA_NOT_SET &&
                             tx.ParseFromArray(bytes.data(), static_cast<int>(bytes.size())) &&
                             !tx.signedtransactionbytes().empty())
  {
    proto::SignedTransaction signedTx;
    signedTx.ParseFromArray(tx.signedtransactionbytes().data(), static_cast<int>(tx.signedtransactionbytes().size()));
    txBody.ParseFromArray(signedTx.bodybytes().data(), static_cast<int>(signedTx.bodybytes().size()));
  }

  // SignedTransaction protobuf object
  if (proto::SignedTransaction signedTx; txBody.data_case() == proto::TransactionBody::DataCase::DATA_NOT_SET &&
                                         signedTx.ParseFromArray(bytes.data(), static_cast<int>(bytes.size())) &&
                                         !signedTx.bodybytes().empty())
  {
    txBody.ParseFromArray(signedTx.bodybytes().data(), static_cast<int>(signedTx.bodybytes().size()));
  }

  // If not a TransactionBody protobuf object, throw
  if (txBody.data_case() == proto::TransactionBody::DataCase::DATA_NOT_SET &&
      !txBody.ParseFromArray(bytes.data(), static_cast<int>(bytes.size())))
  {
    throw std::invalid_argument("Unable to construct Transaction from input bytes");
  }

  switch (txBody.data_case())
  {
    case proto::TransactionBody::kCryptoCreateAccount:
      return { 0, AccountCreateTransaction(txBody) };
    case proto::TransactionBody::kCryptoTransfer:
      return { 1, TransferTransaction(txBody) };
    case proto::TransactionBody::kCryptoUpdateAccount:
      return { 2, AccountUpdateTransaction(txBody) };
    case proto::TransactionBody::kCryptoDelete:
      return { 3, AccountDeleteTransaction(txBody) };
    case proto::TransactionBody::kCryptoApproveAllowance:
      return { 4, AccountAllowanceApproveTransaction(txBody) };
    case proto::TransactionBody::kCryptoDeleteAllowance:
      return { 5, AccountAllowanceDeleteTransaction(txBody) };
    case proto::TransactionBody::kContractCreateInstance:
      return { 6, ContractCreateTransaction(txBody) };
    case proto::TransactionBody::kContractDeleteInstance:
      return { 7, ContractDeleteTransaction(txBody) };
    case proto::TransactionBody::kFileCreate:
      return { 8, FileCreateTransaction(txBody) };
    case proto::TransactionBody::kFileDelete:
      return { 9, FileDeleteTransaction(txBody) };
    case proto::TransactionBody::kContractCall:
      return { 10, ContractExecuteTransaction(txBody) };
    case proto::TransactionBody::kContractUpdateInstance:
      return { 11, ContractUpdateTransaction(txBody) };
    case proto::TransactionBody::kEthereumTransaction:
      return { 12, EthereumTransaction(txBody) };
    case proto::TransactionBody::kFileUpdate:
      return { 13, FileUpdateTransaction(txBody) };
    case proto::TransactionBody::kFileAppend:
      return { 14, FileAppendTransaction(txBody) };
    case proto::TransactionBody::kTokenCreation:
      return { 15, TokenCreateTransaction(txBody) };
    case proto::TransactionBody::kTokenDeletion:
      return { 16, TokenDeleteTransaction(txBody) };
    case proto::TransactionBody::kTokenAssociate:
      return { 17, TokenAssociateTransaction(txBody) };
    case proto::TransactionBody::kTokenMint:
      return { 18, TokenMintTransaction(txBody) };
    case proto::TransactionBody::kTokenUpdate:
      return { 19, TokenUpdateTransaction(txBody) };
    case proto::TransactionBody::kTokenWipe:
      return { 20, TokenWipeTransaction(txBody) };
<<<<<<< HEAD
    case proto::TransactionBody::kTokenGrantKyc:
      return { 21, TokenGrantKycTransaction(txBody) };
=======
    case proto::TransactionBody::kTokenBurn:
      return { 21, TokenBurnTransaction(txBody) };
    case proto::TransactionBody::kTokenDissociate:
      return { 22, TokenDissociateTransaction(txBody) };
    case proto::TransactionBody::kTokenFeeScheduleUpdate:
      return { 23, TokenFeeScheduleUpdateTransaction(txBody) };
>>>>>>> b05cbc74
    default:
      throw std::invalid_argument("Type of transaction cannot be determined from input bytes");
  }
}

//-----
template<typename SdkRequestType>
SdkRequestType& Transaction<SdkRequestType>::sign(const PrivateKey* key)
{
  return signWith(key->getPublicKey(), [key](const std::vector<std::byte>& vec) { return key->sign(vec); });
}

//-----
template<typename SdkRequestType>
SdkRequestType& Transaction<SdkRequestType>::signWith(
  const std::shared_ptr<PublicKey>& key,
  const std::function<std::vector<std::byte>(const std::vector<std::byte>&)>& signer)
{
  if (!mIsFrozen)
  {
    throw IllegalStateException("Transaction must be frozen in order to sign");
  }

  mSignatures.emplace_back(key, signer);

  return static_cast<SdkRequestType&>(*this);
}

//-----
template<typename SdkRequestType>
SdkRequestType& Transaction<SdkRequestType>::freezeWith(const Client& client)
{
  if (!client.getOperatorAccountId().has_value())
  {
    throw UninitializedException("Client operator has not been initialized and cannot freeze transaction");
  }

  mIsFrozen = true;
  return static_cast<SdkRequestType&>(*this);
}

//-----
template<typename SdkRequestType>
SdkRequestType& Transaction<SdkRequestType>::setValidTransactionDuration(const std::chrono::duration<double>& duration)
{
  requireNotFrozen();

  mTransactionValidDuration = duration;
  return static_cast<SdkRequestType&>(*this);
}

//-----
template<typename SdkRequestType>
SdkRequestType& Transaction<SdkRequestType>::setMaxTransactionFee(const Hbar& fee)
{
  requireNotFrozen();

  mMaxTransactionFee = fee;
  return static_cast<SdkRequestType&>(*this);
}

//-----
template<typename SdkRequestType>
SdkRequestType& Transaction<SdkRequestType>::setTransactionMemo(const std::string& memo)
{
  requireNotFrozen();

  mTransactionMemo = memo;
  return static_cast<SdkRequestType&>(*this);
}

//-----
template<typename SdkRequestType>
SdkRequestType& Transaction<SdkRequestType>::setTransactionId(const TransactionId& id)
{
  requireNotFrozen();

  mTransactionId = id;
  return static_cast<SdkRequestType&>(*this);
}

//-----
template<typename SdkRequestType>
SdkRequestType& Transaction<SdkRequestType>::setRegenerateTransactionIdPolicy(bool regenerate)
{
  requireNotFrozen();

  mTransactionIdRegenerationPolicy = regenerate;
  return static_cast<SdkRequestType&>(*this);
}

//-----
template<typename SdkRequestType>
Transaction<SdkRequestType>::Transaction(const proto::TransactionBody& transactionBody)
{
  if (transactionBody.has_nodeaccountid())
  {
    mNodeAccountId = AccountId::fromProtobuf(transactionBody.nodeaccountid());
  }

  mTransactionMemo = transactionBody.memo();

  if (transactionBody.has_transactionvalidduration())
  {
    mTransactionValidDuration = internal::DurationConverter::fromProtobuf(transactionBody.transactionvalidduration());
  }

  if (transactionBody.has_transactionid())
  {
    mTransactionId = TransactionId::fromProtobuf(transactionBody.transactionid());
  }

  if (transactionBody.transactionfee() != static_cast<uint64_t>(DEFAULT_MAX_TRANSACTION_FEE.toTinybars()))
  {
    mMaxTransactionFee = Hbar(static_cast<int64_t>(transactionBody.transactionfee()), HbarUnit::TINYBAR());
  }
}

//-----
template<typename SdkRequestType>
void Transaction<SdkRequestType>::onSelectNode(const std::shared_ptr<internal::Node>& node)
{
  Executable<SdkRequestType, proto::Transaction, proto::TransactionResponse, TransactionResponse>::onSelectNode(node);
  mNodeAccountId = node->getAccountId();
}

//-----
template<typename SdkRequestType>
proto::Transaction Transaction<SdkRequestType>::signTransaction(const proto::TransactionBody& transaction,
                                                                const Client& client) const
{
  // Make sure the operator has been set, and therefore has an account ID and key.
  if (client.getOperatorAccountId() && client.getOperatorPublicKey())
  {
    // Generate a signature from the TransactionBody
    auto transactionBodySerialized = std::make_unique<std::string>(transaction.SerializeAsString());
    std::vector<std::byte> signature = client.sign(internal::Utilities::stringToByteVector(*transactionBodySerialized));

    // Generate a protobuf SignaturePair from a protobuf SignatureMap
    auto signatureMap = std::make_unique<proto::SignatureMap>();
    proto::SignaturePair* signaturePair = signatureMap->add_sigpair();
    signaturePair->set_allocated_pubkeyprefix(
      new std::string(internal::Utilities::byteVectorToString(client.getOperatorPublicKey()->toBytesRaw())));

    if (dynamic_cast<ED25519PublicKey*>(client.getOperatorPublicKey().get()))
    {
      signaturePair->set_allocated_ed25519(new std::string(internal::Utilities::byteVectorToString(signature)));
    }
    else
    {
      signaturePair->set_allocated_ecdsa_secp256k1(new std::string(internal::Utilities::byteVectorToString(signature)));
    }

    // Add other signatures
    for (const auto& [publicKey, signer] : mSignatures)
    {
      signature = signer(internal::Utilities::stringToByteVector(*transactionBodySerialized));
      signaturePair = signatureMap->add_sigpair();
      signaturePair->set_allocated_pubkeyprefix(
        new std::string(internal::Utilities::byteVectorToString(publicKey->toBytesRaw())));

      if (dynamic_cast<ED25519PublicKey*>(publicKey.get()))
      {
        signaturePair->set_allocated_ed25519(new std::string(internal::Utilities::byteVectorToString(signature)));
      }
      else
      {
        signaturePair->set_allocated_ecdsa_secp256k1(
          new std::string(internal::Utilities::byteVectorToString(signature)));
      }
    }

    // Create a protobuf SignedTransaction from the TransactionBody and SignatureMap
    proto::SignedTransaction signedTransaction;
    signedTransaction.set_allocated_bodybytes(transactionBodySerialized.release());
    signedTransaction.set_allocated_sigmap(signatureMap.release());

    // Serialize the protobuf SignedTransaction to a protobuf Transaction
    proto::Transaction transactionToReturn;
    transactionToReturn.set_allocated_signedtransactionbytes(new std::string(signedTransaction.SerializeAsString()));

    return transactionToReturn;
  }

  throw std::invalid_argument("Invalid client used to sign transaction");
}

//-----
template<typename SdkRequestType>
proto::TransactionBody Transaction<SdkRequestType>::generateTransactionBody(const Client& client) const
{
  proto::TransactionBody body;
  body.set_allocated_transactionid(mTransactionId.toProtobuf().release());
  body.set_transactionfee(static_cast<uint64_t>(getMaxTransactionFee(client).toTinybars()));
  body.set_allocated_memo(new std::string(mTransactionMemo));
  body.set_allocated_transactionvalidduration(internal::DurationConverter::toProtobuf(mTransactionValidDuration));
  body.set_allocated_nodeaccountid(mNodeAccountId.toProtobuf().release());
  return body;
}

//-----
template<typename SdkRequestType>
void Transaction<SdkRequestType>::requireNotFrozen() const
{
  if (mIsFrozen)
  {
    throw IllegalStateException("Transaction is immutable and cannot be edited");
  }
}

//-----
template<typename SdkRequestType>
Hbar Transaction<SdkRequestType>::getMaxTransactionFee(const Client& client) const
{
  return mMaxTransactionFee              ? *mMaxTransactionFee
         : client.getMaxTransactionFee() ? *client.getMaxTransactionFee()
                                         : DEFAULT_MAX_TRANSACTION_FEE;
}

//-----
template<typename SdkRequestType>
TransactionResponse Transaction<SdkRequestType>::mapResponse(const proto::TransactionResponse& response) const
{
  TransactionResponse txResp = TransactionResponse::fromProtobuf(response);
  txResp.mTransactionId = mTransactionId;
  return txResp;
}

//-----
template<typename SdkRequestType>
Status Transaction<SdkRequestType>::mapResponseStatus(const proto::TransactionResponse& response) const
{
  return gProtobufResponseCodeToStatus.at(response.nodetransactionprecheckcode());
}

//-----
template<typename SdkRequestType>
typename Executable<SdkRequestType, proto::Transaction, proto::TransactionResponse, TransactionResponse>::
  ExecutionStatus
  Transaction<SdkRequestType>::determineStatus(Status status,
                                               const Client& client,
                                               const proto::TransactionResponse& response)
{
  // If the Transaction's not expired, forward to the base class.
  if (status != Status::TRANSACTION_EXPIRED)
  {
    return Executable<SdkRequestType, proto::Transaction, proto::TransactionResponse, TransactionResponse>::
      determineStatus(status, client, response);
  }

  // Regenerate transaction IDs by default
  bool shouldRegenerate = true;

  // Follow this Transaction's policy if it has been explicitly set
  if (mTransactionIdRegenerationPolicy)
  {
    shouldRegenerate = *mTransactionIdRegenerationPolicy;
  }

  // Follow the Client's policy if this Transaction's policy hasn't been explicitly set and the Client's policy has
  // been
  else if (const std::optional<bool> clientTxIdRegenPolicy = client.getTransactionIdRegenerationPolicy();
           clientTxIdRegenPolicy)
  {
    shouldRegenerate = *clientTxIdRegenPolicy;
  }

  if (shouldRegenerate)
  {
    // Regenerate the transaction ID and return RETRY if transaction IDs are allowed to be regenerated
    mTransactionId = TransactionId::generate(mTransactionId.getAccountId());
    return Executable<SdkRequestType, proto::Transaction, proto::TransactionResponse, TransactionResponse>::
      ExecutionStatus::RETRY;
  }
  else
  {
    // Return REQUEST_ERROR if the transaction expired but transaction IDs aren't allowed to be regenerated
    return Executable<SdkRequestType, proto::Transaction, proto::TransactionResponse, TransactionResponse>::
      ExecutionStatus::REQUEST_ERROR;
  }
}

//-----
template<typename SdkRequestType>
void Transaction<SdkRequestType>::onExecute(const Client& client)
{
  if (!client.getOperatorAccountId())
  {
    throw UninitializedException("No client operator private key with which to sign");
  }

  // Set the transaction ID if it has not already been manually set.
  if (mTransactionId.getAccountId() == AccountId())
  {
    mTransactionId = TransactionId::generate(*client.getOperatorAccountId());
  }
}

/**
 * Explicit template instantiation.
 */
template class Transaction<AccountAllowanceApproveTransaction>;
template class Transaction<AccountAllowanceDeleteTransaction>;
template class Transaction<AccountCreateTransaction>;
template class Transaction<AccountDeleteTransaction>;
template class Transaction<AccountUpdateTransaction>;
template class Transaction<ContractCreateTransaction>;
template class Transaction<ContractDeleteTransaction>;
template class Transaction<ContractExecuteTransaction>;
template class Transaction<ContractUpdateTransaction>;
template class Transaction<EthereumTransaction>;
template class Transaction<FileAppendTransaction>;
template class Transaction<FileCreateTransaction>;
template class Transaction<FileDeleteTransaction>;
template class Transaction<FileUpdateTransaction>;
template class Transaction<TokenAssociateTransaction>;
template class Transaction<TokenBurnTransaction>;
template class Transaction<TokenCreateTransaction>;
template class Transaction<TokenDeleteTransaction>;
<<<<<<< HEAD
template class Transaction<TokenGrantKycTransaction>;
=======
template class Transaction<TokenDissociateTransaction>;
template class Transaction<TokenFeeScheduleUpdateTransaction>;
>>>>>>> b05cbc74
template class Transaction<TokenMintTransaction>;
template class Transaction<TokenUpdateTransaction>;
template class Transaction<TokenWipeTransaction>;
template class Transaction<TransferTransaction>;

} // namespace Hedera<|MERGE_RESOLUTION|>--- conflicted
+++ resolved
@@ -40,12 +40,9 @@
 #include "TokenBurnTransaction.h"
 #include "TokenCreateTransaction.h"
 #include "TokenDeleteTransaction.h"
-<<<<<<< HEAD
-#include "TokenGrantKycTransaction.h"
-=======
 #include "TokenDissociateTransaction.h"
 #include "TokenFeeScheduleUpdateTransaction.h"
->>>>>>> b05cbc74
+#include "TokenGrantKycTransaction.h"
 #include "TokenMintTransaction.h"
 #include "TokenUpdateTransaction.h"
 #include "TokenWipeTransaction.h"
@@ -91,13 +88,10 @@
                        TokenMintTransaction,
                        TokenUpdateTransaction,
                        TokenWipeTransaction,
-<<<<<<< HEAD
-                       TokenGrantKycTransaction>>
-=======
                        TokenBurnTransaction,
                        TokenDissociateTransaction,
-                       TokenFeeScheduleUpdateTransaction>>
->>>>>>> b05cbc74
+                       TokenFeeScheduleUpdateTransaction,
+                       TokenGrantKycTransaction>>
 Transaction<SdkRequestType>::fromBytes(const std::vector<std::byte>& bytes)
 {
   proto::TransactionBody txBody;
@@ -181,17 +175,14 @@
       return { 19, TokenUpdateTransaction(txBody) };
     case proto::TransactionBody::kTokenWipe:
       return { 20, TokenWipeTransaction(txBody) };
-<<<<<<< HEAD
-    case proto::TransactionBody::kTokenGrantKyc:
-      return { 21, TokenGrantKycTransaction(txBody) };
-=======
     case proto::TransactionBody::kTokenBurn:
       return { 21, TokenBurnTransaction(txBody) };
     case proto::TransactionBody::kTokenDissociate:
       return { 22, TokenDissociateTransaction(txBody) };
     case proto::TransactionBody::kTokenFeeScheduleUpdate:
       return { 23, TokenFeeScheduleUpdateTransaction(txBody) };
->>>>>>> b05cbc74
+    case proto::TransactionBody::kTokenGrantKyc:
+      return { 24, TokenGrantKycTransaction(txBody) };
     default:
       throw std::invalid_argument("Type of transaction cannot be determined from input bytes");
   }
@@ -511,12 +502,9 @@
 template class Transaction<TokenBurnTransaction>;
 template class Transaction<TokenCreateTransaction>;
 template class Transaction<TokenDeleteTransaction>;
-<<<<<<< HEAD
-template class Transaction<TokenGrantKycTransaction>;
-=======
 template class Transaction<TokenDissociateTransaction>;
 template class Transaction<TokenFeeScheduleUpdateTransaction>;
->>>>>>> b05cbc74
+template class Transaction<TokenGrantKycTransaction>;
 template class Transaction<TokenMintTransaction>;
 template class Transaction<TokenUpdateTransaction>;
 template class Transaction<TokenWipeTransaction>;
