--- conflicted
+++ resolved
@@ -45,13 +45,10 @@
 #include "TokenFreezeTransaction.h"
 #include "TokenGrantKycTransaction.h"
 #include "TokenMintTransaction.h"
-<<<<<<< HEAD
-#include "TokenUnfreezeTransaction.h"
-=======
 #include "TokenPauseTransaction.h"
 #include "TokenRevokeKycTransaction.h"
+#include "TokenUnfreezeTransaction.h"
 #include "TokenUnpauseTransaction.h"
->>>>>>> 9926c6b0
 #include "TokenUpdateTransaction.h"
 #include "TokenWipeTransaction.h"
 #include "TransactionId.h"
@@ -99,15 +96,12 @@
                        TokenBurnTransaction,
                        TokenDissociateTransaction,
                        TokenFeeScheduleUpdateTransaction,
-<<<<<<< HEAD
-                       TokenUnfreezeTransaction>>
-=======
                        TokenGrantKycTransaction,
                        TokenRevokeKycTransaction,
                        TokenPauseTransaction,
                        TokenUnpauseTransaction,
-                       TokenFreezeTransaction>>
->>>>>>> 9926c6b0
+                       TokenFreezeTransaction,
+                       TokenUnfreezeTransaction>>
 Transaction<SdkRequestType>::fromBytes(const std::vector<std::byte>& bytes)
 {
   proto::TransactionBody txBody;
@@ -197,10 +191,6 @@
       return { 22, TokenDissociateTransaction(txBody) };
     case proto::TransactionBody::kTokenFeeScheduleUpdate:
       return { 23, TokenFeeScheduleUpdateTransaction(txBody) };
-<<<<<<< HEAD
-    case proto::TransactionBody::kTokenUnfreeze:
-      return { 24, TokenUnfreezeTransaction(txBody) };
-=======
     case proto::TransactionBody::kTokenGrantKyc:
       return { 24, TokenGrantKycTransaction(txBody) };
     case proto::TransactionBody::kTokenRevokeKyc:
@@ -211,7 +201,8 @@
       return { 27, TokenUnpauseTransaction(txBody) };
     case proto::TransactionBody::kTokenFreeze:
       return { 28, TokenFreezeTransaction(txBody) };
->>>>>>> 9926c6b0
+    case proto::TransactionBody::kTokenUnfreeze:
+      return { 29, TokenUnfreezeTransaction(txBody) };
     default:
       throw std::invalid_argument("Type of transaction cannot be determined from input bytes");
   }
@@ -536,13 +527,10 @@
 template class Transaction<TokenFreezeTransaction>;
 template class Transaction<TokenGrantKycTransaction>;
 template class Transaction<TokenMintTransaction>;
-<<<<<<< HEAD
-template class Transaction<TokenUnfreezeTransaction>;
-=======
 template class Transaction<TokenPauseTransaction>;
 template class Transaction<TokenRevokeKycTransaction>;
+template class Transaction<TokenUnfreezeTransaction>;
 template class Transaction<TokenUnpauseTransaction>;
->>>>>>> 9926c6b0
 template class Transaction<TokenUpdateTransaction>;
 template class Transaction<TokenWipeTransaction>;
 template class Transaction<TransferTransaction>;
