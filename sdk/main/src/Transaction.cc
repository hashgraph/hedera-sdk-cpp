--- conflicted
+++ resolved
@@ -66,11 +66,8 @@
                        FileCreateTransaction,
                        FileDeleteTransaction,
                        ContractExecuteTransaction,
-<<<<<<< HEAD
+                       ContractUpdateTransaction,
                        EthereumTransaction>>
-=======
-                       ContractUpdateTransaction>>
->>>>>>> 7f585853
 Transaction<SdkRequestType>::fromBytes(const std::vector<std::byte>& bytes)
 {
   proto::TransactionBody txBody;
@@ -134,13 +131,10 @@
       return { 9, FileDeleteTransaction(txBody) };
     case proto::TransactionBody::kContractCall:
       return { 10, ContractExecuteTransaction(txBody) };
-<<<<<<< HEAD
-    case proto::TransactionBody::kEthereumTransaction:
-      return { 11, EthereumTransaction(txBody) };
-=======
     case proto::TransactionBody::kContractUpdateInstance:
       return { 11, ContractUpdateTransaction(txBody) };
->>>>>>> 7f585853
+    case proto::TransactionBody::kEthereumTransaction:
+      return { 12, EthereumTransaction(txBody) };
     default:
       throw std::invalid_argument("Type of transaction cannot be determined from input bytes");
   }
@@ -450,11 +444,8 @@
 template class Transaction<ContractCreateTransaction>;
 template class Transaction<ContractDeleteTransaction>;
 template class Transaction<ContractExecuteTransaction>;
-<<<<<<< HEAD
+template class Transaction<ContractUpdateTransaction>;
 template class Transaction<EthereumTransaction>;
-=======
-template class Transaction<ContractUpdateTransaction>;
->>>>>>> 7f585853
 template class Transaction<FileCreateTransaction>;
 template class Transaction<FileDeleteTransaction>;
 template class Transaction<TransferTransaction>;
