/*-
 *
 * Hedera C++ SDK
 *
 * Copyright (C) 2020 - 2022 Hedera Hashgraph, LLC
 *
 * Licensed under the Apache License, Version 2.0 (the "License")
 * you may not use this file except in compliance with the License.
 * You may obtain a copy of the License at
 *
 *      http://www.apache.org/licenses/LICENSE-2.0
 *
 * Unless required by applicable law or agreed to in writing, software
 * distributed under the License is distributed on an "AS IS" BASIS,
 * WITHOUT WARRANTIES OR CONDITIONS OF ANY KIND, either express or implied.
 * See the License for the specific language governing permissions and
 * limitations under the License.
 *
 */
#include "Transaction.h"
#include "AccountAllowanceApproveTransaction.h"
#include "AccountAllowanceDeleteTransaction.h"
#include "AccountCreateTransaction.h"
#include "AccountDeleteTransaction.h"
#include "AccountUpdateTransaction.h"
#include "Client.h"
#include "ContractCreateTransaction.h"
#include "ContractDeleteTransaction.h"
#include "ContractExecuteTransaction.h"
#include "ContractUpdateTransaction.h"
#include "ED25519PublicKey.h"
#include "EthereumTransaction.h"
#include "FileAppendTransaction.h"
#include "FileCreateTransaction.h"
#include "FileDeleteTransaction.h"
#include "FileUpdateTransaction.h"
#include "PrivateKey.h"
#include "ScheduleCreateTransaction.h"
#include "Status.h"
#include "TokenAssociateTransaction.h"
#include "TokenBurnTransaction.h"
#include "TokenCreateTransaction.h"
#include "TokenDeleteTransaction.h"
#include "TokenDissociateTransaction.h"
#include "TokenFeeScheduleUpdateTransaction.h"
#include "TokenFreezeTransaction.h"
#include "TokenGrantKycTransaction.h"
#include "TokenMintTransaction.h"
#include "TokenPauseTransaction.h"
#include "TokenRevokeKycTransaction.h"
#include "TokenUnfreezeTransaction.h"
#include "TokenUnpauseTransaction.h"
#include "TokenUpdateTransaction.h"
#include "TokenWipeTransaction.h"
#include "TopicCreateTransaction.h"
#include "TopicDeleteTransaction.h"
#include "TopicMessageSubmitTransaction.h"
#include "TopicUpdateTransaction.h"
#include "TransactionId.h"
#include "TransactionResponse.h"
#include "TransferTransaction.h"
#include "WrappedTransaction.h"
#include "exceptions/IllegalStateException.h"
#include "exceptions/UnsupportedOperationException.h"
#include "impl/DurationConverter.h"
#include "impl/Node.h"
#include "impl/Utilities.h"

#include <proto/basic_types.pb.h>
#include <proto/transaction.pb.h>
#include <proto/transaction_body.pb.h>
#include <proto/transaction_contents.pb.h>
#include <proto/transaction_list.pb.h>
#include <vector>

namespace Hedera
{
//-----
template<typename SdkRequestType>
<<<<<<< HEAD
WrappedTransaction Transaction<SdkRequestType>::fromBytes(const std::vector<std::byte>& bytes)
=======
std::pair<int,
          std::variant<AccountCreateTransaction,
                       TransferTransaction,
                       AccountUpdateTransaction,
                       AccountDeleteTransaction,
                       AccountAllowanceApproveTransaction,
                       AccountAllowanceDeleteTransaction,
                       ContractCreateTransaction,
                       ContractDeleteTransaction,
                       FileCreateTransaction,
                       FileDeleteTransaction,
                       ContractExecuteTransaction,
                       ContractUpdateTransaction,
                       EthereumTransaction,
                       FileUpdateTransaction,
                       FileAppendTransaction,
                       TokenCreateTransaction,
                       TokenDeleteTransaction,
                       TokenAssociateTransaction,
                       TokenMintTransaction,
                       TokenUpdateTransaction,
                       TokenWipeTransaction,
                       TokenBurnTransaction,
                       TokenDissociateTransaction,
                       TokenFeeScheduleUpdateTransaction,
                       TokenGrantKycTransaction,
                       TokenRevokeKycTransaction,
                       TokenPauseTransaction,
                       TokenUnpauseTransaction,
                       TokenFreezeTransaction,
                       TokenUnfreezeTransaction,
                       TopicCreateTransaction,
                       TopicDeleteTransaction,
                       TopicUpdateTransaction,
                       TopicMessageSubmitTransaction>>
Transaction<SdkRequestType>::fromBytes(const std::vector<std::byte>& bytes)
>>>>>>> b987b0c9
{
  proto::TransactionBody txBody;

  // TransactionList protobuf object
  if (proto::TransactionList txList;
      txList.ParseFromArray(bytes.data(), static_cast<int>(bytes.size())) && txList.transaction_list_size() > 0)
  {
    proto::SignedTransaction signedTx;
    signedTx.ParseFromArray(txList.transaction_list(0).signedtransactionbytes().data(),
                            static_cast<int>(txList.transaction_list(0).signedtransactionbytes().size()));
    txBody.ParseFromArray(signedTx.bodybytes().data(), static_cast<int>(signedTx.bodybytes().size()));
  }

  // Transaction protobuf object
  if (proto::Transaction tx; txBody.data_case() == proto::TransactionBody::DataCase::DATA_NOT_SET &&
                             tx.ParseFromArray(bytes.data(), static_cast<int>(bytes.size())) &&
                             !tx.signedtransactionbytes().empty())
  {
    proto::SignedTransaction signedTx;
    signedTx.ParseFromArray(tx.signedtransactionbytes().data(), static_cast<int>(tx.signedtransactionbytes().size()));
    txBody.ParseFromArray(signedTx.bodybytes().data(), static_cast<int>(signedTx.bodybytes().size()));
  }

  // SignedTransaction protobuf object
  if (proto::SignedTransaction signedTx; txBody.data_case() == proto::TransactionBody::DataCase::DATA_NOT_SET &&
                                         signedTx.ParseFromArray(bytes.data(), static_cast<int>(bytes.size())) &&
                                         !signedTx.bodybytes().empty())
  {
    txBody.ParseFromArray(signedTx.bodybytes().data(), static_cast<int>(signedTx.bodybytes().size()));
  }

  // If not a TransactionBody protobuf object, throw
  if (txBody.data_case() == proto::TransactionBody::DataCase::DATA_NOT_SET &&
      !txBody.ParseFromArray(bytes.data(), static_cast<int>(bytes.size())))
  {
    throw std::invalid_argument("Unable to construct Transaction from input bytes");
  }

  switch (txBody.data_case())
  {
    case proto::TransactionBody::kCryptoApproveAllowance:
      return WrappedTransaction(WrappedTransaction::AnyPossibleTransaction(AccountAllowanceApproveTransaction(txBody)));
    case proto::TransactionBody::kCryptoDeleteAllowance:
      return WrappedTransaction(WrappedTransaction::AnyPossibleTransaction(AccountAllowanceDeleteTransaction(txBody)));
    case proto::TransactionBody::kCryptoCreateAccount:
      return WrappedTransaction(WrappedTransaction::AnyPossibleTransaction(AccountCreateTransaction(txBody)));
    case proto::TransactionBody::kCryptoDelete:
      return WrappedTransaction(WrappedTransaction::AnyPossibleTransaction(AccountDeleteTransaction(txBody)));
    case proto::TransactionBody::kCryptoUpdateAccount:
      return WrappedTransaction(WrappedTransaction::AnyPossibleTransaction(AccountUpdateTransaction(txBody)));
    case proto::TransactionBody::kContractCreateInstance:
      return WrappedTransaction(WrappedTransaction::AnyPossibleTransaction(ContractCreateTransaction(txBody)));
    case proto::TransactionBody::kContractDeleteInstance:
      return WrappedTransaction(WrappedTransaction::AnyPossibleTransaction(ContractDeleteTransaction(txBody)));
    case proto::TransactionBody::kContractCall:
      return WrappedTransaction(WrappedTransaction::AnyPossibleTransaction(ContractExecuteTransaction(txBody)));
    case proto::TransactionBody::kContractUpdateInstance:
      return WrappedTransaction(WrappedTransaction::AnyPossibleTransaction(ContractUpdateTransaction(txBody)));
    case proto::TransactionBody::kEthereumTransaction:
      return WrappedTransaction(WrappedTransaction::AnyPossibleTransaction(EthereumTransaction(txBody)));
    case proto::TransactionBody::kFileAppend:
      return WrappedTransaction(WrappedTransaction::AnyPossibleTransaction(FileAppendTransaction(txBody)));
    case proto::TransactionBody::kFileCreate:
      return WrappedTransaction(WrappedTransaction::AnyPossibleTransaction(FileCreateTransaction(txBody)));
    case proto::TransactionBody::kFileDelete:
      return WrappedTransaction(WrappedTransaction::AnyPossibleTransaction(FileDeleteTransaction(txBody)));
    case proto::TransactionBody::kFileUpdate:
      return WrappedTransaction(WrappedTransaction::AnyPossibleTransaction(FileUpdateTransaction(txBody)));
    case proto::TransactionBody::kTokenAssociate:
      return WrappedTransaction(WrappedTransaction::AnyPossibleTransaction(TokenAssociateTransaction(txBody)));
    case proto::TransactionBody::kTokenBurn:
      return WrappedTransaction(WrappedTransaction::AnyPossibleTransaction(TokenBurnTransaction(txBody)));
    case proto::TransactionBody::kTokenCreation:
      return WrappedTransaction(WrappedTransaction::AnyPossibleTransaction(TokenCreateTransaction(txBody)));
    case proto::TransactionBody::kTokenDeletion:
      return WrappedTransaction(WrappedTransaction::AnyPossibleTransaction(TokenDeleteTransaction(txBody)));
    case proto::TransactionBody::kTokenDissociate:
      return WrappedTransaction(WrappedTransaction::AnyPossibleTransaction(TokenDissociateTransaction(txBody)));
    case proto::TransactionBody::kTokenFeeScheduleUpdate:
      return WrappedTransaction(WrappedTransaction::AnyPossibleTransaction(TokenFeeScheduleUpdateTransaction(txBody)));
    case proto::TransactionBody::kTokenFreeze:
      return WrappedTransaction(WrappedTransaction::AnyPossibleTransaction(TokenFreezeTransaction(txBody)));
    case proto::TransactionBody::kTokenGrantKyc:
      return WrappedTransaction(WrappedTransaction::AnyPossibleTransaction(TokenGrantKycTransaction(txBody)));
    case proto::TransactionBody::kTokenMint:
      return WrappedTransaction(WrappedTransaction::AnyPossibleTransaction(TokenMintTransaction(txBody)));
    case proto::TransactionBody::kTokenPause:
      return WrappedTransaction(WrappedTransaction::AnyPossibleTransaction(TokenPauseTransaction(txBody)));
    case proto::TransactionBody::kTokenRevokeKyc:
      return WrappedTransaction(WrappedTransaction::AnyPossibleTransaction(TokenRevokeKycTransaction(txBody)));
    case proto::TransactionBody::kTokenUnfreeze:
      return WrappedTransaction(WrappedTransaction::AnyPossibleTransaction(TokenUnfreezeTransaction(txBody)));
    case proto::TransactionBody::kTokenUnpause:
      return WrappedTransaction(WrappedTransaction::AnyPossibleTransaction(TokenUnpauseTransaction(txBody)));
    case proto::TransactionBody::kTokenUpdate:
      return WrappedTransaction(WrappedTransaction::AnyPossibleTransaction(TokenUpdateTransaction(txBody)));
    case proto::TransactionBody::kTokenWipe:
      return WrappedTransaction(WrappedTransaction::AnyPossibleTransaction(TokenWipeTransaction(txBody)));
    case proto::TransactionBody::kConsensusCreateTopic:
      return WrappedTransaction(WrappedTransaction::AnyPossibleTransaction(TopicCreateTransaction(txBody)));
    case proto::TransactionBody::kConsensusDeleteTopic:
<<<<<<< HEAD
      return WrappedTransaction(WrappedTransaction::AnyPossibleTransaction(TopicDeleteTransaction(txBody)));
    case proto::TransactionBody::kCryptoTransfer:
      return WrappedTransaction(WrappedTransaction::AnyPossibleTransaction(TransferTransaction(txBody)));
=======
      return { 31, TopicDeleteTransaction(txBody) };
    case proto::TransactionBody::kConsensusUpdateTopic:
      return { 32, TopicUpdateTransaction(txBody) };
    case proto::TransactionBody::kConsensusSubmitMessage:
      return { 33, TopicMessageSubmitTransaction(txBody) };
>>>>>>> b987b0c9
    default:
      throw std::invalid_argument("Type of transaction cannot be determined from input bytes");
  }
}

//-----
template<typename SdkRequestType>
SdkRequestType& Transaction<SdkRequestType>::sign(const PrivateKey* key)
{
  return signWith(key->getPublicKey(), [key](const std::vector<std::byte>& vec) { return key->sign(vec); });
}

//-----
template<typename SdkRequestType>
SdkRequestType& Transaction<SdkRequestType>::signWith(
  const std::shared_ptr<PublicKey>& key,
  const std::function<std::vector<std::byte>(const std::vector<std::byte>&)>& signer)
{
  if (!mIsFrozen)
  {
    throw IllegalStateException("Transaction must be frozen in order to sign");
  }

  mSignatures.emplace_back(key, signer);

  return static_cast<SdkRequestType&>(*this);
}

//-----
template<typename SdkRequestType>
SdkRequestType& Transaction<SdkRequestType>::freezeWith(const Client* client)
{
  if (mIsFrozen)
  {
    return static_cast<SdkRequestType&>(*this);
  }

  if (mTransactionId == TransactionId())
  {
    if (!client)
    {
      throw IllegalStateException(
        "If no client is provided to freeze transaction, the transaction ID must be manually set");
    }

    if (!client->getOperatorAccountId().has_value())
    {
      throw IllegalStateException("Client operator has not been initialized and cannot freeze transaction");
    }

    // Generate a transaction ID with the client.
    mTransactionId = TransactionId::generate(client->getOperatorAccountId().value());
  }

  mIsFrozen = true;
  return static_cast<SdkRequestType&>(*this);
}

//-----
template<typename SdkRequestType>
ScheduleCreateTransaction Transaction<SdkRequestType>::schedule() const
{
  requireNotFrozen();
  if (!Executable<SdkRequestType, proto::Transaction, proto::TransactionResponse, TransactionResponse>::
         getNodeAccountIds()
           .empty())
  {
    throw IllegalStateException("Underlying transaction for a scheduled transaction cannot have node account IDs set");
  }

  proto::TransactionBody body = generateTransactionBody(nullptr);
  addToBody(body);

  proto::SchedulableTransactionBody schedulableTransactionBody;
  schedulableTransactionBody.set_transactionfee(body.transactionfee());
  schedulableTransactionBody.set_memo(body.memo());

  if (body.has_cryptoapproveallowance())
  {
    schedulableTransactionBody.set_allocated_cryptoapproveallowance(body.release_cryptoapproveallowance());
  }
  else if (body.has_cryptodeleteallowance())
  {
    schedulableTransactionBody.set_allocated_cryptodeleteallowance(body.release_cryptodeleteallowance());
  }
  else if (body.has_cryptocreateaccount())
  {
    schedulableTransactionBody.set_allocated_cryptocreateaccount(body.release_cryptocreateaccount());
  }
  else if (body.has_cryptodeleteallowance())
  {
    schedulableTransactionBody.set_allocated_cryptodelete(body.release_cryptodelete());
  }
  else if (body.has_cryptoupdateaccount())
  {
    schedulableTransactionBody.set_allocated_cryptoupdateaccount(body.release_cryptoupdateaccount());
  }
  else if (body.has_contractcreateinstance())
  {
    schedulableTransactionBody.set_allocated_contractcreateinstance(body.release_contractcreateinstance());
  }
  else if (body.has_contractdeleteinstance())
  {
    schedulableTransactionBody.set_allocated_contractdeleteinstance(body.release_contractdeleteinstance());
  }
  else if (body.has_contractcall())
  {
    schedulableTransactionBody.set_allocated_contractcall(body.release_contractcall());
  }
  else if (body.has_contractupdateinstance())
  {
    schedulableTransactionBody.set_allocated_contractupdateinstance(body.release_contractupdateinstance());
  }
  else if (body.has_fileappend())
  {
    schedulableTransactionBody.set_allocated_fileappend(body.release_fileappend());
  }
  else if (body.has_filecreate())
  {
    schedulableTransactionBody.set_allocated_filecreate(body.release_filecreate());
  }
  else if (body.has_filedelete())
  {
    schedulableTransactionBody.set_allocated_filedelete(body.release_filedelete());
  }
  else if (body.has_fileupdate())
  {
    schedulableTransactionBody.set_allocated_fileupdate(body.release_fileupdate());
  }
  else if (body.has_tokenassociate())
  {
    schedulableTransactionBody.set_allocated_tokenassociate(body.release_tokenassociate());
  }
  else if (body.has_tokenburn())
  {
    schedulableTransactionBody.set_allocated_tokenburn(body.release_tokenburn());
  }
  else if (body.has_tokencreation())
  {
    schedulableTransactionBody.set_allocated_tokencreation(body.release_tokencreation());
  }
  else if (body.has_tokendeletion())
  {
    schedulableTransactionBody.set_allocated_tokendeletion(body.release_tokendeletion());
  }
  else if (body.has_tokendissociate())
  {
    schedulableTransactionBody.set_allocated_tokendissociate(body.release_tokendissociate());
  }
  else if (body.has_token_fee_schedule_update())
  {
    schedulableTransactionBody.set_allocated_token_fee_schedule_update(body.release_token_fee_schedule_update());
  }
  else if (body.has_tokenfreeze())
  {
    schedulableTransactionBody.set_allocated_tokenfreeze(body.release_tokenfreeze());
  }
  else if (body.has_tokengrantkyc())
  {
    schedulableTransactionBody.set_allocated_tokengrantkyc(body.release_tokengrantkyc());
  }
  else if (body.has_tokenmint())
  {
    schedulableTransactionBody.set_allocated_tokenmint(body.release_tokenmint());
  }
  else if (body.has_token_pause())
  {
    schedulableTransactionBody.set_allocated_token_pause(body.release_token_pause());
  }
  else if (body.has_tokenrevokekyc())
  {
    schedulableTransactionBody.set_allocated_tokenrevokekyc(body.release_tokenrevokekyc());
  }
  else if (body.has_tokenunfreeze())
  {
    schedulableTransactionBody.set_allocated_tokenunfreeze(body.release_tokenunfreeze());
  }
  else if (body.has_token_unpause())
  {
    schedulableTransactionBody.set_allocated_token_unpause(body.release_token_unpause());
  }
  else if (body.has_tokenwipe())
  {
    schedulableTransactionBody.set_allocated_tokenwipe(body.release_tokenwipe());
  }
  else if (body.has_consensuscreatetopic())
  {
    schedulableTransactionBody.set_allocated_consensuscreatetopic(body.release_consensuscreatetopic());
  }
  else if (body.has_consensusdeletetopic())
  {
    schedulableTransactionBody.set_allocated_consensusdeletetopic(body.release_consensusdeletetopic());
  }
  else if (body.has_cryptotransfer())
  {
    schedulableTransactionBody.set_allocated_cryptotransfer(body.release_cryptotransfer());
  }
  else
  {
    throw UnsupportedOperationException("Transaction cannot be scheduled");
  }

  return ScheduleCreateTransaction().setScheduledTransaction(schedulableTransactionBody);
}

//-----
template<typename SdkRequestType>
SdkRequestType& Transaction<SdkRequestType>::setValidTransactionDuration(const std::chrono::duration<double>& duration)
{
  requireNotFrozen();

  mTransactionValidDuration = duration;
  return static_cast<SdkRequestType&>(*this);
}

//-----
template<typename SdkRequestType>
SdkRequestType& Transaction<SdkRequestType>::setMaxTransactionFee(const Hbar& fee)
{
  requireNotFrozen();

  mMaxTransactionFee = fee;
  return static_cast<SdkRequestType&>(*this);
}

//-----
template<typename SdkRequestType>
SdkRequestType& Transaction<SdkRequestType>::setTransactionMemo(const std::string& memo)
{
  requireNotFrozen();

  mTransactionMemo = memo;
  return static_cast<SdkRequestType&>(*this);
}

//-----
template<typename SdkRequestType>
SdkRequestType& Transaction<SdkRequestType>::setTransactionId(const TransactionId& id)
{
  requireNotFrozen();

  mTransactionId = id;
  return static_cast<SdkRequestType&>(*this);
}

//-----
template<typename SdkRequestType>
SdkRequestType& Transaction<SdkRequestType>::setRegenerateTransactionIdPolicy(bool regenerate)
{
  requireNotFrozen();

  mTransactionIdRegenerationPolicy = regenerate;
  return static_cast<SdkRequestType&>(*this);
}

//-----
template<typename SdkRequestType>
Transaction<SdkRequestType>::Transaction(const proto::TransactionBody& transactionBody)
{
  if (transactionBody.has_nodeaccountid())
  {
    mNodeAccountId = AccountId::fromProtobuf(transactionBody.nodeaccountid());
  }

  mTransactionMemo = transactionBody.memo();

  if (transactionBody.has_transactionvalidduration())
  {
    mTransactionValidDuration = internal::DurationConverter::fromProtobuf(transactionBody.transactionvalidduration());
  }

  if (transactionBody.has_transactionid())
  {
    mTransactionId = TransactionId::fromProtobuf(transactionBody.transactionid());
  }

  if (transactionBody.transactionfee() != static_cast<uint64_t>(DEFAULT_MAX_TRANSACTION_FEE.toTinybars()))
  {
    mMaxTransactionFee = Hbar(static_cast<int64_t>(transactionBody.transactionfee()), HbarUnit::TINYBAR());
  }
}

//-----
template<typename SdkRequestType>
void Transaction<SdkRequestType>::onSelectNode(const std::shared_ptr<internal::Node>& node)
{
  Executable<SdkRequestType, proto::Transaction, proto::TransactionResponse, TransactionResponse>::onSelectNode(node);
  mNodeAccountId = node->getAccountId();
}

//-----
template<typename SdkRequestType>
proto::Transaction Transaction<SdkRequestType>::signTransaction(const proto::TransactionBody& transaction,
                                                                const Client& client) const
{
  // Make sure the operator has been set, and therefore has an account ID and key.
  if (client.getOperatorAccountId() && client.getOperatorPublicKey())
  {
    // Generate a signature from the TransactionBody
    auto transactionBodySerialized = std::make_unique<std::string>(transaction.SerializeAsString());
    std::vector<std::byte> signature = client.sign(internal::Utilities::stringToByteVector(*transactionBodySerialized));

    // Generate a protobuf SignaturePair from a protobuf SignatureMap
    auto signatureMap = std::make_unique<proto::SignatureMap>();
    proto::SignaturePair* signaturePair = signatureMap->add_sigpair();
    signaturePair->set_allocated_pubkeyprefix(
      new std::string(internal::Utilities::byteVectorToString(client.getOperatorPublicKey()->toBytesRaw())));

    if (dynamic_cast<ED25519PublicKey*>(client.getOperatorPublicKey().get()))
    {
      signaturePair->set_allocated_ed25519(new std::string(internal::Utilities::byteVectorToString(signature)));
    }
    else
    {
      signaturePair->set_allocated_ecdsa_secp256k1(new std::string(internal::Utilities::byteVectorToString(signature)));
    }

    // Add other signatures
    for (const auto& [publicKey, signer] : mSignatures)
    {
      signature = signer(internal::Utilities::stringToByteVector(*transactionBodySerialized));
      signaturePair = signatureMap->add_sigpair();
      signaturePair->set_allocated_pubkeyprefix(
        new std::string(internal::Utilities::byteVectorToString(publicKey->toBytesRaw())));

      if (dynamic_cast<ED25519PublicKey*>(publicKey.get()))
      {
        signaturePair->set_allocated_ed25519(new std::string(internal::Utilities::byteVectorToString(signature)));
      }
      else
      {
        signaturePair->set_allocated_ecdsa_secp256k1(
          new std::string(internal::Utilities::byteVectorToString(signature)));
      }
    }

    // Create a protobuf SignedTransaction from the TransactionBody and SignatureMap
    proto::SignedTransaction signedTransaction;
    signedTransaction.set_allocated_bodybytes(transactionBodySerialized.release());
    signedTransaction.set_allocated_sigmap(signatureMap.release());

    // Serialize the protobuf SignedTransaction to a protobuf Transaction
    proto::Transaction transactionToReturn;
    transactionToReturn.set_allocated_signedtransactionbytes(new std::string(signedTransaction.SerializeAsString()));

    return transactionToReturn;
  }

  throw std::invalid_argument("Invalid client used to sign transaction");
}

//-----
template<typename SdkRequestType>
proto::TransactionBody Transaction<SdkRequestType>::generateTransactionBody(const Client* client) const
{
  proto::TransactionBody body;
  body.set_allocated_transactionid(mTransactionId.toProtobuf().release());
  body.set_transactionfee(static_cast<uint64_t>(getMaxTransactionFee(client).toTinybars()));
  body.set_allocated_memo(new std::string(mTransactionMemo));
  body.set_allocated_transactionvalidduration(internal::DurationConverter::toProtobuf(mTransactionValidDuration));
  body.set_allocated_nodeaccountid(mNodeAccountId.toProtobuf().release());
  return body;
}

//-----
template<typename SdkRequestType>
void Transaction<SdkRequestType>::requireNotFrozen() const
{
  if (mIsFrozen)
  {
    throw IllegalStateException("Transaction is immutable and cannot be edited");
  }
}

//-----
template<typename SdkRequestType>
Hbar Transaction<SdkRequestType>::getMaxTransactionFee(const Client* client) const
{
  if (mMaxTransactionFee.has_value())
  {
    return mMaxTransactionFee.value();
  }

  if (client && client->getMaxTransactionFee().has_value())
  {
    return client->getMaxTransactionFee().value();
  }

  return DEFAULT_MAX_TRANSACTION_FEE;
}

//-----
template<typename SdkRequestType>
TransactionResponse Transaction<SdkRequestType>::mapResponse(const proto::TransactionResponse& response) const
{
  TransactionResponse txResp = TransactionResponse::fromProtobuf(response);
  txResp.mTransactionId = mTransactionId;
  return txResp;
}

//-----
template<typename SdkRequestType>
Status Transaction<SdkRequestType>::mapResponseStatus(const proto::TransactionResponse& response) const
{
  return gProtobufResponseCodeToStatus.at(response.nodetransactionprecheckcode());
}

//-----
template<typename SdkRequestType>
typename Executable<SdkRequestType, proto::Transaction, proto::TransactionResponse, TransactionResponse>::
  ExecutionStatus
  Transaction<SdkRequestType>::determineStatus(Status status,
                                               const Client& client,
                                               const proto::TransactionResponse& response)
{
  // If the Transaction's not expired, forward to the base class.
  if (status != Status::TRANSACTION_EXPIRED)
  {
    return Executable<SdkRequestType, proto::Transaction, proto::TransactionResponse, TransactionResponse>::
      determineStatus(status, client, response);
  }

  // Regenerate transaction IDs by default
  bool shouldRegenerate = true;

  // Follow this Transaction's policy if it has been explicitly set
  if (mTransactionIdRegenerationPolicy)
  {
    shouldRegenerate = *mTransactionIdRegenerationPolicy;
  }

  // Follow the Client's policy if this Transaction's policy hasn't been explicitly set and the Client's policy has
  // been
  else if (const std::optional<bool> clientTxIdRegenPolicy = client.getTransactionIdRegenerationPolicy();
           clientTxIdRegenPolicy)
  {
    shouldRegenerate = *clientTxIdRegenPolicy;
  }

  if (shouldRegenerate)
  {
    // Regenerate the transaction ID and return RETRY if transaction IDs are allowed to be regenerated
    mTransactionId = TransactionId::generate(mTransactionId.getAccountId());
    return Executable<SdkRequestType, proto::Transaction, proto::TransactionResponse, TransactionResponse>::
      ExecutionStatus::RETRY;
  }
  else
  {
    // Return REQUEST_ERROR if the transaction expired but transaction IDs aren't allowed to be regenerated
    return Executable<SdkRequestType, proto::Transaction, proto::TransactionResponse, TransactionResponse>::
      ExecutionStatus::REQUEST_ERROR;
  }
}

//-----
template<typename SdkRequestType>
void Transaction<SdkRequestType>::onExecute(const Client& client)
{
  if (!mIsFrozen)
  {
    freezeWith(&client);
  }
}

/**
 * Explicit template instantiation.
 */
template class Transaction<AccountAllowanceApproveTransaction>;
template class Transaction<AccountAllowanceDeleteTransaction>;
template class Transaction<AccountCreateTransaction>;
template class Transaction<AccountDeleteTransaction>;
template class Transaction<AccountUpdateTransaction>;
template class Transaction<ContractCreateTransaction>;
template class Transaction<ContractDeleteTransaction>;
template class Transaction<ContractExecuteTransaction>;
template class Transaction<ContractUpdateTransaction>;
template class Transaction<EthereumTransaction>;
template class Transaction<FileAppendTransaction>;
template class Transaction<FileCreateTransaction>;
template class Transaction<FileDeleteTransaction>;
template class Transaction<FileUpdateTransaction>;
template class Transaction<ScheduleCreateTransaction>;
template class Transaction<TokenAssociateTransaction>;
template class Transaction<TokenBurnTransaction>;
template class Transaction<TokenCreateTransaction>;
template class Transaction<TokenDeleteTransaction>;
template class Transaction<TokenDissociateTransaction>;
template class Transaction<TokenFeeScheduleUpdateTransaction>;
template class Transaction<TokenFreezeTransaction>;
template class Transaction<TokenGrantKycTransaction>;
template class Transaction<TokenMintTransaction>;
template class Transaction<TokenPauseTransaction>;
template class Transaction<TokenRevokeKycTransaction>;
template class Transaction<TokenUnfreezeTransaction>;
template class Transaction<TokenUnpauseTransaction>;
template class Transaction<TokenUpdateTransaction>;
template class Transaction<TokenWipeTransaction>;
template class Transaction<TopicCreateTransaction>;
template class Transaction<TopicDeleteTransaction>;
template class Transaction<TopicMessageSubmitTransaction>;
template class Transaction<TopicUpdateTransaction>;
template class Transaction<TransferTransaction>;

} // namespace Hedera<|MERGE_RESOLUTION|>--- conflicted
+++ resolved
@@ -77,46 +77,7 @@
 {
 //-----
 template<typename SdkRequestType>
-<<<<<<< HEAD
 WrappedTransaction Transaction<SdkRequestType>::fromBytes(const std::vector<std::byte>& bytes)
-=======
-std::pair<int,
-          std::variant<AccountCreateTransaction,
-                       TransferTransaction,
-                       AccountUpdateTransaction,
-                       AccountDeleteTransaction,
-                       AccountAllowanceApproveTransaction,
-                       AccountAllowanceDeleteTransaction,
-                       ContractCreateTransaction,
-                       ContractDeleteTransaction,
-                       FileCreateTransaction,
-                       FileDeleteTransaction,
-                       ContractExecuteTransaction,
-                       ContractUpdateTransaction,
-                       EthereumTransaction,
-                       FileUpdateTransaction,
-                       FileAppendTransaction,
-                       TokenCreateTransaction,
-                       TokenDeleteTransaction,
-                       TokenAssociateTransaction,
-                       TokenMintTransaction,
-                       TokenUpdateTransaction,
-                       TokenWipeTransaction,
-                       TokenBurnTransaction,
-                       TokenDissociateTransaction,
-                       TokenFeeScheduleUpdateTransaction,
-                       TokenGrantKycTransaction,
-                       TokenRevokeKycTransaction,
-                       TokenPauseTransaction,
-                       TokenUnpauseTransaction,
-                       TokenFreezeTransaction,
-                       TokenUnfreezeTransaction,
-                       TopicCreateTransaction,
-                       TopicDeleteTransaction,
-                       TopicUpdateTransaction,
-                       TopicMessageSubmitTransaction>>
-Transaction<SdkRequestType>::fromBytes(const std::vector<std::byte>& bytes)
->>>>>>> b987b0c9
 {
   proto::TransactionBody txBody;
 
@@ -218,17 +179,13 @@
     case proto::TransactionBody::kConsensusCreateTopic:
       return WrappedTransaction(WrappedTransaction::AnyPossibleTransaction(TopicCreateTransaction(txBody)));
     case proto::TransactionBody::kConsensusDeleteTopic:
-<<<<<<< HEAD
       return WrappedTransaction(WrappedTransaction::AnyPossibleTransaction(TopicDeleteTransaction(txBody)));
+    case proto::TransactionBody::kConsensusSubmitMessage:
+      return WrappedTransaction(WrappedTransaction::AnyPossibleTransaction(TopicMessageSubmitTransaction(txBody)));
+    case proto::TransactionBody::kConsensusUpdateTopic:
+      return WrappedTransaction(WrappedTransaction::AnyPossibleTransaction(TopicUpdateTransaction(txBody)));
     case proto::TransactionBody::kCryptoTransfer:
       return WrappedTransaction(WrappedTransaction::AnyPossibleTransaction(TransferTransaction(txBody)));
-=======
-      return { 31, TopicDeleteTransaction(txBody) };
-    case proto::TransactionBody::kConsensusUpdateTopic:
-      return { 32, TopicUpdateTransaction(txBody) };
-    case proto::TransactionBody::kConsensusSubmitMessage:
-      return { 33, TopicMessageSubmitTransaction(txBody) };
->>>>>>> b987b0c9
     default:
       throw std::invalid_argument("Type of transaction cannot be determined from input bytes");
   }
