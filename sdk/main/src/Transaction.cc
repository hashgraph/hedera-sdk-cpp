--- conflicted
+++ resolved
@@ -52,12 +52,9 @@
 #include "TokenUpdateTransaction.h"
 #include "TokenWipeTransaction.h"
 #include "TopicCreateTransaction.h"
-<<<<<<< HEAD
+#include "TopicDeleteTransaction.h"
 #include "TopicMessageSubmitTransaction.h"
-=======
-#include "TopicDeleteTransaction.h"
 #include "TopicUpdateTransaction.h"
->>>>>>> 44860c53
 #include "TransactionId.h"
 #include "TransactionResponse.h"
 #include "TransferTransaction.h"
@@ -110,12 +107,9 @@
                        TokenFreezeTransaction,
                        TokenUnfreezeTransaction,
                        TopicCreateTransaction,
-<<<<<<< HEAD
+                       TopicDeleteTransaction,
+                       TopicUpdateTransaction,
                        TopicMessageSubmitTransaction>>
-=======
-                       TopicDeleteTransaction,
-                       TopicUpdateTransaction>>
->>>>>>> 44860c53
 Transaction<SdkRequestType>::fromBytes(const std::vector<std::byte>& bytes)
 {
   proto::TransactionBody txBody;
@@ -219,15 +213,12 @@
       return { 29, TokenUnfreezeTransaction(txBody) };
     case proto::TransactionBody::kConsensusCreateTopic:
       return { 30, TopicCreateTransaction(txBody) };
-<<<<<<< HEAD
-    case proto::TransactionBody::kConsensusSubmitMessage:
-      return { 31, TopicMessageSubmitTransaction(txBody) };
-=======
     case proto::TransactionBody::kConsensusDeleteTopic:
       return { 31, TopicDeleteTransaction(txBody) };
     case proto::TransactionBody::kConsensusUpdateTopic:
       return { 32, TopicUpdateTransaction(txBody) };
->>>>>>> 44860c53
+    case proto::TransactionBody::kConsensusSubmitMessage:
+      return { 33, TopicMessageSubmitTransaction(txBody) };
     default:
       throw std::invalid_argument("Type of transaction cannot be determined from input bytes");
   }
@@ -559,12 +550,9 @@
 template class Transaction<TokenUpdateTransaction>;
 template class Transaction<TokenWipeTransaction>;
 template class Transaction<TopicCreateTransaction>;
-<<<<<<< HEAD
+template class Transaction<TopicDeleteTransaction>;
 template class Transaction<TopicMessageSubmitTransaction>;
-=======
-template class Transaction<TopicDeleteTransaction>;
 template class Transaction<TopicUpdateTransaction>;
->>>>>>> 44860c53
 template class Transaction<TransferTransaction>;
 
 } // namespace Hedera