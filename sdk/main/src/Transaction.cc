--- conflicted
+++ resolved
@@ -52,10 +52,7 @@
 #include "TokenUpdateTransaction.h"
 #include "TokenWipeTransaction.h"
 #include "TopicCreateTransaction.h"
-<<<<<<< HEAD
-=======
 #include "TopicDeleteTransaction.h"
->>>>>>> aaf61ee7
 #include "TransactionId.h"
 #include "TransactionResponse.h"
 #include "TransferTransaction.h"
@@ -107,12 +104,8 @@
                        TokenUnpauseTransaction,
                        TokenFreezeTransaction,
                        TokenUnfreezeTransaction,
-<<<<<<< HEAD
-                       TopicCreateTransaction>>
-=======
                        TopicCreateTransaction,
                        TopicDeleteTransaction>>
->>>>>>> aaf61ee7
 Transaction<SdkRequestType>::fromBytes(const std::vector<std::byte>& bytes)
 {
   proto::TransactionBody txBody;
@@ -216,11 +209,8 @@
       return { 29, TokenUnfreezeTransaction(txBody) };
     case proto::TransactionBody::kConsensusCreateTopic:
       return { 30, TopicCreateTransaction(txBody) };
-<<<<<<< HEAD
-=======
     case proto::TransactionBody::kConsensusDeleteTopic:
       return { 31, TopicDeleteTransaction(txBody) };
->>>>>>> aaf61ee7
     default:
       throw std::invalid_argument("Type of transaction cannot be determined from input bytes");
   }
@@ -552,10 +542,7 @@
 template class Transaction<TokenUpdateTransaction>;
 template class Transaction<TokenWipeTransaction>;
 template class Transaction<TopicCreateTransaction>;
-<<<<<<< HEAD
-=======
 template class Transaction<TopicDeleteTransaction>;
->>>>>>> aaf61ee7
 template class Transaction<TransferTransaction>;
 
 } // namespace Hedera