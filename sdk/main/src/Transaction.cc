/*-
 *
 * Hedera C++ SDK
 *
 * Copyright (C) 2020 - 2022 Hedera Hashgraph, LLC
 *
 * Licensed under the Apache License, Version 2.0 (the "License")
 * you may not use this file except in compliance with the License.
 * You may obtain a copy of the License at
 *
 *      http://www.apache.org/licenses/LICENSE-2.0
 *
 * Unless required by applicable law or agreed to in writing, software
 * distributed under the License is distributed on an "AS IS" BASIS,
 * WITHOUT WARRANTIES OR CONDITIONS OF ANY KIND, either express or implied.
 * See the License for the specific language governing permissions and
 * limitations under the License.
 *
 */
#include "Transaction.h"
#include "AccountAllowanceApproveTransaction.h"
#include "AccountAllowanceDeleteTransaction.h"
#include "AccountCreateTransaction.h"
#include "AccountDeleteTransaction.h"
#include "AccountUpdateTransaction.h"
#include "Client.h"
#include "ContractCreateTransaction.h"
#include "ContractDeleteTransaction.h"
#include "ContractExecuteTransaction.h"
#include "ContractUpdateTransaction.h"
#include "ED25519PublicKey.h"
#include "EthereumTransaction.h"
#include "FileAppendTransaction.h"
#include "FileCreateTransaction.h"
#include "FileDeleteTransaction.h"
#include "FileUpdateTransaction.h"
#include "PrivateKey.h"
#include "Status.h"
#include "TokenAssociateTransaction.h"
#include "TokenCreateTransaction.h"
#include "TokenDeleteTransaction.h"
#include "TokenMintTransaction.h"
<<<<<<< HEAD
#include "TokenWipeTransaction.h"
=======
#include "TokenUpdateTransaction.h"
>>>>>>> 91c789bc
#include "TransactionId.h"
#include "TransactionResponse.h"
#include "TransferTransaction.h"
#include "exceptions/IllegalStateException.h"
#include "exceptions/UninitializedException.h"
#include "impl/DurationConverter.h"
#include "impl/Node.h"
#include "impl/Utilities.h"

#include <proto/basic_types.pb.h>
#include <proto/transaction.pb.h>
#include <proto/transaction_body.pb.h>
#include <proto/transaction_contents.pb.h>
#include <proto/transaction_list.pb.h>
#include <vector>

namespace Hedera
{
//-----
template<typename SdkRequestType>
std::pair<int,
          std::variant<AccountCreateTransaction,
                       TransferTransaction,
                       AccountUpdateTransaction,
                       AccountDeleteTransaction,
                       AccountAllowanceApproveTransaction,
                       AccountAllowanceDeleteTransaction,
                       ContractCreateTransaction,
                       ContractDeleteTransaction,
                       FileCreateTransaction,
                       FileDeleteTransaction,
                       ContractExecuteTransaction,
                       ContractUpdateTransaction,
                       EthereumTransaction,
                       FileUpdateTransaction,
                       FileAppendTransaction,
                       TokenCreateTransaction,
                       TokenDeleteTransaction,
                       TokenAssociateTransaction,
                       TokenMintTransaction,
<<<<<<< HEAD
                       TokenWipeTransaction>>
=======
                       TokenUpdateTransaction>>
>>>>>>> 91c789bc
Transaction<SdkRequestType>::fromBytes(const std::vector<std::byte>& bytes)
{
  proto::TransactionBody txBody;

  // TransactionList protobuf object
  if (proto::TransactionList txList;
      txList.ParseFromArray(bytes.data(), static_cast<int>(bytes.size())) && txList.transaction_list_size() > 0)
  {
    proto::SignedTransaction signedTx;
    signedTx.ParseFromArray(txList.transaction_list(0).signedtransactionbytes().data(),
                            static_cast<int>(txList.transaction_list(0).signedtransactionbytes().size()));
    txBody.ParseFromArray(signedTx.bodybytes().data(), static_cast<int>(signedTx.bodybytes().size()));
  }

  // Transaction protobuf object
  if (proto::Transaction tx; txBody.data_case() == proto::TransactionBody::DataCase::DATA_NOT_SET &&
                             tx.ParseFromArray(bytes.data(), static_cast<int>(bytes.size())) &&
                             !tx.signedtransactionbytes().empty())
  {
    proto::SignedTransaction signedTx;
    signedTx.ParseFromArray(tx.signedtransactionbytes().data(), static_cast<int>(tx.signedtransactionbytes().size()));
    txBody.ParseFromArray(signedTx.bodybytes().data(), static_cast<int>(signedTx.bodybytes().size()));
  }

  // SignedTransaction protobuf object
  if (proto::SignedTransaction signedTx; txBody.data_case() == proto::TransactionBody::DataCase::DATA_NOT_SET &&
                                         signedTx.ParseFromArray(bytes.data(), static_cast<int>(bytes.size())) &&
                                         !signedTx.bodybytes().empty())
  {
    txBody.ParseFromArray(signedTx.bodybytes().data(), static_cast<int>(signedTx.bodybytes().size()));
  }

  // If not a TransactionBody protobuf object, throw
  if (txBody.data_case() == proto::TransactionBody::DataCase::DATA_NOT_SET &&
      !txBody.ParseFromArray(bytes.data(), static_cast<int>(bytes.size())))
  {
    throw std::invalid_argument("Unable to construct Transaction from input bytes");
  }

  switch (txBody.data_case())
  {
    case proto::TransactionBody::kCryptoCreateAccount:
      return { 0, AccountCreateTransaction(txBody) };
    case proto::TransactionBody::kCryptoTransfer:
      return { 1, TransferTransaction(txBody) };
    case proto::TransactionBody::kCryptoUpdateAccount:
      return { 2, AccountUpdateTransaction(txBody) };
    case proto::TransactionBody::kCryptoDelete:
      return { 3, AccountDeleteTransaction(txBody) };
    case proto::TransactionBody::kCryptoApproveAllowance:
      return { 4, AccountAllowanceApproveTransaction(txBody) };
    case proto::TransactionBody::kCryptoDeleteAllowance:
      return { 5, AccountAllowanceDeleteTransaction(txBody) };
    case proto::TransactionBody::kContractCreateInstance:
      return { 6, ContractCreateTransaction(txBody) };
    case proto::TransactionBody::kContractDeleteInstance:
      return { 7, ContractDeleteTransaction(txBody) };
    case proto::TransactionBody::kFileCreate:
      return { 8, FileCreateTransaction(txBody) };
    case proto::TransactionBody::kFileDelete:
      return { 9, FileDeleteTransaction(txBody) };
    case proto::TransactionBody::kContractCall:
      return { 10, ContractExecuteTransaction(txBody) };
    case proto::TransactionBody::kContractUpdateInstance:
      return { 11, ContractUpdateTransaction(txBody) };
    case proto::TransactionBody::kEthereumTransaction:
      return { 12, EthereumTransaction(txBody) };
    case proto::TransactionBody::kFileUpdate:
      return { 13, FileUpdateTransaction(txBody) };
    case proto::TransactionBody::kFileAppend:
      return { 14, FileAppendTransaction(txBody) };
    case proto::TransactionBody::kTokenCreation:
      return { 15, TokenCreateTransaction(txBody) };
    case proto::TransactionBody::kTokenDeletion:
      return { 16, TokenDeleteTransaction(txBody) };
    case proto::TransactionBody::kTokenAssociate:
      return { 17, TokenAssociateTransaction(txBody) };
    case proto::TransactionBody::kTokenMint:
      return { 18, TokenMintTransaction(txBody) };
<<<<<<< HEAD
    case proto::TransactionBody::kTokenWipe:
      return { 19, TokenWipeTransaction(txBody) };
=======
    case proto::TransactionBody::kTokenUpdate:
      return { 19, TokenUpdateTransaction(txBody) };
>>>>>>> 91c789bc
    default:
      throw std::invalid_argument("Type of transaction cannot be determined from input bytes");
  }
}

//-----
template<typename SdkRequestType>
SdkRequestType& Transaction<SdkRequestType>::sign(const PrivateKey* key)
{
  return signWith(key->getPublicKey(), [key](const std::vector<std::byte>& vec) { return key->sign(vec); });
}

//-----
template<typename SdkRequestType>
SdkRequestType& Transaction<SdkRequestType>::signWith(
  const std::shared_ptr<PublicKey>& key,
  const std::function<std::vector<std::byte>(const std::vector<std::byte>&)>& signer)
{
  if (!mIsFrozen)
  {
    throw IllegalStateException("Transaction must be frozen in order to sign");
  }

  mSignatures.emplace_back(key, signer);

  return static_cast<SdkRequestType&>(*this);
}

//-----
template<typename SdkRequestType>
SdkRequestType& Transaction<SdkRequestType>::freezeWith(const Client& client)
{
  if (!client.getOperatorAccountId().has_value())
  {
    throw UninitializedException("Client operator has not been initialized and cannot freeze transaction");
  }

  mIsFrozen = true;
  return static_cast<SdkRequestType&>(*this);
}

//-----
template<typename SdkRequestType>
SdkRequestType& Transaction<SdkRequestType>::setValidTransactionDuration(const std::chrono::duration<double>& duration)
{
  requireNotFrozen();

  mTransactionValidDuration = duration;
  return static_cast<SdkRequestType&>(*this);
}

//-----
template<typename SdkRequestType>
SdkRequestType& Transaction<SdkRequestType>::setMaxTransactionFee(const Hbar& fee)
{
  requireNotFrozen();

  mMaxTransactionFee = fee;
  return static_cast<SdkRequestType&>(*this);
}

//-----
template<typename SdkRequestType>
SdkRequestType& Transaction<SdkRequestType>::setTransactionMemo(const std::string& memo)
{
  requireNotFrozen();

  mTransactionMemo = memo;
  return static_cast<SdkRequestType&>(*this);
}

//-----
template<typename SdkRequestType>
SdkRequestType& Transaction<SdkRequestType>::setTransactionId(const TransactionId& id)
{
  requireNotFrozen();

  mTransactionId = id;
  return static_cast<SdkRequestType&>(*this);
}

//-----
template<typename SdkRequestType>
SdkRequestType& Transaction<SdkRequestType>::setRegenerateTransactionIdPolicy(bool regenerate)
{
  requireNotFrozen();

  mTransactionIdRegenerationPolicy = regenerate;
  return static_cast<SdkRequestType&>(*this);
}

//-----
template<typename SdkRequestType>
Transaction<SdkRequestType>::Transaction(const proto::TransactionBody& transactionBody)
{
  if (transactionBody.has_nodeaccountid())
  {
    mNodeAccountId = AccountId::fromProtobuf(transactionBody.nodeaccountid());
  }

  mTransactionMemo = transactionBody.memo();

  if (transactionBody.has_transactionvalidduration())
  {
    mTransactionValidDuration = internal::DurationConverter::fromProtobuf(transactionBody.transactionvalidduration());
  }

  if (transactionBody.has_transactionid())
  {
    mTransactionId = TransactionId::fromProtobuf(transactionBody.transactionid());
  }

  if (transactionBody.transactionfee() != static_cast<uint64_t>(DEFAULT_MAX_TRANSACTION_FEE.toTinybars()))
  {
    mMaxTransactionFee = Hbar(static_cast<int64_t>(transactionBody.transactionfee()), HbarUnit::TINYBAR());
  }
}

//-----
template<typename SdkRequestType>
void Transaction<SdkRequestType>::onSelectNode(const std::shared_ptr<internal::Node>& node)
{
  Executable<SdkRequestType, proto::Transaction, proto::TransactionResponse, TransactionResponse>::onSelectNode(node);
  mNodeAccountId = node->getAccountId();
}

//-----
template<typename SdkRequestType>
proto::Transaction Transaction<SdkRequestType>::signTransaction(const proto::TransactionBody& transaction,
                                                                const Client& client) const
{
  // Make sure the operator has been set, and therefore has an account ID and key.
  if (client.getOperatorAccountId() && client.getOperatorPublicKey())
  {
    // Generate a signature from the TransactionBody
    auto transactionBodySerialized = std::make_unique<std::string>(transaction.SerializeAsString());
    std::vector<std::byte> signature = client.sign(internal::Utilities::stringToByteVector(*transactionBodySerialized));

    // Generate a protobuf SignaturePair from a protobuf SignatureMap
    auto signatureMap = std::make_unique<proto::SignatureMap>();
    proto::SignaturePair* signaturePair = signatureMap->add_sigpair();
    signaturePair->set_allocated_pubkeyprefix(
      new std::string(internal::Utilities::byteVectorToString(client.getOperatorPublicKey()->toBytesRaw())));

    if (dynamic_cast<ED25519PublicKey*>(client.getOperatorPublicKey().get()))
    {
      signaturePair->set_allocated_ed25519(new std::string(internal::Utilities::byteVectorToString(signature)));
    }
    else
    {
      signaturePair->set_allocated_ecdsa_secp256k1(new std::string(internal::Utilities::byteVectorToString(signature)));
    }

    // Add other signatures
    for (const auto& [publicKey, signer] : mSignatures)
    {
      signature = signer(internal::Utilities::stringToByteVector(*transactionBodySerialized));
      signaturePair = signatureMap->add_sigpair();
      signaturePair->set_allocated_pubkeyprefix(
        new std::string(internal::Utilities::byteVectorToString(publicKey->toBytesRaw())));

      if (dynamic_cast<ED25519PublicKey*>(publicKey.get()))
      {
        signaturePair->set_allocated_ed25519(new std::string(internal::Utilities::byteVectorToString(signature)));
      }
      else
      {
        signaturePair->set_allocated_ecdsa_secp256k1(
          new std::string(internal::Utilities::byteVectorToString(signature)));
      }
    }

    // Create a protobuf SignedTransaction from the TransactionBody and SignatureMap
    proto::SignedTransaction signedTransaction;
    signedTransaction.set_allocated_bodybytes(transactionBodySerialized.release());
    signedTransaction.set_allocated_sigmap(signatureMap.release());

    // Serialize the protobuf SignedTransaction to a protobuf Transaction
    proto::Transaction transactionToReturn;
    transactionToReturn.set_allocated_signedtransactionbytes(new std::string(signedTransaction.SerializeAsString()));

    return transactionToReturn;
  }

  throw std::invalid_argument("Invalid client used to sign transaction");
}

//-----
template<typename SdkRequestType>
proto::TransactionBody Transaction<SdkRequestType>::generateTransactionBody(const Client& client) const
{
  proto::TransactionBody body;
  body.set_allocated_transactionid(mTransactionId.toProtobuf().release());
  body.set_transactionfee(static_cast<uint64_t>(getMaxTransactionFee(client).toTinybars()));
  body.set_allocated_memo(new std::string(mTransactionMemo));
  body.set_allocated_transactionvalidduration(internal::DurationConverter::toProtobuf(mTransactionValidDuration));
  body.set_allocated_nodeaccountid(mNodeAccountId.toProtobuf().release());
  return body;
}

//-----
template<typename SdkRequestType>
void Transaction<SdkRequestType>::requireNotFrozen() const
{
  if (mIsFrozen)
  {
    throw IllegalStateException("Transaction is immutable and cannot be edited");
  }
}

//-----
template<typename SdkRequestType>
Hbar Transaction<SdkRequestType>::getMaxTransactionFee(const Client& client) const
{
  return mMaxTransactionFee              ? *mMaxTransactionFee
         : client.getMaxTransactionFee() ? *client.getMaxTransactionFee()
                                         : DEFAULT_MAX_TRANSACTION_FEE;
}

//-----
template<typename SdkRequestType>
TransactionResponse Transaction<SdkRequestType>::mapResponse(const proto::TransactionResponse& response) const
{
  TransactionResponse txResp = TransactionResponse::fromProtobuf(response);
  txResp.mTransactionId = mTransactionId;
  return txResp;
}

//-----
template<typename SdkRequestType>
Status Transaction<SdkRequestType>::mapResponseStatus(const proto::TransactionResponse& response) const
{
  return gProtobufResponseCodeToStatus.at(response.nodetransactionprecheckcode());
}

//-----
template<typename SdkRequestType>
typename Executable<SdkRequestType, proto::Transaction, proto::TransactionResponse, TransactionResponse>::
  ExecutionStatus
  Transaction<SdkRequestType>::determineStatus(Status status,
                                               const Client& client,
                                               const proto::TransactionResponse& response)
{
  // If the Transaction's not expired, forward to the base class.
  if (status != Status::TRANSACTION_EXPIRED)
  {
    return Executable<SdkRequestType, proto::Transaction, proto::TransactionResponse, TransactionResponse>::
      determineStatus(status, client, response);
  }

  // Regenerate transaction IDs by default
  bool shouldRegenerate = true;

  // Follow this Transaction's policy if it has been explicitly set
  if (mTransactionIdRegenerationPolicy)
  {
    shouldRegenerate = *mTransactionIdRegenerationPolicy;
  }

  // Follow the Client's policy if this Transaction's policy hasn't been explicitly set and the Client's policy has
  // been
  else if (const std::optional<bool> clientTxIdRegenPolicy = client.getTransactionIdRegenerationPolicy();
           clientTxIdRegenPolicy)
  {
    shouldRegenerate = *clientTxIdRegenPolicy;
  }

  if (shouldRegenerate)
  {
    // Regenerate the transaction ID and return RETRY if transaction IDs are allowed to be regenerated
    mTransactionId = TransactionId::generate(mTransactionId.getAccountId());
    return Executable<SdkRequestType, proto::Transaction, proto::TransactionResponse, TransactionResponse>::
      ExecutionStatus::RETRY;
  }
  else
  {
    // Return REQUEST_ERROR if the transaction expired but transaction IDs aren't allowed to be regenerated
    return Executable<SdkRequestType, proto::Transaction, proto::TransactionResponse, TransactionResponse>::
      ExecutionStatus::REQUEST_ERROR;
  }
}

//-----
template<typename SdkRequestType>
void Transaction<SdkRequestType>::onExecute(const Client& client)
{
  if (!client.getOperatorAccountId())
  {
    throw UninitializedException("No client operator private key with which to sign");
  }

  // Set the transaction ID if it has not already been manually set.
  if (mTransactionId.getAccountId() == AccountId())
  {
    mTransactionId = TransactionId::generate(*client.getOperatorAccountId());
  }
}

/**
 * Explicit template instantiation.
 */
template class Transaction<AccountAllowanceApproveTransaction>;
template class Transaction<AccountAllowanceDeleteTransaction>;
template class Transaction<AccountCreateTransaction>;
template class Transaction<AccountDeleteTransaction>;
template class Transaction<AccountUpdateTransaction>;
template class Transaction<ContractCreateTransaction>;
template class Transaction<ContractDeleteTransaction>;
template class Transaction<ContractExecuteTransaction>;
template class Transaction<ContractUpdateTransaction>;
template class Transaction<EthereumTransaction>;
template class Transaction<FileAppendTransaction>;
template class Transaction<FileCreateTransaction>;
template class Transaction<FileDeleteTransaction>;
template class Transaction<FileUpdateTransaction>;
template class Transaction<TokenAssociateTransaction>;
template class Transaction<TokenCreateTransaction>;
template class Transaction<TokenDeleteTransaction>;
template class Transaction<TokenMintTransaction>;
<<<<<<< HEAD
template class Transaction<TokenWipeTransaction>;
=======
template class Transaction<TokenUpdateTransaction>;
>>>>>>> 91c789bc
template class Transaction<TransferTransaction>;

} // namespace Hedera<|MERGE_RESOLUTION|>--- conflicted
+++ resolved
@@ -40,11 +40,8 @@
 #include "TokenCreateTransaction.h"
 #include "TokenDeleteTransaction.h"
 #include "TokenMintTransaction.h"
-<<<<<<< HEAD
+#include "TokenUpdateTransaction.h"
 #include "TokenWipeTransaction.h"
-=======
-#include "TokenUpdateTransaction.h"
->>>>>>> 91c789bc
 #include "TransactionId.h"
 #include "TransactionResponse.h"
 #include "TransferTransaction.h"
@@ -85,11 +82,8 @@
                        TokenDeleteTransaction,
                        TokenAssociateTransaction,
                        TokenMintTransaction,
-<<<<<<< HEAD
+                       TokenUpdateTransaction,
                        TokenWipeTransaction>>
-=======
-                       TokenUpdateTransaction>>
->>>>>>> 91c789bc
 Transaction<SdkRequestType>::fromBytes(const std::vector<std::byte>& bytes)
 {
   proto::TransactionBody txBody;
@@ -169,13 +163,10 @@
       return { 17, TokenAssociateTransaction(txBody) };
     case proto::TransactionBody::kTokenMint:
       return { 18, TokenMintTransaction(txBody) };
-<<<<<<< HEAD
-    case proto::TransactionBody::kTokenWipe:
-      return { 19, TokenWipeTransaction(txBody) };
-=======
     case proto::TransactionBody::kTokenUpdate:
       return { 19, TokenUpdateTransaction(txBody) };
->>>>>>> 91c789bc
+    case proto::TransactionBody::kTokenWipe:
+      return { 20, TokenWipeTransaction(txBody) };
     default:
       throw std::invalid_argument("Type of transaction cannot be determined from input bytes");
   }
@@ -495,11 +486,8 @@
 template class Transaction<TokenCreateTransaction>;
 template class Transaction<TokenDeleteTransaction>;
 template class Transaction<TokenMintTransaction>;
-<<<<<<< HEAD
+template class Transaction<TokenUpdateTransaction>;
 template class Transaction<TokenWipeTransaction>;
-=======
-template class Transaction<TokenUpdateTransaction>;
->>>>>>> 91c789bc
 template class Transaction<TransferTransaction>;
 
 } // namespace Hedera