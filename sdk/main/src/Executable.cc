/*-
 *
 * Hedera C++ SDK
 *
 * Copyright (C) 2020 - 2022 Hedera Hashgraph, LLC
 *
 * Licensed under the Apache License, Version 2.0 (the "License")
 * you may not use this file except in compliance with the License.
 * You may obtain a copy of the License at
 *
 *      http://www.apache.org/licenses/LICENSE-2.0
 *
 * Unless required by applicable law or agreed to in writing, software
 * distributed under the License is distributed on an "AS IS" BASIS,
 * WITHOUT WARRANTIES OR CONDITIONS OF ANY KIND, either express or implied.
 * See the License for the specific language governing permissions and
 * limitations under the License.
 *
 */
#include "Executable.h"
#include "AccountBalance.h"
#include "AccountBalanceQuery.h"
#include "AccountCreateTransaction.h"
#include "Client.h"
#include "TransactionReceipt.h"
#include "TransactionReceiptQuery.h"
#include "TransactionRecord.h"
#include "TransactionRecordQuery.h"
#include "TransactionResponse.h"
#include "TransferTransaction.h"
#include "impl/Node.h"

#include <algorithm>
#include <grpcpp/impl/codegen/status.h>
#include <limits>
#include <proto/query.pb.h>
#include <proto/response.pb.h>
#include <proto/transaction.pb.h>
#include <proto/transaction_response.pb.h>
#include <stdexcept>
#include <thread>
#include <utility>

namespace Hedera
{
//-----
template<typename SdkRequestType, typename ProtoRequestType, typename ProtoResponseType, typename SdkResponseType>
SdkResponseType Executable<SdkRequestType, ProtoRequestType, ProtoResponseType, SdkResponseType>::execute(
  const Client& client)
{
  return execute(client, client.getRequestTimeout());
}

//-----
template<typename SdkRequestType, typename ProtoRequestType, typename ProtoResponseType, typename SdkResponseType>
SdkResponseType Executable<SdkRequestType, ProtoRequestType, ProtoResponseType, SdkResponseType>::execute(
  const Client& client,
  const std::chrono::duration<double>& timeout)
{
  setExecutionParameters(client);
  onExecute(client);

  // The time to timeout
  const std::chrono::system_clock::time_point timeoutTime =
    std::chrono::system_clock::now() + std::chrono::duration_cast<std::chrono::system_clock::duration>(timeout);

  // The response object to fill
  ProtoResponseType response;

  // List of nodes to which this Executable may be sent
  const std::vector<std::shared_ptr<internal::Node>> nodes = client.getNodesWithAccountIds(mNodeAccountIds);

  for (uint32_t attempt = 1;; ++attempt)
  {
    if (attempt > mCurrentMaxAttempts)
    {
      throw std::runtime_error("Max number of attempts made");
    }

    std::shared_ptr<internal::Node> node = getNodeForExecute(nodes);

    // If the returned node is not healthy, then no nodes are healthy and the returned node has the shortest remaining
    // delay. Sleep for the delay period.
    if (!node->isHealthy())
    {
      std::this_thread::sleep_for(node->getRemainingTimeForBackoff());
    }

    // Make sure the Node is connected. If it can't connect, mark this Node as unhealthy and try another Node.
    if (!node->connect(timeoutTime))
    {
      node->increaseBackoff();
      continue;
    }

    // Do node specific tasks
    onSelectNode(node);

    const grpc::Status status = submitRequest(client, timeoutTime, node, &response);

    // Increase backoff for this node but try submitting again for UNAVAILABLE, RESOURCE_EXHAUSTED, and INTERNAL
    // responses.
    if (const grpc::StatusCode errorCode = status.error_code(); errorCode == grpc::StatusCode::UNAVAILABLE ||
                                                                errorCode == grpc::StatusCode::RESOURCE_EXHAUSTED ||
                                                                errorCode == grpc::StatusCode::INTERNAL)
    {
      node->increaseBackoff();
      continue;
    }

    // Successful submission, so decrease backoff for this node.
    node->decreaseBackoff();

<<<<<<< HEAD
    switch (shouldRetry(mapResponseStatus(response), client, response))
=======
    switch (determineStatus(mapResponseStatus(response), client, response))
>>>>>>> baa53fe2
    {
      case ExecutionStatus::SERVER_ERROR:
      {
        continue;
      }
      // Response isn't ready yet from the network
      case ExecutionStatus::RETRY:
      {
        std::this_thread::sleep_for(mCurrentBackoff);
        mCurrentBackoff *= 2;
        break;
      }
      case ExecutionStatus::REQUEST_ERROR:
      {
        throw std::invalid_argument("Malformed request");
      }
      default:
      {
        return mapResponse(response);
      }
    }
  }
}

//-----
template<typename SdkRequestType, typename ProtoRequestType, typename ProtoResponseType, typename SdkResponseType>
SdkRequestType& Executable<SdkRequestType, ProtoRequestType, ProtoResponseType, SdkResponseType>::setNodeAccountIds(
  const std::vector<AccountId>& nodeAccountIds)
{
  mNodeAccountIds = nodeAccountIds;
  return static_cast<SdkRequestType&>(*this);
}

//-----
template<typename SdkRequestType, typename ProtoRequestType, typename ProtoResponseType, typename SdkResponseType>
SdkRequestType& Executable<SdkRequestType, ProtoRequestType, ProtoResponseType, SdkResponseType>::setMaxAttempts(
  uint32_t attempts)
{
  mMaxAttempts = attempts;
  return static_cast<SdkRequestType&>(*this);
}

//-----
template<typename SdkRequestType, typename ProtoRequestType, typename ProtoResponseType, typename SdkResponseType>
SdkRequestType& Executable<SdkRequestType, ProtoRequestType, ProtoResponseType, SdkResponseType>::setMinBackoff(
  const std::chrono::duration<double>& backoff)
{
  if ((mMaxBackoff && backoff > *mMaxBackoff) || (!mMaxBackoff && backoff > DEFAULT_MAX_BACKOFF))
  {
    throw std::invalid_argument("Minimum backoff would be larger than maximum backoff");
  }

  mMinBackoff = backoff;
  return static_cast<SdkRequestType&>(*this);
}

//-----
template<typename SdkRequestType, typename ProtoRequestType, typename ProtoResponseType, typename SdkResponseType>
SdkRequestType& Executable<SdkRequestType, ProtoRequestType, ProtoResponseType, SdkResponseType>::setMaxBackoff(
  const std::chrono::duration<double>& backoff)
{
  if ((mMinBackoff && backoff < *mMinBackoff) || (!mMinBackoff && backoff < DEFAULT_MIN_BACKOFF))
  {
    throw std::invalid_argument("Maximum backoff would be smaller than minimum backoff");
  }

  mMaxBackoff = backoff;
  return static_cast<SdkRequestType&>(*this);
}

//-----
template<typename SdkRequestType, typename ProtoRequestType, typename ProtoResponseType, typename SdkResponseType>
void Executable<SdkRequestType, ProtoRequestType, ProtoResponseType, SdkResponseType>::onSelectNode(
  const std::shared_ptr<internal::Node>& node)
{
  node->setMinBackoff(mCurrentMinBackoff);
  node->setMaxBackoff(mCurrentMaxBackoff);
}

//-----
template<typename SdkRequestType, typename ProtoRequestType, typename ProtoResponseType, typename SdkResponseType>
typename Executable<SdkRequestType, ProtoRequestType, ProtoResponseType, SdkResponseType>::ExecutionStatus
<<<<<<< HEAD
Executable<SdkRequestType, ProtoRequestType, ProtoResponseType, SdkResponseType>::shouldRetry(Status status,
=======
Executable<SdkRequestType, ProtoRequestType, ProtoResponseType, SdkResponseType>::determineStatus(Status status,
>>>>>>> baa53fe2
                                                                                              const Client&,
                                                                                              const ProtoResponseType&)
{
  switch (status)
  {
    using enum Status;
    case PLATFORM_TRANSACTION_NOT_CREATED:
    case PLATFORM_NOT_ACTIVE:
    case BUSY:
      return ExecutionStatus::SERVER_ERROR;
    // Let derived class handle this status
    default:
      return ExecutionStatus::UNKNOWN;
  }
}

//-----
template<typename SdkRequestType, typename ProtoRequestType, typename ProtoResponseType, typename SdkResponseType>
void Executable<SdkRequestType, ProtoRequestType, ProtoResponseType, SdkResponseType>::setExecutionParameters(
  const Client& client)
{
  mCurrentMaxAttempts = mMaxAttempts              ? *mMaxAttempts
                        : client.getMaxAttempts() ? *client.getMaxAttempts()
                                                  : DEFAULT_MAX_ATTEMPTS;
  mCurrentMinBackoff = mMinBackoff              ? *mMinBackoff
                       : client.getMinBackoff() ? *client.getMinBackoff()
                                                : DEFAULT_MIN_BACKOFF;
  mCurrentMaxBackoff = mMaxBackoff              ? *mMaxBackoff
                       : client.getMaxBackoff() ? *client.getMaxBackoff()
                                                : DEFAULT_MAX_BACKOFF;
  mCurrentBackoff = mCurrentMinBackoff;
}

//-----
template<typename SdkRequestType, typename ProtoRequestType, typename ProtoResponseType, typename SdkResponseType>
std::shared_ptr<internal::Node>
Executable<SdkRequestType, ProtoRequestType, ProtoResponseType, SdkResponseType>::getNodeForExecute(
  const std::vector<std::shared_ptr<internal::Node>>& nodes) const
{
  // Keep track of the best candidate node and its delay.
  std::shared_ptr<internal::Node> candidateNode = nullptr;
  std::chrono::duration<double> candidateDelay(std::numeric_limits<int64_t>::max());

  for (const auto& node : nodes)
  {
    if (!node->isHealthy())
    {
      // Mark this the candidate node if it has the smaller delay than the previous candidate.
      const std::chrono::duration<double> backoffTime = node->getRemainingTimeForBackoff();
      if (backoffTime < candidateDelay)
      {
        candidateNode = node;
        candidateDelay = backoffTime;
      }
    }

    // If this node is healthy, then return it.
    else
    {
      return node;
    }
  }

  // No nodes are healthy, return the one with the smallest delay.
  return candidateNode;
}

/**
 * Explicit template instantiations.
 */
template class Executable<AccountBalanceQuery, proto::Query, proto::Response, AccountBalance>;
template class Executable<AccountCreateTransaction,
                          proto::Transaction,
                          proto::TransactionResponse,
                          TransactionResponse>;
template class Executable<TransactionReceiptQuery, proto::Query, proto::Response, TransactionReceipt>;
template class Executable<TransactionRecordQuery, proto::Query, proto::Response, TransactionRecord>;
template class Executable<TransferTransaction, proto::Transaction, proto::TransactionResponse, TransactionResponse>;

} // namespace Hedera<|MERGE_RESOLUTION|>--- conflicted
+++ resolved
@@ -111,11 +111,7 @@
     // Successful submission, so decrease backoff for this node.
     node->decreaseBackoff();
 
-<<<<<<< HEAD
-    switch (shouldRetry(mapResponseStatus(response), client, response))
-=======
     switch (determineStatus(mapResponseStatus(response), client, response))
->>>>>>> baa53fe2
     {
       case ExecutionStatus::SERVER_ERROR:
       {
@@ -198,11 +194,7 @@
 //-----
 template<typename SdkRequestType, typename ProtoRequestType, typename ProtoResponseType, typename SdkResponseType>
 typename Executable<SdkRequestType, ProtoRequestType, ProtoResponseType, SdkResponseType>::ExecutionStatus
-<<<<<<< HEAD
-Executable<SdkRequestType, ProtoRequestType, ProtoResponseType, SdkResponseType>::shouldRetry(Status status,
-=======
 Executable<SdkRequestType, ProtoRequestType, ProtoResponseType, SdkResponseType>::determineStatus(Status status,
->>>>>>> baa53fe2
                                                                                               const Client&,
                                                                                               const ProtoResponseType&)
 {
