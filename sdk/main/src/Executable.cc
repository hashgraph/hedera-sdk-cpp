--- conflicted
+++ resolved
@@ -47,12 +47,9 @@
 #include "FileInfo.h"
 #include "FileInfoQuery.h"
 #include "FileUpdateTransaction.h"
-<<<<<<< HEAD
+#include "FreezeTransaction.h"
 #include "NetworkVersionInfo.h"
 #include "NetworkVersionInfoQuery.h"
-=======
-#include "FreezeTransaction.h"
->>>>>>> 6922309d
 #include "ScheduleCreateTransaction.h"
 #include "ScheduleDeleteTransaction.h"
 #include "ScheduleInfo.h"
@@ -382,11 +379,8 @@
 template class Executable<FileDeleteTransaction, proto::Transaction, proto::TransactionResponse, TransactionResponse>;
 template class Executable<FileInfoQuery, proto::Query, proto::Response, FileInfo>;
 template class Executable<FileUpdateTransaction, proto::Transaction, proto::TransactionResponse, TransactionResponse>;
-<<<<<<< HEAD
+template class Executable<FreezeTransaction, proto::Transaction, proto::TransactionResponse, TransactionResponse>;
 template class Executable<NetworkVersionInfoQuery, proto::Query, proto::Response, NetworkVersionInfo>;
-=======
-template class Executable<FreezeTransaction, proto::Transaction, proto::TransactionResponse, TransactionResponse>;
->>>>>>> 6922309d
 template class Executable<ScheduleCreateTransaction,
                           proto::Transaction,
                           proto::TransactionResponse,
