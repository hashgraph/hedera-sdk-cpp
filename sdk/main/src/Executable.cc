--- conflicted
+++ resolved
@@ -58,13 +58,10 @@
 #include "TokenInfo.h"
 #include "TokenInfoQuery.h"
 #include "TokenMintTransaction.h"
-<<<<<<< HEAD
-#include "TokenUnfreezeTransaction.h"
-=======
 #include "TokenPauseTransaction.h"
 #include "TokenRevokeKycTransaction.h"
+#include "TokenUnfreezeTransaction.h"
 #include "TokenUnpauseTransaction.h"
->>>>>>> 9926c6b0
 #include "TokenUpdateTransaction.h"
 #include "TokenWipeTransaction.h"
 #include "TransactionReceipt.h"
@@ -387,19 +384,16 @@
                           TransactionResponse>;
 template class Executable<TokenInfoQuery, proto::Query, proto::Response, TokenInfo>;
 template class Executable<TokenMintTransaction, proto::Transaction, proto::TransactionResponse, TransactionResponse>;
-<<<<<<< HEAD
-template class Executable<TokenUnfreezeTransaction,
-                          proto::Transaction,
-                          proto::TransactionResponse,
-                          TransactionResponse>;
-=======
 template class Executable<TokenPauseTransaction, proto::Transaction, proto::TransactionResponse, TransactionResponse>;
 template class Executable<TokenRevokeKycTransaction,
                           proto::Transaction,
                           proto::TransactionResponse,
                           TransactionResponse>;
+template class Executable<TokenUnfreezeTransaction,
+                          proto::Transaction,
+                          proto::TransactionResponse,
+                          TransactionResponse>;
 template class Executable<TokenUnpauseTransaction, proto::Transaction, proto::TransactionResponse, TransactionResponse>;
->>>>>>> 9926c6b0
 template class Executable<TokenUpdateTransaction, proto::Transaction, proto::TransactionResponse, TransactionResponse>;
 template class Executable<TokenWipeTransaction, proto::Transaction, proto::TransactionResponse, TransactionResponse>;
 template class Executable<TransactionReceiptQuery, proto::Query, proto::Response, TransactionReceipt>;
