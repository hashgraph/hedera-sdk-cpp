/*-
 *
 * Hedera C++ SDK
 *
 * Copyright (C) 2020 - 2022 Hedera Hashgraph, LLC
 *
 * Licensed under the Apache License, Version 2.0 (the "License")
 * you may not use this file except in compliance with the License.
 * You may obtain a copy of the License at
 *
 *      http://www.apache.org/licenses/LICENSE-2.0
 *
 * Unless required by applicable law or agreed to in writing, software
 * distributed under the License is distributed on an "AS IS" BASIS,
 * WITHOUT WARRANTIES OR CONDITIONS OF ANY KIND, either express or implied.
 * See the License for the specific language governing permissions and
 * limitations under the License.
 *
 */
#include "Executable.h"
#include "AccountAllowanceApproveTransaction.h"
#include "AccountAllowanceDeleteTransaction.h"
#include "AccountBalance.h"
#include "AccountBalanceQuery.h"
#include "AccountCreateTransaction.h"
#include "AccountDeleteTransaction.h"
#include "AccountInfo.h"
#include "AccountInfoQuery.h"
#include "AccountRecords.h"
#include "AccountRecordsQuery.h"
#include "AccountUpdateTransaction.h"
#include "Client.h"
#include "ContractByteCodeQuery.h"
#include "ContractCallQuery.h"
#include "ContractCreateTransaction.h"
#include "ContractDeleteTransaction.h"
#include "ContractFunctionResult.h"
#include "FileCreateTransaction.h"
#include "TransactionReceipt.h"
#include "TransactionReceiptQuery.h"
#include "TransactionRecord.h"
#include "TransactionRecordQuery.h"
#include "TransactionResponse.h"
#include "TransferTransaction.h"
#include "exceptions/MaxAttemptsExceededException.h"
#include "exceptions/PrecheckStatusException.h"
#include "impl/Node.h"

#include <algorithm>
#include <grpcpp/impl/codegen/status.h>
#include <limits>
#include <proto/query.pb.h>
#include <proto/response.pb.h>
#include <proto/transaction.pb.h>
#include <proto/transaction_response.pb.h>
#include <stdexcept>
#include <thread>

namespace Hedera
{
//-----
template<typename SdkRequestType, typename ProtoRequestType, typename ProtoResponseType, typename SdkResponseType>
SdkResponseType Executable<SdkRequestType, ProtoRequestType, ProtoResponseType, SdkResponseType>::execute(
  const Client& client)
{
  return execute(client, client.getRequestTimeout());
}

//-----
template<typename SdkRequestType, typename ProtoRequestType, typename ProtoResponseType, typename SdkResponseType>
SdkResponseType Executable<SdkRequestType, ProtoRequestType, ProtoResponseType, SdkResponseType>::execute(
  const Client& client,
  const std::chrono::duration<double>& timeout)
{
  setExecutionParameters(client);
  onExecute(client);

  // The time to timeout
  const std::chrono::system_clock::time_point timeoutTime =
    std::chrono::system_clock::now() + std::chrono::duration_cast<std::chrono::system_clock::duration>(timeout);

  // The response object to fill
  ProtoResponseType response;

  // List of nodes to which this Executable may be sent
  const std::vector<std::shared_ptr<internal::Node>> nodes = client.getNodesWithAccountIds(mNodeAccountIds);

  for (uint32_t attempt = 1;; ++attempt)
  {
    if (attempt > mCurrentMaxAttempts)
    {
      throw MaxAttemptsExceededException("Max number of attempts made (max attempts allowed: " +
                                         std::to_string(mCurrentMaxAttempts));
    }

    std::shared_ptr<internal::Node> node = getNodeForExecute(nodes);

    // If the returned node is not healthy, then no nodes are healthy and the returned node has the shortest remaining
    // delay. Sleep for the delay period.
    if (!node->isHealthy())
    {
      std::this_thread::sleep_for(node->getRemainingTimeForBackoff());
    }

    // Make sure the Node is connected. If it can't connect, mark this Node as unhealthy and try another Node.
    if (!node->connect(timeoutTime))
    {
      node->increaseBackoff();
      continue;
    }

    // Do node specific tasks
    onSelectNode(node);

    const grpc::Status status = submitRequest(client, timeoutTime, node, &response);

    // Increase backoff for this node but try submitting again for UNAVAILABLE, RESOURCE_EXHAUSTED, and INTERNAL
    // responses.
    if (const grpc::StatusCode errorCode = status.error_code(); errorCode == grpc::StatusCode::UNAVAILABLE ||
                                                                errorCode == grpc::StatusCode::RESOURCE_EXHAUSTED ||
                                                                errorCode == grpc::StatusCode::INTERNAL)
    {
      node->increaseBackoff();
      continue;
    }

    // Successful submission, so decrease backoff for this node.
    node->decreaseBackoff();

    const Status responseStatus = mapResponseStatus(response);
    switch (determineStatus(responseStatus, client, response))
    {
      case ExecutionStatus::SERVER_ERROR:
      {
        continue;
      }
      // Response isn't ready yet from the network
      case ExecutionStatus::RETRY:
      {
        std::this_thread::sleep_for(mCurrentBackoff);
        mCurrentBackoff *= 2;
        break;
      }
      case ExecutionStatus::REQUEST_ERROR:
      {
        throw PrecheckStatusException(gStatusToString.at(responseStatus));
      }
      default:
      {
        return mapResponse(response);
      }
    }
  }
}

//-----
template<typename SdkRequestType, typename ProtoRequestType, typename ProtoResponseType, typename SdkResponseType>
SdkRequestType& Executable<SdkRequestType, ProtoRequestType, ProtoResponseType, SdkResponseType>::setNodeAccountIds(
  const std::vector<AccountId>& nodeAccountIds)
{
  mNodeAccountIds = nodeAccountIds;
  return static_cast<SdkRequestType&>(*this);
}

//-----
template<typename SdkRequestType, typename ProtoRequestType, typename ProtoResponseType, typename SdkResponseType>
SdkRequestType& Executable<SdkRequestType, ProtoRequestType, ProtoResponseType, SdkResponseType>::setMaxAttempts(
  uint32_t attempts)
{
  mMaxAttempts = attempts;
  return static_cast<SdkRequestType&>(*this);
}

//-----
template<typename SdkRequestType, typename ProtoRequestType, typename ProtoResponseType, typename SdkResponseType>
SdkRequestType& Executable<SdkRequestType, ProtoRequestType, ProtoResponseType, SdkResponseType>::setMinBackoff(
  const std::chrono::duration<double>& backoff)
{
  if ((mMaxBackoff && backoff > *mMaxBackoff) || (!mMaxBackoff && backoff > DEFAULT_MAX_BACKOFF))
  {
    throw std::invalid_argument("Minimum backoff would be larger than maximum backoff");
  }

  mMinBackoff = backoff;
  return static_cast<SdkRequestType&>(*this);
}

//-----
template<typename SdkRequestType, typename ProtoRequestType, typename ProtoResponseType, typename SdkResponseType>
SdkRequestType& Executable<SdkRequestType, ProtoRequestType, ProtoResponseType, SdkResponseType>::setMaxBackoff(
  const std::chrono::duration<double>& backoff)
{
  if ((mMinBackoff && backoff < *mMinBackoff) || (!mMinBackoff && backoff < DEFAULT_MIN_BACKOFF))
  {
    throw std::invalid_argument("Maximum backoff would be smaller than minimum backoff");
  }

  mMaxBackoff = backoff;
  return static_cast<SdkRequestType&>(*this);
}

//-----
template<typename SdkRequestType, typename ProtoRequestType, typename ProtoResponseType, typename SdkResponseType>
void Executable<SdkRequestType, ProtoRequestType, ProtoResponseType, SdkResponseType>::onSelectNode(
  const std::shared_ptr<internal::Node>& node)
{
  node->setMinBackoff(mCurrentMinBackoff);
  node->setMaxBackoff(mCurrentMaxBackoff);
}

//-----
template<typename SdkRequestType, typename ProtoRequestType, typename ProtoResponseType, typename SdkResponseType>
typename Executable<SdkRequestType, ProtoRequestType, ProtoResponseType, SdkResponseType>::ExecutionStatus
Executable<SdkRequestType, ProtoRequestType, ProtoResponseType, SdkResponseType>::determineStatus(
  Status status,
  const Client&,
  const ProtoResponseType&)
{
  switch (status)
  {
    case Status::PLATFORM_TRANSACTION_NOT_CREATED:
    case Status::PLATFORM_NOT_ACTIVE:
    case Status::BUSY:
      return ExecutionStatus::SERVER_ERROR;
    // Let derived class handle this status
    default:
      return ExecutionStatus::UNKNOWN;
  }
}

//-----
template<typename SdkRequestType, typename ProtoRequestType, typename ProtoResponseType, typename SdkResponseType>
void Executable<SdkRequestType, ProtoRequestType, ProtoResponseType, SdkResponseType>::setExecutionParameters(
  const Client& client)
{
  mCurrentMaxAttempts = mMaxAttempts              ? *mMaxAttempts
                        : client.getMaxAttempts() ? *client.getMaxAttempts()
                                                  : DEFAULT_MAX_ATTEMPTS;
  mCurrentMinBackoff = mMinBackoff              ? *mMinBackoff
                       : client.getMinBackoff() ? *client.getMinBackoff()
                                                : DEFAULT_MIN_BACKOFF;
  mCurrentMaxBackoff = mMaxBackoff              ? *mMaxBackoff
                       : client.getMaxBackoff() ? *client.getMaxBackoff()
                                                : DEFAULT_MAX_BACKOFF;
  mCurrentBackoff = mCurrentMinBackoff;
}

//-----
template<typename SdkRequestType, typename ProtoRequestType, typename ProtoResponseType, typename SdkResponseType>
std::shared_ptr<internal::Node>
Executable<SdkRequestType, ProtoRequestType, ProtoResponseType, SdkResponseType>::getNodeForExecute(
  const std::vector<std::shared_ptr<internal::Node>>& nodes) const
{
  // Keep track of the best candidate node and its delay.
  std::shared_ptr<internal::Node> candidateNode = nullptr;
  std::chrono::duration<double> candidateDelay(std::numeric_limits<int64_t>::max());

  for (const auto& node : nodes)
  {
    if (!node->isHealthy())
    {
      // Mark this the candidate node if it has the smaller delay than the previous candidate.
      const std::chrono::duration<double> backoffTime = node->getRemainingTimeForBackoff();
      if (backoffTime < candidateDelay)
      {
        candidateNode = node;
        candidateDelay = backoffTime;
      }
    }

    // If this node is healthy, then return it.
    else
    {
      return node;
    }
  }

  // No nodes are healthy, return the one with the smallest delay.
  return candidateNode;
}

/**
 * Explicit template instantiations.
 */
template class Executable<AccountAllowanceApproveTransaction,
                          proto::Transaction,
                          proto::TransactionResponse,
                          TransactionResponse>;
template class Executable<AccountAllowanceDeleteTransaction,
                          proto::Transaction,
                          proto::TransactionResponse,
                          TransactionResponse>;
template class Executable<AccountBalanceQuery, proto::Query, proto::Response, AccountBalance>;
template class Executable<AccountCreateTransaction,
                          proto::Transaction,
                          proto::TransactionResponse,
                          TransactionResponse>;
template class Executable<AccountDeleteTransaction,
                          proto::Transaction,
                          proto::TransactionResponse,
                          TransactionResponse>;
template class Executable<AccountInfoQuery, proto::Query, proto::Response, AccountInfo>;
template class Executable<AccountRecordsQuery, proto::Query, proto::Response, AccountRecords>;
template class Executable<AccountUpdateTransaction,
                          proto::Transaction,
                          proto::TransactionResponse,
                          TransactionResponse>;
template class Executable<ContractByteCodeQuery, proto::Query, proto::Response, ContractByteCode>;
template class Executable<ContractCallQuery, proto::Query, proto::Response, ContractFunctionResult>;
template class Executable<ContractCreateTransaction,
                          proto::Transaction,
                          proto::TransactionResponse,
                          TransactionResponse>;
<<<<<<< HEAD
template class Executable<FileCreateTransaction, proto::Transaction, proto::TransactionResponse, TransactionResponse>;
=======
template class Executable<ContractDeleteTransaction,
                          proto::Transaction,
                          proto::TransactionResponse,
                          TransactionResponse>;
>>>>>>> 4249ba83
template class Executable<TransactionReceiptQuery, proto::Query, proto::Response, TransactionReceipt>;
template class Executable<TransactionRecordQuery, proto::Query, proto::Response, TransactionRecord>;
template class Executable<TransferTransaction, proto::Transaction, proto::TransactionResponse, TransactionResponse>;

} // namespace Hedera<|MERGE_RESOLUTION|>--- conflicted
+++ resolved
@@ -311,14 +311,11 @@
                           proto::Transaction,
                           proto::TransactionResponse,
                           TransactionResponse>;
-<<<<<<< HEAD
+template class Executable<ContractDeleteTransaction,
+                          proto::Transaction,
+                          proto::TransactionResponse,
+                          TransactionResponse>;
 template class Executable<FileCreateTransaction, proto::Transaction, proto::TransactionResponse, TransactionResponse>;
-=======
-template class Executable<ContractDeleteTransaction,
-                          proto::Transaction,
-                          proto::TransactionResponse,
-                          TransactionResponse>;
->>>>>>> 4249ba83
 template class Executable<TransactionReceiptQuery, proto::Query, proto::Response, TransactionReceipt>;
 template class Executable<TransactionRecordQuery, proto::Query, proto::Response, TransactionRecord>;
 template class Executable<TransferTransaction, proto::Transaction, proto::TransactionResponse, TransactionResponse>;
