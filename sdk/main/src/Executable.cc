/*-
 *
 * Hedera C++ SDK
 *
 * Copyright (C) 2020 - 2022 Hedera Hashgraph, LLC
 *
 * Licensed under the Apache License, Version 2.0 (the "License")
 * you may not use this file except in compliance with the License.
 * You may obtain a copy of the License at
 *
 *      http://www.apache.org/licenses/LICENSE-2.0
 *
 * Unless required by applicable law or agreed to in writing, software
 * distributed under the License is distributed on an "AS IS" BASIS,
 * WITHOUT WARRANTIES OR CONDITIONS OF ANY KIND, either express or implied.
 * See the License for the specific language governing permissions and
 * limitations under the License.
 *
 */
#include "Executable.h"
#include "AccountAllowanceApproveTransaction.h"
#include "AccountAllowanceDeleteTransaction.h"
#include "AccountBalance.h"
#include "AccountBalanceQuery.h"
#include "AccountCreateTransaction.h"
#include "AccountDeleteTransaction.h"
#include "AccountInfo.h"
#include "AccountInfoQuery.h"
#include "AccountRecords.h"
#include "AccountRecordsQuery.h"
#include "AccountUpdateTransaction.h"
#include "Client.h"
#include "ContractByteCodeQuery.h"
#include "ContractCallQuery.h"
#include "ContractCreateTransaction.h"
#include "ContractDeleteTransaction.h"
#include "ContractFunctionResult.h"
<<<<<<< HEAD
#include "ContractUpdateTransaction.h"
=======
#include "ContractInfo.h"
#include "ContractInfoQuery.h"
>>>>>>> 78235ef3
#include "FileCreateTransaction.h"
#include "FileDeleteTransaction.h"
#include "TransactionReceipt.h"
#include "TransactionReceiptQuery.h"
#include "TransactionRecord.h"
#include "TransactionRecordQuery.h"
#include "TransactionResponse.h"
#include "TransferTransaction.h"
#include "exceptions/MaxAttemptsExceededException.h"
#include "exceptions/PrecheckStatusException.h"
#include "impl/Node.h"

#include <algorithm>
#include <grpcpp/impl/codegen/status.h>
#include <limits>
#include <proto/query.pb.h>
#include <proto/response.pb.h>
#include <proto/transaction.pb.h>
#include <proto/transaction_response.pb.h>
#include <stdexcept>
#include <thread>

namespace Hedera
{
//-----
template<typename SdkRequestType, typename ProtoRequestType, typename ProtoResponseType, typename SdkResponseType>
SdkResponseType Executable<SdkRequestType, ProtoRequestType, ProtoResponseType, SdkResponseType>::execute(
  const Client& client)
{
  return execute(client, client.getRequestTimeout());
}

//-----
template<typename SdkRequestType, typename ProtoRequestType, typename ProtoResponseType, typename SdkResponseType>
SdkResponseType Executable<SdkRequestType, ProtoRequestType, ProtoResponseType, SdkResponseType>::execute(
  const Client& client,
  const std::chrono::duration<double>& timeout)
{
  setExecutionParameters(client);
  onExecute(client);

  // The time to timeout
  const std::chrono::system_clock::time_point timeoutTime =
    std::chrono::system_clock::now() + std::chrono::duration_cast<std::chrono::system_clock::duration>(timeout);

  // The response object to fill
  ProtoResponseType response;

  // List of nodes to which this Executable may be sent
  const std::vector<std::shared_ptr<internal::Node>> nodes = client.getNodesWithAccountIds(mNodeAccountIds);

  for (uint32_t attempt = 1;; ++attempt)
  {
    if (attempt > mCurrentMaxAttempts)
    {
      throw MaxAttemptsExceededException("Max number of attempts made (max attempts allowed: " +
                                         std::to_string(mCurrentMaxAttempts));
    }

    std::shared_ptr<internal::Node> node = getNodeForExecute(nodes);

    // If the returned node is not healthy, then no nodes are healthy and the returned node has the shortest remaining
    // delay. Sleep for the delay period.
    if (!node->isHealthy())
    {
      std::this_thread::sleep_for(node->getRemainingTimeForBackoff());
    }

    // Make sure the Node is connected. If it can't connect, mark this Node as unhealthy and try another Node.
    if (!node->connect(timeoutTime))
    {
      node->increaseBackoff();
      continue;
    }

    // Do node specific tasks
    onSelectNode(node);

    const grpc::Status status = submitRequest(client, timeoutTime, node, &response);

    // Increase backoff for this node but try submitting again for UNAVAILABLE, RESOURCE_EXHAUSTED, and INTERNAL
    // responses.
    if (const grpc::StatusCode errorCode = status.error_code(); errorCode == grpc::StatusCode::UNAVAILABLE ||
                                                                errorCode == grpc::StatusCode::RESOURCE_EXHAUSTED ||
                                                                errorCode == grpc::StatusCode::INTERNAL)
    {
      node->increaseBackoff();
      continue;
    }

    // Successful submission, so decrease backoff for this node.
    node->decreaseBackoff();

    const Status responseStatus = mapResponseStatus(response);
    switch (determineStatus(responseStatus, client, response))
    {
      case ExecutionStatus::SERVER_ERROR:
      {
        continue;
      }
      // Response isn't ready yet from the network
      case ExecutionStatus::RETRY:
      {
        std::this_thread::sleep_for(mCurrentBackoff);
        mCurrentBackoff *= 2;
        break;
      }
      case ExecutionStatus::REQUEST_ERROR:
      {
        throw PrecheckStatusException(gStatusToString.at(responseStatus));
      }
      default:
      {
        return mapResponse(response);
      }
    }
  }
}

//-----
template<typename SdkRequestType, typename ProtoRequestType, typename ProtoResponseType, typename SdkResponseType>
SdkRequestType& Executable<SdkRequestType, ProtoRequestType, ProtoResponseType, SdkResponseType>::setNodeAccountIds(
  const std::vector<AccountId>& nodeAccountIds)
{
  mNodeAccountIds = nodeAccountIds;
  return static_cast<SdkRequestType&>(*this);
}

//-----
template<typename SdkRequestType, typename ProtoRequestType, typename ProtoResponseType, typename SdkResponseType>
SdkRequestType& Executable<SdkRequestType, ProtoRequestType, ProtoResponseType, SdkResponseType>::setMaxAttempts(
  uint32_t attempts)
{
  mMaxAttempts = attempts;
  return static_cast<SdkRequestType&>(*this);
}

//-----
template<typename SdkRequestType, typename ProtoRequestType, typename ProtoResponseType, typename SdkResponseType>
SdkRequestType& Executable<SdkRequestType, ProtoRequestType, ProtoResponseType, SdkResponseType>::setMinBackoff(
  const std::chrono::duration<double>& backoff)
{
  if ((mMaxBackoff && backoff > *mMaxBackoff) || (!mMaxBackoff && backoff > DEFAULT_MAX_BACKOFF))
  {
    throw std::invalid_argument("Minimum backoff would be larger than maximum backoff");
  }

  mMinBackoff = backoff;
  return static_cast<SdkRequestType&>(*this);
}

//-----
template<typename SdkRequestType, typename ProtoRequestType, typename ProtoResponseType, typename SdkResponseType>
SdkRequestType& Executable<SdkRequestType, ProtoRequestType, ProtoResponseType, SdkResponseType>::setMaxBackoff(
  const std::chrono::duration<double>& backoff)
{
  if ((mMinBackoff && backoff < *mMinBackoff) || (!mMinBackoff && backoff < DEFAULT_MIN_BACKOFF))
  {
    throw std::invalid_argument("Maximum backoff would be smaller than minimum backoff");
  }

  mMaxBackoff = backoff;
  return static_cast<SdkRequestType&>(*this);
}

//-----
template<typename SdkRequestType, typename ProtoRequestType, typename ProtoResponseType, typename SdkResponseType>
void Executable<SdkRequestType, ProtoRequestType, ProtoResponseType, SdkResponseType>::onSelectNode(
  const std::shared_ptr<internal::Node>& node)
{
  node->setMinBackoff(mCurrentMinBackoff);
  node->setMaxBackoff(mCurrentMaxBackoff);
}

//-----
template<typename SdkRequestType, typename ProtoRequestType, typename ProtoResponseType, typename SdkResponseType>
typename Executable<SdkRequestType, ProtoRequestType, ProtoResponseType, SdkResponseType>::ExecutionStatus
Executable<SdkRequestType, ProtoRequestType, ProtoResponseType, SdkResponseType>::determineStatus(
  Status status,
  const Client&,
  const ProtoResponseType&)
{
  switch (status)
  {
    case Status::PLATFORM_TRANSACTION_NOT_CREATED:
    case Status::PLATFORM_NOT_ACTIVE:
    case Status::BUSY:
      return ExecutionStatus::SERVER_ERROR;
    case Status::OK:
    case Status::SUCCESS:
      return ExecutionStatus::SUCCESS;
      // Let derived class handle this status, assume request error
    default:
      return ExecutionStatus::REQUEST_ERROR;
  }
}

//-----
template<typename SdkRequestType, typename ProtoRequestType, typename ProtoResponseType, typename SdkResponseType>
void Executable<SdkRequestType, ProtoRequestType, ProtoResponseType, SdkResponseType>::setExecutionParameters(
  const Client& client)
{
  mCurrentMaxAttempts = mMaxAttempts              ? *mMaxAttempts
                        : client.getMaxAttempts() ? *client.getMaxAttempts()
                                                  : DEFAULT_MAX_ATTEMPTS;
  mCurrentMinBackoff = mMinBackoff              ? *mMinBackoff
                       : client.getMinBackoff() ? *client.getMinBackoff()
                                                : DEFAULT_MIN_BACKOFF;
  mCurrentMaxBackoff = mMaxBackoff              ? *mMaxBackoff
                       : client.getMaxBackoff() ? *client.getMaxBackoff()
                                                : DEFAULT_MAX_BACKOFF;
  mCurrentBackoff = mCurrentMinBackoff;
}

//-----
template<typename SdkRequestType, typename ProtoRequestType, typename ProtoResponseType, typename SdkResponseType>
std::shared_ptr<internal::Node>
Executable<SdkRequestType, ProtoRequestType, ProtoResponseType, SdkResponseType>::getNodeForExecute(
  const std::vector<std::shared_ptr<internal::Node>>& nodes) const
{
  // Keep track of the best candidate node and its delay.
  std::shared_ptr<internal::Node> candidateNode = nullptr;
  std::chrono::duration<double> candidateDelay(std::numeric_limits<int64_t>::max());

  for (const auto& node : nodes)
  {
    if (!node->isHealthy())
    {
      // Mark this the candidate node if it has the smaller delay than the previous candidate.
      const std::chrono::duration<double> backoffTime = node->getRemainingTimeForBackoff();
      if (backoffTime < candidateDelay)
      {
        candidateNode = node;
        candidateDelay = backoffTime;
      }
    }

    // If this node is healthy, then return it.
    else
    {
      return node;
    }
  }

  // No nodes are healthy, return the one with the smallest delay.
  return candidateNode;
}

/**
 * Explicit template instantiations.
 */
template class Executable<AccountAllowanceApproveTransaction,
                          proto::Transaction,
                          proto::TransactionResponse,
                          TransactionResponse>;
template class Executable<AccountAllowanceDeleteTransaction,
                          proto::Transaction,
                          proto::TransactionResponse,
                          TransactionResponse>;
template class Executable<AccountBalanceQuery, proto::Query, proto::Response, AccountBalance>;
template class Executable<AccountCreateTransaction,
                          proto::Transaction,
                          proto::TransactionResponse,
                          TransactionResponse>;
template class Executable<AccountDeleteTransaction,
                          proto::Transaction,
                          proto::TransactionResponse,
                          TransactionResponse>;
template class Executable<AccountInfoQuery, proto::Query, proto::Response, AccountInfo>;
template class Executable<AccountRecordsQuery, proto::Query, proto::Response, AccountRecords>;
template class Executable<AccountUpdateTransaction,
                          proto::Transaction,
                          proto::TransactionResponse,
                          TransactionResponse>;
template class Executable<ContractByteCodeQuery, proto::Query, proto::Response, ContractByteCode>;
template class Executable<ContractCallQuery, proto::Query, proto::Response, ContractFunctionResult>;
template class Executable<ContractCreateTransaction,
                          proto::Transaction,
                          proto::TransactionResponse,
                          TransactionResponse>;
template class Executable<ContractDeleteTransaction,
                          proto::Transaction,
                          proto::TransactionResponse,
                          TransactionResponse>;
<<<<<<< HEAD
template class Executable<ContractUpdateTransaction,
                          proto::Transaction,
                          proto::TransactionResponse,
                          TransactionResponse>;
=======
template class Executable<ContractInfoQuery, proto::Query, proto::Response, ContractInfo>;
>>>>>>> 78235ef3
template class Executable<FileCreateTransaction, proto::Transaction, proto::TransactionResponse, TransactionResponse>;
template class Executable<FileDeleteTransaction, proto::Transaction, proto::TransactionResponse, TransactionResponse>;
template class Executable<TransactionReceiptQuery, proto::Query, proto::Response, TransactionReceipt>;
template class Executable<TransactionRecordQuery, proto::Query, proto::Response, TransactionRecord>;
template class Executable<TransferTransaction, proto::Transaction, proto::TransactionResponse, TransactionResponse>;

} // namespace Hedera<|MERGE_RESOLUTION|>--- conflicted
+++ resolved
@@ -35,12 +35,9 @@
 #include "ContractCreateTransaction.h"
 #include "ContractDeleteTransaction.h"
 #include "ContractFunctionResult.h"
-<<<<<<< HEAD
-#include "ContractUpdateTransaction.h"
-=======
 #include "ContractInfo.h"
 #include "ContractInfoQuery.h"
->>>>>>> 78235ef3
+#include "ContractUpdateTransaction.h"
 #include "FileCreateTransaction.h"
 #include "FileDeleteTransaction.h"
 #include "TransactionReceipt.h"
@@ -325,14 +322,11 @@
                           proto::Transaction,
                           proto::TransactionResponse,
                           TransactionResponse>;
-<<<<<<< HEAD
+template class Executable<ContractInfoQuery, proto::Query, proto::Response, ContractInfo>;
 template class Executable<ContractUpdateTransaction,
                           proto::Transaction,
                           proto::TransactionResponse,
                           TransactionResponse>;
-=======
-template class Executable<ContractInfoQuery, proto::Query, proto::Response, ContractInfo>;
->>>>>>> 78235ef3
 template class Executable<FileCreateTransaction, proto::Transaction, proto::TransactionResponse, TransactionResponse>;
 template class Executable<FileDeleteTransaction, proto::Transaction, proto::TransactionResponse, TransactionResponse>;
 template class Executable<TransactionReceiptQuery, proto::Query, proto::Response, TransactionReceipt>;
