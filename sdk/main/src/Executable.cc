--- conflicted
+++ resolved
@@ -66,11 +66,8 @@
 #include "TokenUnpauseTransaction.h"
 #include "TokenUpdateTransaction.h"
 #include "TokenWipeTransaction.h"
-<<<<<<< HEAD
+#include "TopicCreateTransaction.h"
 #include "TopicMessageSubmitTransaction.h"
-=======
-#include "TopicCreateTransaction.h"
->>>>>>> 3341c50b
 #include "TransactionReceipt.h"
 #include "TransactionReceiptQuery.h"
 #include "TransactionRecord.h"
@@ -404,14 +401,11 @@
 template class Executable<TokenUnpauseTransaction, proto::Transaction, proto::TransactionResponse, TransactionResponse>;
 template class Executable<TokenUpdateTransaction, proto::Transaction, proto::TransactionResponse, TransactionResponse>;
 template class Executable<TokenWipeTransaction, proto::Transaction, proto::TransactionResponse, TransactionResponse>;
-<<<<<<< HEAD
+template class Executable<TopicCreateTransaction, proto::Transaction, proto::TransactionResponse, TransactionResponse>;
 template class Executable<TopicMessageSubmitTransaction,
                           proto::Transaction,
                           proto::TransactionResponse,
                           TransactionResponse>;
-=======
-template class Executable<TopicCreateTransaction, proto::Transaction, proto::TransactionResponse, TransactionResponse>;
->>>>>>> 3341c50b
 template class Executable<TransactionReceiptQuery, proto::Query, proto::Response, TransactionReceipt>;
 template class Executable<TransactionRecordQuery, proto::Query, proto::Response, TransactionRecord>;
 template class Executable<TransferTransaction, proto::Transaction, proto::TransactionResponse, TransactionResponse>;
