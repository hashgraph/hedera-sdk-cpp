/*-
 *
 * Hedera C++ SDK
 *
 * Copyright (C) 2020 - 2022 Hedera Hashgraph, LLC
 *
 * Licensed under the Apache License, Version 2.0 (the "License");
 * you may not use this file except in compliance with the License.
 * You may obtain a copy of the License at
 *
 *      http://www.apache.org/licenses/LICENSE-2.0
 *
 * Unless required by applicable law or agreed to in writing, software
 * distributed under the License is distributed on an "AS IS" BASIS,
 * WITHOUT WARRANTIES OR CONDITIONS OF ANY KIND, either express or implied.
 * See the License for the specific language governing permissions and
 * limitations under the License.
 *
 */
#include "Executable.h"

#include "AccountBalance.h"
#include "AccountBalanceQuery.h"
#include "AccountCreateTransaction.h"
#include "Client.h"
#include "Node.h"
#include "TransactionResponse.h"
<<<<<<< HEAD
#include "TransferTransaction.h"
=======
>>>>>>> 27b27493

#include <proto/query.pb.h>
#include <proto/response.pb.h>
#include <proto/transaction.pb.h>
#include <proto/transaction_response.pb.h>

#include <grpcpp/impl/codegen/status.h>

#include <utility>

namespace Hedera
{
//-----
template<typename SdkRequestType, typename ProtoRequestType, typename ProtoResponseType, typename SdkResponseType>
SdkResponseType Executable<SdkRequestType, ProtoRequestType, ProtoResponseType, SdkResponseType>::execute(
  const Client& client)
{
  return execute(client, std::chrono::minutes(2L));
}

//-----
template<typename SdkRequestType, typename ProtoRequestType, typename ProtoResponseType, typename SdkResponseType>
SdkResponseType Executable<SdkRequestType, ProtoRequestType, ProtoResponseType, SdkResponseType>::execute(
  const Client& client,
  const std::chrono::duration<double>& duration)
{
  std::vector<std::shared_ptr<Node>> nodesToTry = client.getNetwork()->getNodesWithAccountIds(mNodeAccountIds);
  for (std::shared_ptr<Node> node : nodesToTry)
  {
    std::pair<ProtoResponseType, grpc::Status> response = node->submitRequest(makeRequest(), duration);
    if (response.second.ok())
    {
      return mapResponse(response.first);
    }
  }
}

//-----
template<typename SdkRequestType, typename ProtoRequestType, typename ProtoResponseType, typename SdkResponseType>
SdkRequestType& Executable<SdkRequestType, ProtoRequestType, ProtoResponseType, SdkResponseType>::setNodeAccountIds(
  const std::vector<AccountId>& nodeAccountIds)
{
  mNodeAccountIds = nodeAccountIds;
  return static_cast<SdkRequestType&>(*this);
}

/**
<<<<<<< HEAD
 * Explicit template instantiation
=======
 * Explicit template instantiations.
>>>>>>> 27b27493
 */
template class Executable<AccountBalanceQuery, proto::Query, proto::Response, AccountBalance>;
template class Executable<AccountCreateTransaction,
                          proto::Transaction,
                          proto::TransactionResponse,
                          TransactionResponse>;
<<<<<<< HEAD
template class Executable<TransferTransaction, proto::Transaction, proto::TransactionResponse, TransactionResponse>;
=======
>>>>>>> 27b27493

} // namespace Hedera<|MERGE_RESOLUTION|>--- conflicted
+++ resolved
@@ -25,10 +25,7 @@
 #include "Client.h"
 #include "Node.h"
 #include "TransactionResponse.h"
-<<<<<<< HEAD
 #include "TransferTransaction.h"
-=======
->>>>>>> 27b27493
 
 #include <proto/query.pb.h>
 #include <proto/response.pb.h>
@@ -76,20 +73,13 @@
 }
 
 /**
-<<<<<<< HEAD
- * Explicit template instantiation
-=======
  * Explicit template instantiations.
->>>>>>> 27b27493
  */
 template class Executable<AccountBalanceQuery, proto::Query, proto::Response, AccountBalance>;
 template class Executable<AccountCreateTransaction,
                           proto::Transaction,
                           proto::TransactionResponse,
                           TransactionResponse>;
-<<<<<<< HEAD
 template class Executable<TransferTransaction, proto::Transaction, proto::TransactionResponse, TransactionResponse>;
-=======
->>>>>>> 27b27493
 
 } // namespace Hedera