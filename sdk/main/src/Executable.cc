/*-
 *
 * Hedera C++ SDK
 *
 * Copyright (C) 2020 - 2022 Hedera Hashgraph, LLC
 *
 * Licensed under the Apache License, Version 2.0 (the "License");
 * you may not use this file except in compliance with the License.
 * You may obtain a copy of the License at
 *
 *      http://www.apache.org/licenses/LICENSE-2.0
 *
 * Unless required by applicable law or agreed to in writing, software
 * distributed under the License is distributed on an "AS IS" BASIS,
 * WITHOUT WARRANTIES OR CONDITIONS OF ANY KIND, either express or implied.
 * See the License for the specific language governing permissions and
 * limitations under the License.
 *
 */
#include "Executable.h"

#include "AccountBalance.h"
#include "AccountBalanceQuery.h"
#include "AccountCreateTransaction.h"
#include "Client.h"
#include "Node.h"
#include "TransactionResponse.h"

#include <proto/query.pb.h>
#include <proto/response.pb.h>
#include <proto/transaction.pb.h>
#include <proto/transaction_response.pb.h>

#include <grpcpp/impl/codegen/status.h>

#include <utility>

namespace Hedera
{
//-----
template<typename SdkRequestType, typename ProtoRequestType, typename ProtoResponseType, typename SdkResponseType>
SdkResponseType Executable<SdkRequestType, ProtoRequestType, ProtoResponseType, SdkResponseType>::execute(
  const Client& client)
{
  return execute(client, std::chrono::minutes(2L));
}

//-----
template<typename SdkRequestType, typename ProtoRequestType, typename ProtoResponseType, typename SdkResponseType>
SdkResponseType Executable<SdkRequestType, ProtoRequestType, ProtoResponseType, SdkResponseType>::execute(
  const Client& client,
  const std::chrono::duration<double>& duration)
{
  std::vector<std::shared_ptr<Node>> nodesToTry = client.getNetwork()->getNodesWithAccountIds(mNodeAccountIds);
  for (std::shared_ptr<Node> node : nodesToTry)
  {
    std::pair<ProtoResponseType, grpc::Status> response = node->submitRequest(makeRequest(), duration);
    if (response.second.ok())
    {
      return mapResponse(response.first);
    }
  }
}

//-----
template<typename SdkRequestType, typename ProtoRequestType, typename ProtoResponseType, typename SdkResponseType>
SdkRequestType& Executable<SdkRequestType, ProtoRequestType, ProtoResponseType, SdkResponseType>::setNodeAccountIds(
  const std::vector<AccountId>& nodeAccountIds)
{
  mNodeAccountIds = nodeAccountIds;
  return static_cast<SdkRequestType&>(*this);
}

/**
<<<<<<< HEAD
 * Explicit template instantiation
 */
template class Executable<AccountBalanceQuery, proto::Query, proto::Response, AccountBalance>;

=======
 * Explicit template instantiations.
 */
template class Executable<AccountBalanceQuery, proto::Query, proto::Response, AccountBalance>;
template class Executable<AccountCreateTransaction,
                          proto::Transaction,
                          proto::TransactionResponse,
                          TransactionResponse>;
>>>>>>> 0877a8ee
} // namespace Hedera<|MERGE_RESOLUTION|>--- conflicted
+++ resolved
@@ -72,12 +72,6 @@
 }
 
 /**
-<<<<<<< HEAD
- * Explicit template instantiation
- */
-template class Executable<AccountBalanceQuery, proto::Query, proto::Response, AccountBalance>;
-
-=======
  * Explicit template instantiations.
  */
 template class Executable<AccountBalanceQuery, proto::Query, proto::Response, AccountBalance>;
@@ -85,5 +79,5 @@
                           proto::Transaction,
                           proto::TransactionResponse,
                           TransactionResponse>;
->>>>>>> 0877a8ee
+
 } // namespace Hedera