--- conflicted
+++ resolved
@@ -52,11 +52,8 @@
 #include "ScheduleInfo.h"
 #include "ScheduleInfoQuery.h"
 #include "ScheduleSignTransaction.h"
-<<<<<<< HEAD
+#include "SystemDeleteTransaction.h"
 #include "SystemUndeleteTransaction.h"
-=======
-#include "SystemDeleteTransaction.h"
->>>>>>> a8f38f9f
 #include "TokenAssociateTransaction.h"
 #include "TokenBurnTransaction.h"
 #include "TokenCreateTransaction.h"
@@ -389,14 +386,11 @@
                           TransactionResponse>;
 template class Executable<ScheduleInfoQuery, proto::Query, proto::Response, ScheduleInfo>;
 template class Executable<ScheduleSignTransaction, proto::Transaction, proto::TransactionResponse, TransactionResponse>;
-<<<<<<< HEAD
+template class Executable<SystemDeleteTransaction, proto::Transaction, proto::TransactionResponse, TransactionResponse>;
 template class Executable<SystemUndeleteTransaction,
                           proto::Transaction,
                           proto::TransactionResponse,
                           TransactionResponse>;
-=======
-template class Executable<SystemDeleteTransaction, proto::Transaction, proto::TransactionResponse, TransactionResponse>;
->>>>>>> a8f38f9f
 template class Executable<TokenAssociateTransaction,
                           proto::Transaction,
                           proto::TransactionResponse,
