/*-
 *
 * Hedera C++ SDK
 *
 * Copyright (C) 2020 - 2022 Hedera Hashgraph, LLC
 *
 * Licensed under the Apache License, Version 2.0 (the "License")
 * you may not use this file except in compliance with the License.
 * You may obtain a copy of the License at
 *
 *      http://www.apache.org/licenses/LICENSE-2.0
 *
 * Unless required by applicable law or agreed to in writing, software
 * distributed under the License is distributed on an "AS IS" BASIS,
 * WITHOUT WARRANTIES OR CONDITIONS OF ANY KIND, either express or implied.
 * See the License for the specific language governing permissions and
 * limitations under the License.
 *
 */
#include "Executable.h"
#include "AccountAllowanceApproveTransaction.h"
#include "AccountAllowanceDeleteTransaction.h"
#include "AccountBalance.h"
#include "AccountBalanceQuery.h"
#include "AccountCreateTransaction.h"
#include "AccountDeleteTransaction.h"
#include "AccountInfo.h"
#include "AccountInfoQuery.h"
#include "AccountRecords.h"
#include "AccountRecordsQuery.h"
#include "AccountUpdateTransaction.h"
#include "Client.h"
#include "ContractByteCodeQuery.h"
#include "ContractCallQuery.h"
#include "ContractCreateTransaction.h"
#include "ContractDeleteTransaction.h"
#include "ContractExecuteTransaction.h"
#include "ContractFunctionResult.h"
#include "ContractInfo.h"
#include "ContractInfoQuery.h"
#include "ContractUpdateTransaction.h"
#include "EthereumTransaction.h"
#include "FileAppendTransaction.h"
#include "FileContentsQuery.h"
#include "FileCreateTransaction.h"
#include "FileDeleteTransaction.h"
#include "FileInfo.h"
#include "FileInfoQuery.h"
#include "FileUpdateTransaction.h"
#include "TokenAssociateTransaction.h"
#include "TokenBurnTransaction.h"
#include "TokenCreateTransaction.h"
#include "TokenDeleteTransaction.h"
#include "TokenDissociateTransaction.h"
#include "TokenFeeScheduleUpdateTransaction.h"
#include "TokenFreezeTransaction.h"
#include "TokenGrantKycTransaction.h"
#include "TokenInfo.h"
#include "TokenInfoQuery.h"
#include "TokenMintTransaction.h"
#include "TokenNftInfo.h"
#include "TokenNftInfoQuery.h"
#include "TokenPauseTransaction.h"
#include "TokenRevokeKycTransaction.h"
#include "TokenUnfreezeTransaction.h"
#include "TokenUnpauseTransaction.h"
#include "TokenUpdateTransaction.h"
#include "TokenWipeTransaction.h"
#include "TopicCreateTransaction.h"
<<<<<<< HEAD
#include "TopicMessageSubmitTransaction.h"
=======
#include "TopicDeleteTransaction.h"
#include "TopicInfo.h"
#include "TopicInfoQuery.h"
#include "TopicUpdateTransaction.h"
>>>>>>> 44860c53
#include "TransactionReceipt.h"
#include "TransactionReceiptQuery.h"
#include "TransactionRecord.h"
#include "TransactionRecordQuery.h"
#include "TransactionResponse.h"
#include "TransferTransaction.h"
#include "exceptions/MaxAttemptsExceededException.h"
#include "exceptions/PrecheckStatusException.h"
#include "impl/Node.h"

#include <algorithm>
#include <grpcpp/impl/codegen/status.h>
#include <limits>
#include <proto/query.pb.h>
#include <proto/response.pb.h>
#include <proto/transaction.pb.h>
#include <proto/transaction_response.pb.h>
#include <stdexcept>
#include <thread>

namespace Hedera
{
//-----
template<typename SdkRequestType, typename ProtoRequestType, typename ProtoResponseType, typename SdkResponseType>
SdkResponseType Executable<SdkRequestType, ProtoRequestType, ProtoResponseType, SdkResponseType>::execute(
  const Client& client)
{
  return execute(client, client.getRequestTimeout());
}

//-----
template<typename SdkRequestType, typename ProtoRequestType, typename ProtoResponseType, typename SdkResponseType>
SdkResponseType Executable<SdkRequestType, ProtoRequestType, ProtoResponseType, SdkResponseType>::execute(
  const Client& client,
  const std::chrono::duration<double>& timeout)
{
  setExecutionParameters(client);
  onExecute(client);

  // The time to timeout
  const std::chrono::system_clock::time_point timeoutTime =
    std::chrono::system_clock::now() + std::chrono::duration_cast<std::chrono::system_clock::duration>(timeout);

  // The response object to fill
  ProtoResponseType response;

  // List of nodes to which this Executable may be sent
  const std::vector<std::shared_ptr<internal::Node>> nodes = client.getNodesWithAccountIds(mNodeAccountIds);

  for (uint32_t attempt = 1;; ++attempt)
  {
    if (attempt > mCurrentMaxAttempts)
    {
      throw MaxAttemptsExceededException("Max number of attempts made (max attempts allowed: " +
                                         std::to_string(mCurrentMaxAttempts));
    }

    std::shared_ptr<internal::Node> node = getNodeForExecute(nodes);

    // If the returned node is not healthy, then no nodes are healthy and the returned node has the shortest remaining
    // delay. Sleep for the delay period.
    if (!node->isHealthy())
    {
      std::this_thread::sleep_for(node->getRemainingTimeForBackoff());
    }

    // Make sure the Node is connected. If it can't connect, mark this Node as unhealthy and try another Node.
    if (!node->connect(timeoutTime))
    {
      node->increaseBackoff();
      continue;
    }

    // Do node specific tasks
    onSelectNode(node);

    const grpc::Status status = submitRequest(client, timeoutTime, node, &response);

    // Increase backoff for this node but try submitting again for UNAVAILABLE, RESOURCE_EXHAUSTED, and INTERNAL
    // responses.
    if (const grpc::StatusCode errorCode = status.error_code(); errorCode == grpc::StatusCode::UNAVAILABLE ||
                                                                errorCode == grpc::StatusCode::RESOURCE_EXHAUSTED ||
                                                                errorCode == grpc::StatusCode::INTERNAL)
    {
      node->increaseBackoff();
      continue;
    }

    // Successful submission, so decrease backoff for this node.
    node->decreaseBackoff();

    const Status responseStatus = mapResponseStatus(response);
    switch (determineStatus(responseStatus, client, response))
    {
      case ExecutionStatus::SERVER_ERROR:
      {
        continue;
      }
      // Response isn't ready yet from the network
      case ExecutionStatus::RETRY:
      {
        std::this_thread::sleep_for(mCurrentBackoff);
        mCurrentBackoff *= 2;
        break;
      }
      case ExecutionStatus::REQUEST_ERROR:
      {
        throw PrecheckStatusException(gStatusToString.at(responseStatus));
      }
      default:
      {
        return mapResponse(response);
      }
    }
  }
}

//-----
template<typename SdkRequestType, typename ProtoRequestType, typename ProtoResponseType, typename SdkResponseType>
SdkRequestType& Executable<SdkRequestType, ProtoRequestType, ProtoResponseType, SdkResponseType>::setNodeAccountIds(
  const std::vector<AccountId>& nodeAccountIds)
{
  mNodeAccountIds = nodeAccountIds;
  return static_cast<SdkRequestType&>(*this);
}

//-----
template<typename SdkRequestType, typename ProtoRequestType, typename ProtoResponseType, typename SdkResponseType>
SdkRequestType& Executable<SdkRequestType, ProtoRequestType, ProtoResponseType, SdkResponseType>::setMaxAttempts(
  uint32_t attempts)
{
  mMaxAttempts = attempts;
  return static_cast<SdkRequestType&>(*this);
}

//-----
template<typename SdkRequestType, typename ProtoRequestType, typename ProtoResponseType, typename SdkResponseType>
SdkRequestType& Executable<SdkRequestType, ProtoRequestType, ProtoResponseType, SdkResponseType>::setMinBackoff(
  const std::chrono::duration<double>& backoff)
{
  if ((mMaxBackoff && backoff > *mMaxBackoff) || (!mMaxBackoff && backoff > DEFAULT_MAX_BACKOFF))
  {
    throw std::invalid_argument("Minimum backoff would be larger than maximum backoff");
  }

  mMinBackoff = backoff;
  return static_cast<SdkRequestType&>(*this);
}

//-----
template<typename SdkRequestType, typename ProtoRequestType, typename ProtoResponseType, typename SdkResponseType>
SdkRequestType& Executable<SdkRequestType, ProtoRequestType, ProtoResponseType, SdkResponseType>::setMaxBackoff(
  const std::chrono::duration<double>& backoff)
{
  if ((mMinBackoff && backoff < *mMinBackoff) || (!mMinBackoff && backoff < DEFAULT_MIN_BACKOFF))
  {
    throw std::invalid_argument("Maximum backoff would be smaller than minimum backoff");
  }

  mMaxBackoff = backoff;
  return static_cast<SdkRequestType&>(*this);
}

//-----
template<typename SdkRequestType, typename ProtoRequestType, typename ProtoResponseType, typename SdkResponseType>
void Executable<SdkRequestType, ProtoRequestType, ProtoResponseType, SdkResponseType>::onSelectNode(
  const std::shared_ptr<internal::Node>& node)
{
  node->setMinBackoff(mCurrentMinBackoff);
  node->setMaxBackoff(mCurrentMaxBackoff);
}

//-----
template<typename SdkRequestType, typename ProtoRequestType, typename ProtoResponseType, typename SdkResponseType>
typename Executable<SdkRequestType, ProtoRequestType, ProtoResponseType, SdkResponseType>::ExecutionStatus
Executable<SdkRequestType, ProtoRequestType, ProtoResponseType, SdkResponseType>::determineStatus(
  Status status,
  const Client&,
  const ProtoResponseType&)
{
  switch (status)
  {
    case Status::PLATFORM_TRANSACTION_NOT_CREATED:
    case Status::PLATFORM_NOT_ACTIVE:
    case Status::BUSY:
      return ExecutionStatus::SERVER_ERROR;
    case Status::OK:
    case Status::SUCCESS:
      return ExecutionStatus::SUCCESS;
      // Let derived class handle this status, assume request error
    default:
      return ExecutionStatus::REQUEST_ERROR;
  }
}

//-----
template<typename SdkRequestType, typename ProtoRequestType, typename ProtoResponseType, typename SdkResponseType>
void Executable<SdkRequestType, ProtoRequestType, ProtoResponseType, SdkResponseType>::setExecutionParameters(
  const Client& client)
{
  mCurrentMaxAttempts = mMaxAttempts              ? *mMaxAttempts
                        : client.getMaxAttempts() ? *client.getMaxAttempts()
                                                  : DEFAULT_MAX_ATTEMPTS;
  mCurrentMinBackoff = mMinBackoff              ? *mMinBackoff
                       : client.getMinBackoff() ? *client.getMinBackoff()
                                                : DEFAULT_MIN_BACKOFF;
  mCurrentMaxBackoff = mMaxBackoff              ? *mMaxBackoff
                       : client.getMaxBackoff() ? *client.getMaxBackoff()
                                                : DEFAULT_MAX_BACKOFF;
  mCurrentBackoff = mCurrentMinBackoff;
}

//-----
template<typename SdkRequestType, typename ProtoRequestType, typename ProtoResponseType, typename SdkResponseType>
std::shared_ptr<internal::Node>
Executable<SdkRequestType, ProtoRequestType, ProtoResponseType, SdkResponseType>::getNodeForExecute(
  const std::vector<std::shared_ptr<internal::Node>>& nodes) const
{
  // Keep track of the best candidate node and its delay.
  std::shared_ptr<internal::Node> candidateNode = nullptr;
  std::chrono::duration<double> candidateDelay(std::numeric_limits<int64_t>::max());

  for (const auto& node : nodes)
  {
    if (!node->isHealthy())
    {
      // Mark this the candidate node if it has the smaller delay than the previous candidate.
      const std::chrono::duration<double> backoffTime = node->getRemainingTimeForBackoff();
      if (backoffTime < candidateDelay)
      {
        candidateNode = node;
        candidateDelay = backoffTime;
      }
    }

    // If this node is healthy, then return it.
    else
    {
      return node;
    }
  }

  // No nodes are healthy, return the one with the smallest delay.
  return candidateNode;
}

/**
 * Explicit template instantiations.
 */
template class Executable<AccountAllowanceApproveTransaction,
                          proto::Transaction,
                          proto::TransactionResponse,
                          TransactionResponse>;
template class Executable<AccountAllowanceDeleteTransaction,
                          proto::Transaction,
                          proto::TransactionResponse,
                          TransactionResponse>;
template class Executable<AccountBalanceQuery, proto::Query, proto::Response, AccountBalance>;
template class Executable<AccountCreateTransaction,
                          proto::Transaction,
                          proto::TransactionResponse,
                          TransactionResponse>;
template class Executable<AccountDeleteTransaction,
                          proto::Transaction,
                          proto::TransactionResponse,
                          TransactionResponse>;
template class Executable<AccountInfoQuery, proto::Query, proto::Response, AccountInfo>;
template class Executable<AccountRecordsQuery, proto::Query, proto::Response, AccountRecords>;
template class Executable<AccountUpdateTransaction,
                          proto::Transaction,
                          proto::TransactionResponse,
                          TransactionResponse>;
template class Executable<ContractByteCodeQuery, proto::Query, proto::Response, ContractByteCode>;
template class Executable<ContractCallQuery, proto::Query, proto::Response, ContractFunctionResult>;
template class Executable<ContractCreateTransaction,
                          proto::Transaction,
                          proto::TransactionResponse,
                          TransactionResponse>;
template class Executable<ContractDeleteTransaction,
                          proto::Transaction,
                          proto::TransactionResponse,
                          TransactionResponse>;
template class Executable<ContractExecuteTransaction,
                          proto::Transaction,
                          proto::TransactionResponse,
                          TransactionResponse>;
template class Executable<ContractInfoQuery, proto::Query, proto::Response, ContractInfo>;
template class Executable<ContractUpdateTransaction,
                          proto::Transaction,
                          proto::TransactionResponse,
                          TransactionResponse>;
template class Executable<EthereumTransaction, proto::Transaction, proto::TransactionResponse, TransactionResponse>;
template class Executable<FileAppendTransaction, proto::Transaction, proto::TransactionResponse, TransactionResponse>;
template class Executable<FileContentsQuery, proto::Query, proto::Response, FileContents>;
template class Executable<FileCreateTransaction, proto::Transaction, proto::TransactionResponse, TransactionResponse>;
template class Executable<FileDeleteTransaction, proto::Transaction, proto::TransactionResponse, TransactionResponse>;
template class Executable<FileInfoQuery, proto::Query, proto::Response, FileInfo>;
template class Executable<FileUpdateTransaction, proto::Transaction, proto::TransactionResponse, TransactionResponse>;
template class Executable<TokenAssociateTransaction,
                          proto::Transaction,
                          proto::TransactionResponse,
                          TransactionResponse>;
template class Executable<TokenBurnTransaction, proto::Transaction, proto::TransactionResponse, TransactionResponse>;
template class Executable<TokenCreateTransaction, proto::Transaction, proto::TransactionResponse, TransactionResponse>;
template class Executable<TokenDeleteTransaction, proto::Transaction, proto::TransactionResponse, TransactionResponse>;
template class Executable<TokenDissociateTransaction,
                          proto::Transaction,
                          proto::TransactionResponse,
                          TransactionResponse>;
template class Executable<TokenFeeScheduleUpdateTransaction,
                          proto::Transaction,
                          proto::TransactionResponse,
                          TransactionResponse>;
template class Executable<TokenFreezeTransaction, proto::Transaction, proto::TransactionResponse, TransactionResponse>;
template class Executable<TokenGrantKycTransaction,
                          proto::Transaction,
                          proto::TransactionResponse,
                          TransactionResponse>;
template class Executable<TokenInfoQuery, proto::Query, proto::Response, TokenInfo>;
template class Executable<TokenMintTransaction, proto::Transaction, proto::TransactionResponse, TransactionResponse>;
template class Executable<TokenNftInfoQuery, proto::Query, proto::Response, TokenNftInfo>;
template class Executable<TokenPauseTransaction, proto::Transaction, proto::TransactionResponse, TransactionResponse>;
template class Executable<TokenRevokeKycTransaction,
                          proto::Transaction,
                          proto::TransactionResponse,
                          TransactionResponse>;
template class Executable<TokenUnfreezeTransaction,
                          proto::Transaction,
                          proto::TransactionResponse,
                          TransactionResponse>;
template class Executable<TokenUnpauseTransaction, proto::Transaction, proto::TransactionResponse, TransactionResponse>;
template class Executable<TokenUpdateTransaction, proto::Transaction, proto::TransactionResponse, TransactionResponse>;
template class Executable<TokenWipeTransaction, proto::Transaction, proto::TransactionResponse, TransactionResponse>;
template class Executable<TopicCreateTransaction, proto::Transaction, proto::TransactionResponse, TransactionResponse>;
<<<<<<< HEAD
template class Executable<TopicMessageSubmitTransaction,
                          proto::Transaction,
                          proto::TransactionResponse,
                          TransactionResponse>;
=======
template class Executable<TopicDeleteTransaction, proto::Transaction, proto::TransactionResponse, TransactionResponse>;
template class Executable<TopicInfoQuery, proto::Query, proto::Response, TopicInfo>;
template class Executable<TopicUpdateTransaction, proto::Transaction, proto::TransactionResponse, TransactionResponse>;
>>>>>>> 44860c53
template class Executable<TransactionReceiptQuery, proto::Query, proto::Response, TransactionReceipt>;
template class Executable<TransactionRecordQuery, proto::Query, proto::Response, TransactionRecord>;
template class Executable<TransferTransaction, proto::Transaction, proto::TransactionResponse, TransactionResponse>;

} // namespace Hedera<|MERGE_RESOLUTION|>--- conflicted
+++ resolved
@@ -67,14 +67,11 @@
 #include "TokenUpdateTransaction.h"
 #include "TokenWipeTransaction.h"
 #include "TopicCreateTransaction.h"
-<<<<<<< HEAD
-#include "TopicMessageSubmitTransaction.h"
-=======
 #include "TopicDeleteTransaction.h"
 #include "TopicInfo.h"
 #include "TopicInfoQuery.h"
+#include "TopicMessageSubmitTransaction.h"
 #include "TopicUpdateTransaction.h"
->>>>>>> 44860c53
 #include "TransactionReceipt.h"
 #include "TransactionReceiptQuery.h"
 #include "TransactionRecord.h"
@@ -409,16 +406,13 @@
 template class Executable<TokenUpdateTransaction, proto::Transaction, proto::TransactionResponse, TransactionResponse>;
 template class Executable<TokenWipeTransaction, proto::Transaction, proto::TransactionResponse, TransactionResponse>;
 template class Executable<TopicCreateTransaction, proto::Transaction, proto::TransactionResponse, TransactionResponse>;
-<<<<<<< HEAD
-template class Executable<TopicMessageSubmitTransaction,
-                          proto::Transaction,
-                          proto::TransactionResponse,
-                          TransactionResponse>;
-=======
 template class Executable<TopicDeleteTransaction, proto::Transaction, proto::TransactionResponse, TransactionResponse>;
 template class Executable<TopicInfoQuery, proto::Query, proto::Response, TopicInfo>;
+template class Executable<TopicMessageSubmitTransaction,
+                          proto::Transaction,
+                          proto::TransactionResponse,
+                          TransactionResponse>;
 template class Executable<TopicUpdateTransaction, proto::Transaction, proto::TransactionResponse, TransactionResponse>;
->>>>>>> 44860c53
 template class Executable<TransactionReceiptQuery, proto::Query, proto::Response, TransactionReceipt>;
 template class Executable<TransactionRecordQuery, proto::Query, proto::Response, TransactionRecord>;
 template class Executable<TransferTransaction, proto::Transaction, proto::TransactionResponse, TransactionResponse>;
