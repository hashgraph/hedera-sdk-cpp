/*-
 *
 * Hedera C++ SDK
 *
 * Copyright (C) 2020 - 2022 Hedera Hashgraph, LLC
 *
 * Licensed under the Apache License, Version 2.0 (the "License")
 * you may not use this file except in compliance with the License.
 * You may obtain a copy of the License at
 *
 *      http://www.apache.org/licenses/LICENSE-2.0
 *
 * Unless required by applicable law or agreed to in writing, software
 * distributed under the License is distributed on an "AS IS" BASIS,
 * WITHOUT WARRANTIES OR CONDITIONS OF ANY KIND, either express or implied.
 * See the License for the specific language governing permissions and
 * limitations under the License.
 *
 */
#include "Executable.h"
#include "AccountAllowanceApproveTransaction.h"
#include "AccountAllowanceDeleteTransaction.h"
#include "AccountBalance.h"
#include "AccountBalanceQuery.h"
#include "AccountCreateTransaction.h"
#include "AccountDeleteTransaction.h"
#include "AccountInfo.h"
#include "AccountInfoQuery.h"
#include "AccountRecords.h"
#include "AccountRecordsQuery.h"
#include "AccountUpdateTransaction.h"
#include "Client.h"
#include "ContractByteCodeQuery.h"
#include "ContractCallQuery.h"
#include "ContractCreateTransaction.h"
#include "ContractDeleteTransaction.h"
#include "ContractExecuteTransaction.h"
#include "ContractFunctionResult.h"
#include "ContractInfo.h"
#include "ContractInfoQuery.h"
#include "ContractUpdateTransaction.h"
#include "EthereumTransaction.h"
#include "FileAppendTransaction.h"
#include "FileContentsQuery.h"
#include "FileCreateTransaction.h"
#include "FileDeleteTransaction.h"
#include "FileInfo.h"
#include "FileInfoQuery.h"
#include "FileUpdateTransaction.h"
#include "TokenAssociateTransaction.h"
#include "TokenBurnTransaction.h"
#include "TokenCreateTransaction.h"
#include "TokenDeleteTransaction.h"
#include "TokenDissociateTransaction.h"
#include "TokenFeeScheduleUpdateTransaction.h"
#include "TokenFreezeTransaction.h"
#include "TokenGrantKycTransaction.h"
#include "TokenInfo.h"
#include "TokenInfoQuery.h"
#include "TokenMintTransaction.h"
<<<<<<< HEAD
#include "TokenNftInfo.h"
#include "TokenNftInfoQuery.h"
=======
#include "TokenPauseTransaction.h"
#include "TokenRevokeKycTransaction.h"
#include "TokenUnfreezeTransaction.h"
#include "TokenUnpauseTransaction.h"
>>>>>>> 9f522b7c
#include "TokenUpdateTransaction.h"
#include "TokenWipeTransaction.h"
#include "TransactionReceipt.h"
#include "TransactionReceiptQuery.h"
#include "TransactionRecord.h"
#include "TransactionRecordQuery.h"
#include "TransactionResponse.h"
#include "TransferTransaction.h"
#include "exceptions/MaxAttemptsExceededException.h"
#include "exceptions/PrecheckStatusException.h"
#include "impl/Node.h"

#include <algorithm>
#include <grpcpp/impl/codegen/status.h>
#include <limits>
#include <proto/query.pb.h>
#include <proto/response.pb.h>
#include <proto/transaction.pb.h>
#include <proto/transaction_response.pb.h>
#include <stdexcept>
#include <thread>

namespace Hedera
{
//-----
template<typename SdkRequestType, typename ProtoRequestType, typename ProtoResponseType, typename SdkResponseType>
SdkResponseType Executable<SdkRequestType, ProtoRequestType, ProtoResponseType, SdkResponseType>::execute(
  const Client& client)
{
  return execute(client, client.getRequestTimeout());
}

//-----
template<typename SdkRequestType, typename ProtoRequestType, typename ProtoResponseType, typename SdkResponseType>
SdkResponseType Executable<SdkRequestType, ProtoRequestType, ProtoResponseType, SdkResponseType>::execute(
  const Client& client,
  const std::chrono::duration<double>& timeout)
{
  setExecutionParameters(client);
  onExecute(client);

  // The time to timeout
  const std::chrono::system_clock::time_point timeoutTime =
    std::chrono::system_clock::now() + std::chrono::duration_cast<std::chrono::system_clock::duration>(timeout);

  // The response object to fill
  ProtoResponseType response;

  // List of nodes to which this Executable may be sent
  const std::vector<std::shared_ptr<internal::Node>> nodes = client.getNodesWithAccountIds(mNodeAccountIds);

  for (uint32_t attempt = 1;; ++attempt)
  {
    if (attempt > mCurrentMaxAttempts)
    {
      throw MaxAttemptsExceededException("Max number of attempts made (max attempts allowed: " +
                                         std::to_string(mCurrentMaxAttempts));
    }

    std::shared_ptr<internal::Node> node = getNodeForExecute(nodes);

    // If the returned node is not healthy, then no nodes are healthy and the returned node has the shortest remaining
    // delay. Sleep for the delay period.
    if (!node->isHealthy())
    {
      std::this_thread::sleep_for(node->getRemainingTimeForBackoff());
    }

    // Make sure the Node is connected. If it can't connect, mark this Node as unhealthy and try another Node.
    if (!node->connect(timeoutTime))
    {
      node->increaseBackoff();
      continue;
    }

    // Do node specific tasks
    onSelectNode(node);

    const grpc::Status status = submitRequest(client, timeoutTime, node, &response);

    // Increase backoff for this node but try submitting again for UNAVAILABLE, RESOURCE_EXHAUSTED, and INTERNAL
    // responses.
    if (const grpc::StatusCode errorCode = status.error_code(); errorCode == grpc::StatusCode::UNAVAILABLE ||
                                                                errorCode == grpc::StatusCode::RESOURCE_EXHAUSTED ||
                                                                errorCode == grpc::StatusCode::INTERNAL)
    {
      node->increaseBackoff();
      continue;
    }

    // Successful submission, so decrease backoff for this node.
    node->decreaseBackoff();

    const Status responseStatus = mapResponseStatus(response);
    switch (determineStatus(responseStatus, client, response))
    {
      case ExecutionStatus::SERVER_ERROR:
      {
        continue;
      }
      // Response isn't ready yet from the network
      case ExecutionStatus::RETRY:
      {
        std::this_thread::sleep_for(mCurrentBackoff);
        mCurrentBackoff *= 2;
        break;
      }
      case ExecutionStatus::REQUEST_ERROR:
      {
        throw PrecheckStatusException(gStatusToString.at(responseStatus));
      }
      default:
      {
        return mapResponse(response);
      }
    }
  }
}

//-----
template<typename SdkRequestType, typename ProtoRequestType, typename ProtoResponseType, typename SdkResponseType>
SdkRequestType& Executable<SdkRequestType, ProtoRequestType, ProtoResponseType, SdkResponseType>::setNodeAccountIds(
  const std::vector<AccountId>& nodeAccountIds)
{
  mNodeAccountIds = nodeAccountIds;
  return static_cast<SdkRequestType&>(*this);
}

//-----
template<typename SdkRequestType, typename ProtoRequestType, typename ProtoResponseType, typename SdkResponseType>
SdkRequestType& Executable<SdkRequestType, ProtoRequestType, ProtoResponseType, SdkResponseType>::setMaxAttempts(
  uint32_t attempts)
{
  mMaxAttempts = attempts;
  return static_cast<SdkRequestType&>(*this);
}

//-----
template<typename SdkRequestType, typename ProtoRequestType, typename ProtoResponseType, typename SdkResponseType>
SdkRequestType& Executable<SdkRequestType, ProtoRequestType, ProtoResponseType, SdkResponseType>::setMinBackoff(
  const std::chrono::duration<double>& backoff)
{
  if ((mMaxBackoff && backoff > *mMaxBackoff) || (!mMaxBackoff && backoff > DEFAULT_MAX_BACKOFF))
  {
    throw std::invalid_argument("Minimum backoff would be larger than maximum backoff");
  }

  mMinBackoff = backoff;
  return static_cast<SdkRequestType&>(*this);
}

//-----
template<typename SdkRequestType, typename ProtoRequestType, typename ProtoResponseType, typename SdkResponseType>
SdkRequestType& Executable<SdkRequestType, ProtoRequestType, ProtoResponseType, SdkResponseType>::setMaxBackoff(
  const std::chrono::duration<double>& backoff)
{
  if ((mMinBackoff && backoff < *mMinBackoff) || (!mMinBackoff && backoff < DEFAULT_MIN_BACKOFF))
  {
    throw std::invalid_argument("Maximum backoff would be smaller than minimum backoff");
  }

  mMaxBackoff = backoff;
  return static_cast<SdkRequestType&>(*this);
}

//-----
template<typename SdkRequestType, typename ProtoRequestType, typename ProtoResponseType, typename SdkResponseType>
void Executable<SdkRequestType, ProtoRequestType, ProtoResponseType, SdkResponseType>::onSelectNode(
  const std::shared_ptr<internal::Node>& node)
{
  node->setMinBackoff(mCurrentMinBackoff);
  node->setMaxBackoff(mCurrentMaxBackoff);
}

//-----
template<typename SdkRequestType, typename ProtoRequestType, typename ProtoResponseType, typename SdkResponseType>
typename Executable<SdkRequestType, ProtoRequestType, ProtoResponseType, SdkResponseType>::ExecutionStatus
Executable<SdkRequestType, ProtoRequestType, ProtoResponseType, SdkResponseType>::determineStatus(
  Status status,
  const Client&,
  const ProtoResponseType&)
{
  switch (status)
  {
    case Status::PLATFORM_TRANSACTION_NOT_CREATED:
    case Status::PLATFORM_NOT_ACTIVE:
    case Status::BUSY:
      return ExecutionStatus::SERVER_ERROR;
    case Status::OK:
    case Status::SUCCESS:
      return ExecutionStatus::SUCCESS;
      // Let derived class handle this status, assume request error
    default:
      return ExecutionStatus::REQUEST_ERROR;
  }
}

//-----
template<typename SdkRequestType, typename ProtoRequestType, typename ProtoResponseType, typename SdkResponseType>
void Executable<SdkRequestType, ProtoRequestType, ProtoResponseType, SdkResponseType>::setExecutionParameters(
  const Client& client)
{
  mCurrentMaxAttempts = mMaxAttempts              ? *mMaxAttempts
                        : client.getMaxAttempts() ? *client.getMaxAttempts()
                                                  : DEFAULT_MAX_ATTEMPTS;
  mCurrentMinBackoff = mMinBackoff              ? *mMinBackoff
                       : client.getMinBackoff() ? *client.getMinBackoff()
                                                : DEFAULT_MIN_BACKOFF;
  mCurrentMaxBackoff = mMaxBackoff              ? *mMaxBackoff
                       : client.getMaxBackoff() ? *client.getMaxBackoff()
                                                : DEFAULT_MAX_BACKOFF;
  mCurrentBackoff = mCurrentMinBackoff;
}

//-----
template<typename SdkRequestType, typename ProtoRequestType, typename ProtoResponseType, typename SdkResponseType>
std::shared_ptr<internal::Node>
Executable<SdkRequestType, ProtoRequestType, ProtoResponseType, SdkResponseType>::getNodeForExecute(
  const std::vector<std::shared_ptr<internal::Node>>& nodes) const
{
  // Keep track of the best candidate node and its delay.
  std::shared_ptr<internal::Node> candidateNode = nullptr;
  std::chrono::duration<double> candidateDelay(std::numeric_limits<int64_t>::max());

  for (const auto& node : nodes)
  {
    if (!node->isHealthy())
    {
      // Mark this the candidate node if it has the smaller delay than the previous candidate.
      const std::chrono::duration<double> backoffTime = node->getRemainingTimeForBackoff();
      if (backoffTime < candidateDelay)
      {
        candidateNode = node;
        candidateDelay = backoffTime;
      }
    }

    // If this node is healthy, then return it.
    else
    {
      return node;
    }
  }

  // No nodes are healthy, return the one with the smallest delay.
  return candidateNode;
}

/**
 * Explicit template instantiations.
 */
template class Executable<AccountAllowanceApproveTransaction,
                          proto::Transaction,
                          proto::TransactionResponse,
                          TransactionResponse>;
template class Executable<AccountAllowanceDeleteTransaction,
                          proto::Transaction,
                          proto::TransactionResponse,
                          TransactionResponse>;
template class Executable<AccountBalanceQuery, proto::Query, proto::Response, AccountBalance>;
template class Executable<AccountCreateTransaction,
                          proto::Transaction,
                          proto::TransactionResponse,
                          TransactionResponse>;
template class Executable<AccountDeleteTransaction,
                          proto::Transaction,
                          proto::TransactionResponse,
                          TransactionResponse>;
template class Executable<AccountInfoQuery, proto::Query, proto::Response, AccountInfo>;
template class Executable<AccountRecordsQuery, proto::Query, proto::Response, AccountRecords>;
template class Executable<AccountUpdateTransaction,
                          proto::Transaction,
                          proto::TransactionResponse,
                          TransactionResponse>;
template class Executable<ContractByteCodeQuery, proto::Query, proto::Response, ContractByteCode>;
template class Executable<ContractCallQuery, proto::Query, proto::Response, ContractFunctionResult>;
template class Executable<ContractCreateTransaction,
                          proto::Transaction,
                          proto::TransactionResponse,
                          TransactionResponse>;
template class Executable<ContractDeleteTransaction,
                          proto::Transaction,
                          proto::TransactionResponse,
                          TransactionResponse>;
template class Executable<ContractExecuteTransaction,
                          proto::Transaction,
                          proto::TransactionResponse,
                          TransactionResponse>;
template class Executable<ContractInfoQuery, proto::Query, proto::Response, ContractInfo>;
template class Executable<ContractUpdateTransaction,
                          proto::Transaction,
                          proto::TransactionResponse,
                          TransactionResponse>;
template class Executable<EthereumTransaction, proto::Transaction, proto::TransactionResponse, TransactionResponse>;
template class Executable<FileAppendTransaction, proto::Transaction, proto::TransactionResponse, TransactionResponse>;
template class Executable<FileContentsQuery, proto::Query, proto::Response, FileContents>;
template class Executable<FileCreateTransaction, proto::Transaction, proto::TransactionResponse, TransactionResponse>;
template class Executable<FileDeleteTransaction, proto::Transaction, proto::TransactionResponse, TransactionResponse>;
template class Executable<FileInfoQuery, proto::Query, proto::Response, FileInfo>;
template class Executable<FileUpdateTransaction, proto::Transaction, proto::TransactionResponse, TransactionResponse>;
template class Executable<TokenAssociateTransaction,
                          proto::Transaction,
                          proto::TransactionResponse,
                          TransactionResponse>;
template class Executable<TokenBurnTransaction, proto::Transaction, proto::TransactionResponse, TransactionResponse>;
template class Executable<TokenCreateTransaction, proto::Transaction, proto::TransactionResponse, TransactionResponse>;
template class Executable<TokenDeleteTransaction, proto::Transaction, proto::TransactionResponse, TransactionResponse>;
template class Executable<TokenDissociateTransaction,
                          proto::Transaction,
                          proto::TransactionResponse,
                          TransactionResponse>;
template class Executable<TokenFeeScheduleUpdateTransaction,
                          proto::Transaction,
                          proto::TransactionResponse,
                          TransactionResponse>;
template class Executable<TokenFreezeTransaction, proto::Transaction, proto::TransactionResponse, TransactionResponse>;
template class Executable<TokenGrantKycTransaction,
                          proto::Transaction,
                          proto::TransactionResponse,
                          TransactionResponse>;
template class Executable<TokenInfoQuery, proto::Query, proto::Response, TokenInfo>;
template class Executable<TokenMintTransaction, proto::Transaction, proto::TransactionResponse, TransactionResponse>;
<<<<<<< HEAD
template class Executable<TokenNftInfoQuery, proto::Query, proto::Response, TokenNftInfo>;
=======
template class Executable<TokenPauseTransaction, proto::Transaction, proto::TransactionResponse, TransactionResponse>;
template class Executable<TokenRevokeKycTransaction,
                          proto::Transaction,
                          proto::TransactionResponse,
                          TransactionResponse>;
template class Executable<TokenUnfreezeTransaction,
                          proto::Transaction,
                          proto::TransactionResponse,
                          TransactionResponse>;
template class Executable<TokenUnpauseTransaction, proto::Transaction, proto::TransactionResponse, TransactionResponse>;
>>>>>>> 9f522b7c
template class Executable<TokenUpdateTransaction, proto::Transaction, proto::TransactionResponse, TransactionResponse>;
template class Executable<TokenWipeTransaction, proto::Transaction, proto::TransactionResponse, TransactionResponse>;
template class Executable<TransactionReceiptQuery, proto::Query, proto::Response, TransactionReceipt>;
template class Executable<TransactionRecordQuery, proto::Query, proto::Response, TransactionRecord>;
template class Executable<TransferTransaction, proto::Transaction, proto::TransactionResponse, TransactionResponse>;

} // namespace Hedera<|MERGE_RESOLUTION|>--- conflicted
+++ resolved
@@ -58,15 +58,12 @@
 #include "TokenInfo.h"
 #include "TokenInfoQuery.h"
 #include "TokenMintTransaction.h"
-<<<<<<< HEAD
 #include "TokenNftInfo.h"
 #include "TokenNftInfoQuery.h"
-=======
 #include "TokenPauseTransaction.h"
 #include "TokenRevokeKycTransaction.h"
 #include "TokenUnfreezeTransaction.h"
 #include "TokenUnpauseTransaction.h"
->>>>>>> 9f522b7c
 #include "TokenUpdateTransaction.h"
 #include "TokenWipeTransaction.h"
 #include "TransactionReceipt.h"
@@ -389,9 +386,7 @@
                           TransactionResponse>;
 template class Executable<TokenInfoQuery, proto::Query, proto::Response, TokenInfo>;
 template class Executable<TokenMintTransaction, proto::Transaction, proto::TransactionResponse, TransactionResponse>;
-<<<<<<< HEAD
 template class Executable<TokenNftInfoQuery, proto::Query, proto::Response, TokenNftInfo>;
-=======
 template class Executable<TokenPauseTransaction, proto::Transaction, proto::TransactionResponse, TransactionResponse>;
 template class Executable<TokenRevokeKycTransaction,
                           proto::Transaction,
@@ -402,7 +397,6 @@
                           proto::TransactionResponse,
                           TransactionResponse>;
 template class Executable<TokenUnpauseTransaction, proto::Transaction, proto::TransactionResponse, TransactionResponse>;
->>>>>>> 9f522b7c
 template class Executable<TokenUpdateTransaction, proto::Transaction, proto::TransactionResponse, TransactionResponse>;
 template class Executable<TokenWipeTransaction, proto::Transaction, proto::TransactionResponse, TransactionResponse>;
 template class Executable<TransactionReceiptQuery, proto::Query, proto::Response, TransactionReceipt>;
