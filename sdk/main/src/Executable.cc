/*-
 *
 * Hedera C++ SDK
 *
 * Copyright (C) 2020 - 2022 Hedera Hashgraph, LLC
 *
 * Licensed under the Apache License, Version 2.0 (the "License")
 * you may not use this file except in compliance with the License.
 * You may obtain a copy of the License at
 *
 *      http://www.apache.org/licenses/LICENSE-2.0
 *
 * Unless required by applicable law or agreed to in writing, software
 * distributed under the License is distributed on an "AS IS" BASIS,
 * WITHOUT WARRANTIES OR CONDITIONS OF ANY KIND, either express or implied.
 * See the License for the specific language governing permissions and
 * limitations under the License.
 *
 */
#include "Executable.h"
#include "AccountAllowanceApproveTransaction.h"
#include "AccountAllowanceDeleteTransaction.h"
#include "AccountBalance.h"
#include "AccountBalanceQuery.h"
#include "AccountCreateTransaction.h"
#include "AccountDeleteTransaction.h"
#include "AccountInfo.h"
#include "AccountInfoQuery.h"
#include "AccountRecords.h"
#include "AccountRecordsQuery.h"
#include "AccountUpdateTransaction.h"
#include "Client.h"
#include "ContractByteCodeQuery.h"
#include "ContractCallQuery.h"
#include "ContractCreateTransaction.h"
#include "ContractDeleteTransaction.h"
#include "ContractExecuteTransaction.h"
#include "ContractFunctionResult.h"
#include "ContractInfo.h"
#include "ContractInfoQuery.h"
#include "ContractUpdateTransaction.h"
#include "EthereumTransaction.h"
#include "FileAppendTransaction.h"
#include "FileContentsQuery.h"
#include "FileCreateTransaction.h"
#include "FileDeleteTransaction.h"
#include "FileInfo.h"
#include "FileInfoQuery.h"
#include "FileUpdateTransaction.h"
#include "TokenAssociateTransaction.h"
#include "TokenBurnTransaction.h"
#include "TokenCreateTransaction.h"
#include "TokenDeleteTransaction.h"
<<<<<<< HEAD
#include "TokenFeeScheduleUpdateTransaction.h"
=======
#include "TokenDissociateTransaction.h"
>>>>>>> 7f3372b4
#include "TokenInfo.h"
#include "TokenInfoQuery.h"
#include "TokenMintTransaction.h"
#include "TokenUpdateTransaction.h"
#include "TokenWipeTransaction.h"
#include "TransactionReceipt.h"
#include "TransactionReceiptQuery.h"
#include "TransactionRecord.h"
#include "TransactionRecordQuery.h"
#include "TransactionResponse.h"
#include "TransferTransaction.h"
#include "exceptions/MaxAttemptsExceededException.h"
#include "exceptions/PrecheckStatusException.h"
#include "impl/Node.h"

#include <algorithm>
#include <grpcpp/impl/codegen/status.h>
#include <limits>
#include <proto/query.pb.h>
#include <proto/response.pb.h>
#include <proto/transaction.pb.h>
#include <proto/transaction_response.pb.h>
#include <stdexcept>
#include <thread>

namespace Hedera
{
//-----
template<typename SdkRequestType, typename ProtoRequestType, typename ProtoResponseType, typename SdkResponseType>
SdkResponseType Executable<SdkRequestType, ProtoRequestType, ProtoResponseType, SdkResponseType>::execute(
  const Client& client)
{
  return execute(client, client.getRequestTimeout());
}

//-----
template<typename SdkRequestType, typename ProtoRequestType, typename ProtoResponseType, typename SdkResponseType>
SdkResponseType Executable<SdkRequestType, ProtoRequestType, ProtoResponseType, SdkResponseType>::execute(
  const Client& client,
  const std::chrono::duration<double>& timeout)
{
  setExecutionParameters(client);
  onExecute(client);

  // The time to timeout
  const std::chrono::system_clock::time_point timeoutTime =
    std::chrono::system_clock::now() + std::chrono::duration_cast<std::chrono::system_clock::duration>(timeout);

  // The response object to fill
  ProtoResponseType response;

  // List of nodes to which this Executable may be sent
  const std::vector<std::shared_ptr<internal::Node>> nodes = client.getNodesWithAccountIds(mNodeAccountIds);

  for (uint32_t attempt = 1;; ++attempt)
  {
    if (attempt > mCurrentMaxAttempts)
    {
      throw MaxAttemptsExceededException("Max number of attempts made (max attempts allowed: " +
                                         std::to_string(mCurrentMaxAttempts));
    }

    std::shared_ptr<internal::Node> node = getNodeForExecute(nodes);

    // If the returned node is not healthy, then no nodes are healthy and the returned node has the shortest remaining
    // delay. Sleep for the delay period.
    if (!node->isHealthy())
    {
      std::this_thread::sleep_for(node->getRemainingTimeForBackoff());
    }

    // Make sure the Node is connected. If it can't connect, mark this Node as unhealthy and try another Node.
    if (!node->connect(timeoutTime))
    {
      node->increaseBackoff();
      continue;
    }

    // Do node specific tasks
    onSelectNode(node);

    const grpc::Status status = submitRequest(client, timeoutTime, node, &response);

    // Increase backoff for this node but try submitting again for UNAVAILABLE, RESOURCE_EXHAUSTED, and INTERNAL
    // responses.
    if (const grpc::StatusCode errorCode = status.error_code(); errorCode == grpc::StatusCode::UNAVAILABLE ||
                                                                errorCode == grpc::StatusCode::RESOURCE_EXHAUSTED ||
                                                                errorCode == grpc::StatusCode::INTERNAL)
    {
      node->increaseBackoff();
      continue;
    }

    // Successful submission, so decrease backoff for this node.
    node->decreaseBackoff();

    const Status responseStatus = mapResponseStatus(response);
    switch (determineStatus(responseStatus, client, response))
    {
      case ExecutionStatus::SERVER_ERROR:
      {
        continue;
      }
      // Response isn't ready yet from the network
      case ExecutionStatus::RETRY:
      {
        std::this_thread::sleep_for(mCurrentBackoff);
        mCurrentBackoff *= 2;
        break;
      }
      case ExecutionStatus::REQUEST_ERROR:
      {
        throw PrecheckStatusException(gStatusToString.at(responseStatus));
      }
      default:
      {
        return mapResponse(response);
      }
    }
  }
}

//-----
template<typename SdkRequestType, typename ProtoRequestType, typename ProtoResponseType, typename SdkResponseType>
SdkRequestType& Executable<SdkRequestType, ProtoRequestType, ProtoResponseType, SdkResponseType>::setNodeAccountIds(
  const std::vector<AccountId>& nodeAccountIds)
{
  mNodeAccountIds = nodeAccountIds;
  return static_cast<SdkRequestType&>(*this);
}

//-----
template<typename SdkRequestType, typename ProtoRequestType, typename ProtoResponseType, typename SdkResponseType>
SdkRequestType& Executable<SdkRequestType, ProtoRequestType, ProtoResponseType, SdkResponseType>::setMaxAttempts(
  uint32_t attempts)
{
  mMaxAttempts = attempts;
  return static_cast<SdkRequestType&>(*this);
}

//-----
template<typename SdkRequestType, typename ProtoRequestType, typename ProtoResponseType, typename SdkResponseType>
SdkRequestType& Executable<SdkRequestType, ProtoRequestType, ProtoResponseType, SdkResponseType>::setMinBackoff(
  const std::chrono::duration<double>& backoff)
{
  if ((mMaxBackoff && backoff > *mMaxBackoff) || (!mMaxBackoff && backoff > DEFAULT_MAX_BACKOFF))
  {
    throw std::invalid_argument("Minimum backoff would be larger than maximum backoff");
  }

  mMinBackoff = backoff;
  return static_cast<SdkRequestType&>(*this);
}

//-----
template<typename SdkRequestType, typename ProtoRequestType, typename ProtoResponseType, typename SdkResponseType>
SdkRequestType& Executable<SdkRequestType, ProtoRequestType, ProtoResponseType, SdkResponseType>::setMaxBackoff(
  const std::chrono::duration<double>& backoff)
{
  if ((mMinBackoff && backoff < *mMinBackoff) || (!mMinBackoff && backoff < DEFAULT_MIN_BACKOFF))
  {
    throw std::invalid_argument("Maximum backoff would be smaller than minimum backoff");
  }

  mMaxBackoff = backoff;
  return static_cast<SdkRequestType&>(*this);
}

//-----
template<typename SdkRequestType, typename ProtoRequestType, typename ProtoResponseType, typename SdkResponseType>
void Executable<SdkRequestType, ProtoRequestType, ProtoResponseType, SdkResponseType>::onSelectNode(
  const std::shared_ptr<internal::Node>& node)
{
  node->setMinBackoff(mCurrentMinBackoff);
  node->setMaxBackoff(mCurrentMaxBackoff);
}

//-----
template<typename SdkRequestType, typename ProtoRequestType, typename ProtoResponseType, typename SdkResponseType>
typename Executable<SdkRequestType, ProtoRequestType, ProtoResponseType, SdkResponseType>::ExecutionStatus
Executable<SdkRequestType, ProtoRequestType, ProtoResponseType, SdkResponseType>::determineStatus(
  Status status,
  const Client&,
  const ProtoResponseType&)
{
  switch (status)
  {
    case Status::PLATFORM_TRANSACTION_NOT_CREATED:
    case Status::PLATFORM_NOT_ACTIVE:
    case Status::BUSY:
      return ExecutionStatus::SERVER_ERROR;
    case Status::OK:
    case Status::SUCCESS:
      return ExecutionStatus::SUCCESS;
      // Let derived class handle this status, assume request error
    default:
      return ExecutionStatus::REQUEST_ERROR;
  }
}

//-----
template<typename SdkRequestType, typename ProtoRequestType, typename ProtoResponseType, typename SdkResponseType>
void Executable<SdkRequestType, ProtoRequestType, ProtoResponseType, SdkResponseType>::setExecutionParameters(
  const Client& client)
{
  mCurrentMaxAttempts = mMaxAttempts              ? *mMaxAttempts
                        : client.getMaxAttempts() ? *client.getMaxAttempts()
                                                  : DEFAULT_MAX_ATTEMPTS;
  mCurrentMinBackoff = mMinBackoff              ? *mMinBackoff
                       : client.getMinBackoff() ? *client.getMinBackoff()
                                                : DEFAULT_MIN_BACKOFF;
  mCurrentMaxBackoff = mMaxBackoff              ? *mMaxBackoff
                       : client.getMaxBackoff() ? *client.getMaxBackoff()
                                                : DEFAULT_MAX_BACKOFF;
  mCurrentBackoff = mCurrentMinBackoff;
}

//-----
template<typename SdkRequestType, typename ProtoRequestType, typename ProtoResponseType, typename SdkResponseType>
std::shared_ptr<internal::Node>
Executable<SdkRequestType, ProtoRequestType, ProtoResponseType, SdkResponseType>::getNodeForExecute(
  const std::vector<std::shared_ptr<internal::Node>>& nodes) const
{
  // Keep track of the best candidate node and its delay.
  std::shared_ptr<internal::Node> candidateNode = nullptr;
  std::chrono::duration<double> candidateDelay(std::numeric_limits<int64_t>::max());

  for (const auto& node : nodes)
  {
    if (!node->isHealthy())
    {
      // Mark this the candidate node if it has the smaller delay than the previous candidate.
      const std::chrono::duration<double> backoffTime = node->getRemainingTimeForBackoff();
      if (backoffTime < candidateDelay)
      {
        candidateNode = node;
        candidateDelay = backoffTime;
      }
    }

    // If this node is healthy, then return it.
    else
    {
      return node;
    }
  }

  // No nodes are healthy, return the one with the smallest delay.
  return candidateNode;
}

/**
 * Explicit template instantiations.
 */
template class Executable<AccountAllowanceApproveTransaction,
                          proto::Transaction,
                          proto::TransactionResponse,
                          TransactionResponse>;
template class Executable<AccountAllowanceDeleteTransaction,
                          proto::Transaction,
                          proto::TransactionResponse,
                          TransactionResponse>;
template class Executable<AccountBalanceQuery, proto::Query, proto::Response, AccountBalance>;
template class Executable<AccountCreateTransaction,
                          proto::Transaction,
                          proto::TransactionResponse,
                          TransactionResponse>;
template class Executable<AccountDeleteTransaction,
                          proto::Transaction,
                          proto::TransactionResponse,
                          TransactionResponse>;
template class Executable<AccountInfoQuery, proto::Query, proto::Response, AccountInfo>;
template class Executable<AccountRecordsQuery, proto::Query, proto::Response, AccountRecords>;
template class Executable<AccountUpdateTransaction,
                          proto::Transaction,
                          proto::TransactionResponse,
                          TransactionResponse>;
template class Executable<ContractByteCodeQuery, proto::Query, proto::Response, ContractByteCode>;
template class Executable<ContractCallQuery, proto::Query, proto::Response, ContractFunctionResult>;
template class Executable<ContractCreateTransaction,
                          proto::Transaction,
                          proto::TransactionResponse,
                          TransactionResponse>;
template class Executable<ContractDeleteTransaction,
                          proto::Transaction,
                          proto::TransactionResponse,
                          TransactionResponse>;
template class Executable<ContractExecuteTransaction,
                          proto::Transaction,
                          proto::TransactionResponse,
                          TransactionResponse>;
template class Executable<ContractInfoQuery, proto::Query, proto::Response, ContractInfo>;
template class Executable<ContractUpdateTransaction,
                          proto::Transaction,
                          proto::TransactionResponse,
                          TransactionResponse>;
template class Executable<EthereumTransaction, proto::Transaction, proto::TransactionResponse, TransactionResponse>;
template class Executable<FileAppendTransaction, proto::Transaction, proto::TransactionResponse, TransactionResponse>;
template class Executable<FileContentsQuery, proto::Query, proto::Response, FileContents>;
template class Executable<FileCreateTransaction, proto::Transaction, proto::TransactionResponse, TransactionResponse>;
template class Executable<FileDeleteTransaction, proto::Transaction, proto::TransactionResponse, TransactionResponse>;
template class Executable<FileInfoQuery, proto::Query, proto::Response, FileInfo>;
template class Executable<FileUpdateTransaction, proto::Transaction, proto::TransactionResponse, TransactionResponse>;
template class Executable<TokenAssociateTransaction,
                          proto::Transaction,
                          proto::TransactionResponse,
                          TransactionResponse>;
template class Executable<TokenBurnTransaction, proto::Transaction, proto::TransactionResponse, TransactionResponse>;
template class Executable<TokenCreateTransaction, proto::Transaction, proto::TransactionResponse, TransactionResponse>;
template class Executable<TokenDeleteTransaction, proto::Transaction, proto::TransactionResponse, TransactionResponse>;
<<<<<<< HEAD
template class Executable<TokenFeeScheduleUpdateTransaction,
=======
template class Executable<TokenDissociateTransaction,
>>>>>>> 7f3372b4
                          proto::Transaction,
                          proto::TransactionResponse,
                          TransactionResponse>;
template class Executable<TokenInfoQuery, proto::Query, proto::Response, TokenInfo>;
template class Executable<TokenMintTransaction, proto::Transaction, proto::TransactionResponse, TransactionResponse>;
template class Executable<TokenUpdateTransaction, proto::Transaction, proto::TransactionResponse, TransactionResponse>;
template class Executable<TokenWipeTransaction, proto::Transaction, proto::TransactionResponse, TransactionResponse>;
template class Executable<TransactionReceiptQuery, proto::Query, proto::Response, TransactionReceipt>;
template class Executable<TransactionRecordQuery, proto::Query, proto::Response, TransactionRecord>;
template class Executable<TransferTransaction, proto::Transaction, proto::TransactionResponse, TransactionResponse>;

} // namespace Hedera<|MERGE_RESOLUTION|>--- conflicted
+++ resolved
@@ -51,11 +51,8 @@
 #include "TokenBurnTransaction.h"
 #include "TokenCreateTransaction.h"
 #include "TokenDeleteTransaction.h"
-<<<<<<< HEAD
+#include "TokenDissociateTransaction.h"
 #include "TokenFeeScheduleUpdateTransaction.h"
-=======
-#include "TokenDissociateTransaction.h"
->>>>>>> 7f3372b4
 #include "TokenInfo.h"
 #include "TokenInfoQuery.h"
 #include "TokenMintTransaction.h"
@@ -366,11 +363,11 @@
 template class Executable<TokenBurnTransaction, proto::Transaction, proto::TransactionResponse, TransactionResponse>;
 template class Executable<TokenCreateTransaction, proto::Transaction, proto::TransactionResponse, TransactionResponse>;
 template class Executable<TokenDeleteTransaction, proto::Transaction, proto::TransactionResponse, TransactionResponse>;
-<<<<<<< HEAD
+template class Executable<TokenDissociateTransaction,
+                          proto::Transaction,
+                          proto::TransactionResponse,
+                          TransactionResponse>;
 template class Executable<TokenFeeScheduleUpdateTransaction,
-=======
-template class Executable<TokenDissociateTransaction,
->>>>>>> 7f3372b4
                           proto::Transaction,
                           proto::TransactionResponse,
                           TransactionResponse>;
