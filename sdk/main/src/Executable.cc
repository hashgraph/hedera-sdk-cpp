--- conflicted
+++ resolved
@@ -24,13 +24,10 @@
 #include "AccountCreateTransaction.h"
 #include "Client.h"
 #include "Node.h"
-<<<<<<< HEAD
 #include "TransactionReceipt.h"
 #include "TransactionReceiptQuery.h"
 #include "TransactionRecord.h"
 #include "TransactionRecordQuery.h"
-=======
->>>>>>> 27b27493
 #include "TransactionResponse.h"
 
 #include <proto/query.pb.h>
@@ -81,21 +78,14 @@
 }
 
 /**
-<<<<<<< HEAD
- * Explicit template instantiation
-=======
  * Explicit template instantiations.
->>>>>>> 27b27493
  */
 template class Executable<AccountBalanceQuery, proto::Query, proto::Response, AccountBalance>;
 template class Executable<AccountCreateTransaction,
                           proto::Transaction,
                           proto::TransactionResponse,
                           TransactionResponse>;
-<<<<<<< HEAD
 template class Executable<TransactionReceiptQuery, proto::Query, proto::Response, TransactionReceipt>;
 template class Executable<TransactionRecordQuery, proto::Query, proto::Response, TransactionRecord>;
-=======
->>>>>>> 27b27493
 
 } // namespace Hedera