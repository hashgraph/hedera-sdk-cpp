/*-
 *
 * Hedera C++ SDK
 *
 * Copyright (C) 2020 - 2022 Hedera Hashgraph, LLC
 *
 * Licensed under the Apache License, Version 2.0 (the "License")
 * you may not use this file except in compliance with the License.
 * You may obtain a copy of the License at
 *
 *      http://www.apache.org/licenses/LICENSE-2.0
 *
 * Unless required by applicable law or agreed to in writing, software
 * distributed under the License is distributed on an "AS IS" BASIS,
 * WITHOUT WARRANTIES OR CONDITIONS OF ANY KIND, either express or implied.
 * See the License for the specific language governing permissions and
 * limitations under the License.
 *
 */
#include "Executable.h"

#include "AccountBalance.h"
#include "AccountBalanceQuery.h"
#include "AccountCreateTransaction.h"
#include "Client.h"
#include "Node.h"
#include "TransactionReceipt.h"
#include "TransactionReceiptQuery.h"
#include "TransactionRecord.h"
#include "TransactionRecordQuery.h"
#include "TransactionResponse.h"
#include "TransferTransaction.h"

#include <proto/query.pb.h>
#include <proto/response.pb.h>
#include <proto/transaction.pb.h>
#include <proto/transaction_response.pb.h>

#include <grpcpp/impl/codegen/status.h>

#include <utility>

namespace Hedera
{
//-----
template<typename SdkRequestType, typename ProtoRequestType, typename ProtoResponseType, typename SdkResponseType>
SdkResponseType Executable<SdkRequestType, ProtoRequestType, ProtoResponseType, SdkResponseType>::execute(
  const Client& client)
{
  return execute(client, client.getRequestTimeout());
}

//-----
template<typename SdkRequestType, typename ProtoRequestType, typename ProtoResponseType, typename SdkResponseType>
SdkResponseType Executable<SdkRequestType, ProtoRequestType, ProtoResponseType, SdkResponseType>::execute(
  const Client& client,
  const std::chrono::duration<double>& duration)
{
  for (std::shared_ptr<Node> node : client.getNetwork()->getNodesWithAccountIds(mNodeAccountIds))
  {
    std::pair<ProtoResponseType, grpc::Status> response = node->submitRequest(makeRequest(), duration);
    if (response.second.ok())
    {
      return mapResponse(response.first);
    }
  }

  // TODO: throw?
  return SdkResponseType();
}

//-----
template<typename SdkRequestType, typename ProtoRequestType, typename ProtoResponseType, typename SdkResponseType>
SdkRequestType& Executable<SdkRequestType, ProtoRequestType, ProtoResponseType, SdkResponseType>::setNodeAccountIds(
  const std::vector<AccountId>& nodeAccountIds)
{
  mNodeAccountIds = nodeAccountIds;
  return static_cast<SdkRequestType&>(*this);
}

/**
 * Explicit template instantiations.
 */
template class Executable<AccountBalanceQuery, proto::Query, proto::Response, AccountBalance>;
template class Executable<AccountCreateTransaction,
                          proto::Transaction,
                          proto::TransactionResponse,
                          TransactionResponse>;
template class Executable<TransactionReceiptQuery, proto::Query, proto::Response, TransactionReceipt>;
<<<<<<< HEAD
template class Executable<TransferTransaction, proto::Transaction, proto::TransactionResponse, TransactionResponse>;
=======
template class Executable<TransactionRecordQuery, proto::Query, proto::Response, TransactionRecord>;
>>>>>>> 693224ac

} // namespace Hedera<|MERGE_RESOLUTION|>--- conflicted
+++ resolved
@@ -87,10 +87,7 @@
                           proto::TransactionResponse,
                           TransactionResponse>;
 template class Executable<TransactionReceiptQuery, proto::Query, proto::Response, TransactionReceipt>;
-<<<<<<< HEAD
+template class Executable<TransactionRecordQuery, proto::Query, proto::Response, TransactionRecord>;
 template class Executable<TransferTransaction, proto::Transaction, proto::TransactionResponse, TransactionResponse>;
-=======
-template class Executable<TransactionRecordQuery, proto::Query, proto::Response, TransactionRecord>;
->>>>>>> 693224ac
 
 } // namespace Hedera