/*-
 *
 * Hedera C++ SDK
 *
 * Copyright (C) 2020 - 2022 Hedera Hashgraph, LLC
 *
 * Licensed under the Apache License, Version 2.0 (the "License");
 * you may not use this file except in compliance with the License.
 * You may obtain a copy of the License at
 *
 *      http://www.apache.org/licenses/LICENSE-2.0
 *
 * Unless required by applicable law or agreed to in writing, software
 * distributed under the License is distributed on an "AS IS" BASIS,
 * WITHOUT WARRANTIES OR CONDITIONS OF ANY KIND, either express or implied.
 * See the License for the specific language governing permissions and
 * limitations under the License.
 *
 */
#include "Executable.h"

#include "AccountBalance.h"
#include "AccountBalanceQuery.h"
#include "AccountCreateTransaction.h"
#include "Client.h"
#include "Node.h"
#include "TransactionReceipt.h"
#include "TransactionReceiptQuery.h"
#include "TransactionResponse.h"
#include "TransferTransaction.h"

#include <proto/query.pb.h>
#include <proto/response.pb.h>
#include <proto/transaction.pb.h>
#include <proto/transaction_response.pb.h>

#include <grpcpp/impl/codegen/status.h>

#include <utility>

namespace Hedera
{
//-----
template<typename SdkRequestType, typename ProtoRequestType, typename ProtoResponseType, typename SdkResponseType>
SdkResponseType Executable<SdkRequestType, ProtoRequestType, ProtoResponseType, SdkResponseType>::execute(
  const Client& client)
{
  return execute(client, client.getRequestTimeout());
}

//-----
template<typename SdkRequestType, typename ProtoRequestType, typename ProtoResponseType, typename SdkResponseType>
SdkResponseType Executable<SdkRequestType, ProtoRequestType, ProtoResponseType, SdkResponseType>::execute(
  const Client& client,
  const std::chrono::duration<double>& duration)
{
  for (std::shared_ptr<Node> node : client.getNetwork()->getNodesWithAccountIds(mNodeAccountIds))
  {
    std::pair<ProtoResponseType, grpc::Status> response = node->submitRequest(makeRequest(), duration);
    if (response.second.ok())
    {
      return mapResponse(response.first);
    }
  }

  // TODO: throw?
  return SdkResponseType();
}

//-----
template<typename SdkRequestType, typename ProtoRequestType, typename ProtoResponseType, typename SdkResponseType>
SdkRequestType& Executable<SdkRequestType, ProtoRequestType, ProtoResponseType, SdkResponseType>::setNodeAccountIds(
  const std::vector<AccountId>& nodeAccountIds)
{
  mNodeAccountIds = nodeAccountIds;
  return static_cast<SdkRequestType&>(*this);
}

/**
 * Explicit template instantiations.
 */
template class Executable<AccountBalanceQuery, proto::Query, proto::Response, AccountBalance>;
template class Executable<AccountCreateTransaction,
                          proto::Transaction,
                          proto::TransactionResponse,
                          TransactionResponse>;
<<<<<<< HEAD
template class Executable<TransferTransaction, proto::Transaction, proto::TransactionResponse, TransactionResponse>;
=======
template class Executable<TransactionReceiptQuery, proto::Query, proto::Response, TransactionReceipt>;
>>>>>>> 90d36921

} // namespace Hedera<|MERGE_RESOLUTION|>--- conflicted
+++ resolved
@@ -84,10 +84,7 @@
                           proto::Transaction,
                           proto::TransactionResponse,
                           TransactionResponse>;
-<<<<<<< HEAD
+template class Executable<TransactionReceiptQuery, proto::Query, proto::Response, TransactionReceipt>;
 template class Executable<TransferTransaction, proto::Transaction, proto::TransactionResponse, TransactionResponse>;
-=======
-template class Executable<TransactionReceiptQuery, proto::Query, proto::Response, TransactionReceipt>;
->>>>>>> 90d36921
 
 } // namespace Hedera