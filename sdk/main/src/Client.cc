--- conflicted
+++ resolved
@@ -37,27 +37,17 @@
   ClientImpl(ClientImpl&& other) noexcept = default;
   ClientImpl& operator=(ClientImpl&& other) noexcept = default;
 
-<<<<<<< HEAD
-  std::unique_ptr<internal::Network> mNetwork;
-  std::unique_ptr<AccountId> mOperatorAccountId;
-  std::unique_ptr<PrivateKey> mOperatorPrivateKey;
-  std::unique_ptr<Hbar> mDefaultMaxTransactionFee;
-=======
   std::unique_ptr<internal::Network> mNetwork = nullptr;
   std::unique_ptr<AccountId> mOperatorAccountId = nullptr;
   std::unique_ptr<PrivateKey> mOperatorPrivateKey = nullptr;
   std::unique_ptr<Hbar> mDefaultMaxTransactionFee = nullptr;
->>>>>>> 5d426210
   std::chrono::duration<int64_t> mRequestTimeout = std::chrono::minutes(2);
 };
 
 //-----
 Client::~Client() = default;
-<<<<<<< HEAD
-=======
 Client::Client(Client&& other) noexcept = default;
 Client& Client::operator=(Client&& other) noexcept = default;
->>>>>>> 5d426210
 
 //-----
 Client Client::forTestnet()
