/*-
 *
 * Hedera C++ SDK
 *
 * Copyright (C) 2020 - 2023 Hedera Hashgraph, LLC
 *
 * Licensed under the Apache License, Version 2.0 (the "License")
 * you may not use this file except in compliance with the License.
 * You may obtain a copy of the License at
 *
 *      http://www.apache.org/licenses/LICENSE-2.0
 *
 * Unless required by applicable law or agreed to in writing, software
 * distributed under the License is distributed on an "AS IS" BASIS,
 * WITHOUT WARRANTIES OR CONDITIONS OF ANY KIND, either express or implied.
 * See the License for the specific language governing permissions and
 * limitations under the License.
 *
 */
#include "Client.h"
#include "AccountId.h"
#include "AddressBookQuery.h"
#include "Defaults.h"
#include "Hbar.h"
#include "NodeAddressBook.h"
#include "PrivateKey.h"
#include "PublicKey.h"
#include "exceptions/UninitializedException.h"
#include "impl/BaseNodeAddress.h"
#include "impl/MirrorNetwork.h"
#include "impl/Network.h"
#include "impl/TLSBehavior.h"

#include <condition_variable>
#include <fstream>
#include <stdexcept>
#include <thread>

namespace Hedera
{
//-----
struct Client::ClientImpl
{
  // Pointer to the network object that contains all processing for sending/receiving information to/from a Hedera
  // network.
  std::shared_ptr<internal::Network> mNetwork = nullptr;

  // Pointer to the MirrorNetwork object that contains the mirror nodes for sending/receiving information to/from a
  // Hedera mirror node.
  std::shared_ptr<internal::MirrorNetwork> mMirrorNetwork = nullptr;

  // The ID of the account that will pay for requests using this Client.
  std::optional<AccountId> mOperatorAccountId;

  // Pointer to the private key this Client should use to sign transactions.
  std::shared_ptr<PrivateKey> mOperatorPrivateKey = nullptr;

  // The maximum fee this Client is willing to pay for transactions.
  std::optional<Hbar> mMaxTransactionFee;

  // The maximum payment this Client is willing to make for queries.
  std::optional<Hbar> mMaxQueryPayment;

  // The transaction ID regeneration policy to utilize when transactions submitted by this Client receive a
  // TRANSACTION_EXPIRED response from the network.
  std::optional<bool> mTransactionIdRegenerationPolicy;

  // The maximum length of time this Client should wait to get a response after sending a request to the network.
  std::chrono::duration<double> mRequestTimeout = std::chrono::minutes(2);

  // The maximum number of attempts a request sent by this Client will attempt to send a request. A manually-set
  // maximum number of attempts in the request will override this.
  std::optional<uint32_t> mMaxAttempts;

  // The minimum length of time a request sent to a Node by this Client will wait before attempting to send a request
  // again after a failure to the same Node. A manually-set minimum backoff in the request will override this.
  std::optional<std::chrono::duration<double>> mMinBackoff;

  // The maximum length of time a request sent to a Node by this Client will wait before attempting to send a request
  // again after a failure to the same Node. A manually-set maximum backoff in the request will override this.
  std::optional<std::chrono::duration<double>> mMaxBackoff;

  // The period of time to wait between network updates.
  std::chrono::duration<double> mNetworkUpdatePeriod = DEFAULT_NETWORK_UPDATE_PERIOD;

  // Should this Client automatically validate entity checksums?
  bool mAutoValidateChecksums = false;

  // Has this Client made its initial network update? This is utilized in case the user updates the network update
  // period before the initial update is made, as it prevents the update period from being overwritten.
  bool mMadeInitialNetworkUpdate = false;

  // Is this Client trying to cancel its network update? Used to signal to the network update thread that it should
  // shut down.
  bool mCancelUpdate = false;

  // The time at which this Client started waiting to update. This is needed in case Clients get moved.
  std::chrono::system_clock::time_point mStartNetworkUpdateWaitTime;

  // The mutex for updating this Client.
  std::mutex mMutex;

  // The condition variable for the network update.
  std::condition_variable mConditionVariable;

  // The thread that handles the network updates.
  std::unique_ptr<std::thread> mNetworkUpdateThread = nullptr;
};

//-----
Client::Client()
  : mImpl(std::make_unique<ClientImpl>())
{
  // Start the network update thread.
  startNetworkUpdateThread(DEFAULT_NETWORK_UPDATE_INITIAL_DELAY);
}

//-----
Client::~Client()
{
  close();
}

//-----
Client::Client(Client&& other) noexcept
  : mImpl(std::make_unique<ClientImpl>())
{
  moveClient(std::move(other));

  // Leave moved-from object in a valid state
  other.mImpl = std::make_unique<ClientImpl>(); // NOLINT
}

//-----
Client& Client::operator=(Client&& other) noexcept
{
  if (this != &other)
  {
    moveClient(std::move(other));

    // Leave moved-from object in a valid state
    other.mImpl = std::make_unique<ClientImpl>(); // NOLINT
  }

  return *this;
}

//-----
Client Client::forNetwork(const std::unordered_map<std::string, AccountId>& networkMap)
{
  Client client;
  client.mImpl->mNetwork = std::make_shared<internal::Network>(internal::Network::forNetwork(networkMap));
  return client;
}

//-----
Client Client::forName(std::string_view name)
{
  // clang-format off
  if      (name == "mainnet")    return Client::forMainnet();
  else if (name == "testnet")    return Client::forTestnet();
  else if (name == "previewnet") return Client::forPreviewnet();
  else throw std::invalid_argument("Unknown Client name");
  // clang-format on
}

//-----
Client Client::forMainnet()
{
  Client client;
  client.mImpl->mNetwork = std::make_shared<internal::Network>(internal::Network::forMainnet());
  client.mImpl->mMirrorNetwork = std::make_shared<internal::MirrorNetwork>(internal::MirrorNetwork::forMainnet());
  return client;
}

//-----
Client Client::forTestnet()
{
  Client client;
  client.mImpl->mNetwork = std::make_shared<internal::Network>(internal::Network::forTestnet());
  client.mImpl->mMirrorNetwork = std::make_shared<internal::MirrorNetwork>(internal::MirrorNetwork::forTestnet());
  return client;
}

//-----
Client Client::forPreviewnet()
{
  Client client;
  client.mImpl->mNetwork = std::make_shared<internal::Network>(internal::Network::forPreviewnet());
  client.mImpl->mMirrorNetwork = std::make_shared<internal::MirrorNetwork>(internal::MirrorNetwork::forPreviewnet());
  return client;
}

//-----
Client Client::fromConfig(std::string_view json)
{
  // Make sure the input string is valid JSON.
  nlohmann::json jsonObj;
  try
  {
    jsonObj = nlohmann::json::parse(json);
  }
  catch (const std::exception& ex)
  {
    throw std::invalid_argument(std::string("Cannot parse JSON: ") + ex.what());
  }

  return fromConfig(jsonObj);
}

//-----
Client Client::fromConfig(const nlohmann::json& json)
{
  Client client;
<<<<<<< HEAD

  // A "network" tag should always be specified.
  if (!json.contains("network"))
  {
    throw std::invalid_argument("Network tag is not set in JSON");
  }

  // If the network tags specifies a dictionary of nodes, parse each one.
  if (const nlohmann::json& jsonNetwork = json["network"]; jsonNetwork.is_object())
  {
    std::unordered_map<std::string, AccountId> networkMap;
    for (const auto& [accountId, url] : jsonNetwork.items())
    {
      networkMap.try_emplace(url, AccountId::fromString(accountId));
    }

    client = Client::forNetwork(networkMap);

    // If a network name is provided, set the ledger ID based on it.
    if (json.contains("networkName"))
    {
      try
      {
        client.setLedgerId(LedgerId::fromString(jsonNetwork["networkName"].get<std::string_view>()));
      }
      catch (const std::exception&)
      {
        throw std::invalid_argument(
          R"(Invalid argument for network name. Should be one of "mainnet", "testnet", or "previewnet")");
      }
    }
  }

  // If the network tag specifies a name, get the Client for that name.
  else if (jsonNetwork.is_string())
  {
    try
    {
      client = Client::forName(jsonNetwork.get<std::string_view>());
    }
    catch (const std::exception&)
    {
      throw std::invalid_argument("Invalid argument for network tag ");
    }
  }

  // If the network tag type is unclear, throw.
  else
  {
    throw std::invalid_argument("Invalid argument for network tag");
  }

  // Check if there's an operator configured.
  if (json.contains("operator"))
  {
    const nlohmann::json& jsonOperator = json["operator"];

    if (!jsonOperator.is_object())
    {
      throw std::invalid_argument("Invalid argument for operator");
    }

    // If an operator is configured, an AccountId and PrivateKey must also be configured.
    if (!jsonOperator.contains("accountId") || !jsonOperator.contains("privateKey"))
    {
      throw std::invalid_argument("An operator must have an accountId and privateKey");
    }

    // Verify the account ID is valid.
    AccountId operatorAccountId;
    try
    {
      operatorAccountId = AccountId::fromString(jsonOperator["accountId"].get<std::string_view>());
    }
    catch (const std::exception&)
    {
      throw std::invalid_argument("Invalid argument for operator accountId");
    }

    // Verify the private key is valid.
    std::shared_ptr<PrivateKey> operatorPrivateKey;
    try
    {
      operatorPrivateKey = PrivateKey::fromStringDer(jsonOperator["privateKey"].get<std::string_view>());
    }
    catch (const std::exception&)
    {
      throw std::invalid_argument("Invalid argument for operator privateKey");
    }

    // Set the operator.
    client.setOperator(operatorAccountId, operatorPrivateKey);
  }

  // Check if there's a mirror network configured.
  if (json.contains("mirrorNetwork"))
  {
    // If the mirror network tags specifies a list of nodes, parse each one.
    if (const nlohmann::json& jsonMirrorNetwork = json["mirrorNetwork"]; jsonMirrorNetwork.is_array())
    {
      std::vector<std::string> mirrorNetwork;
      for (const auto& url : jsonMirrorNetwork)
      {
        mirrorNetwork.push_back(url);
      }

      client.setMirrorNetwork(mirrorNetwork);
    }

    // If the mirror network tag specifies a name, get the mirror network for that name.
    else if (jsonMirrorNetwork.is_string())
    {
      try
      {
        const std::string_view mirrorNetworkName = jsonMirrorNetwork.get<std::string_view>();
        if (mirrorNetworkName == "mainnet")
        {
          client.mImpl->mMirrorNetwork =
            std::make_shared<internal::MirrorNetwork>(internal::MirrorNetwork::forMainnet());
        }
        else if (mirrorNetworkName == "testnet")
        {
          client.mImpl->mMirrorNetwork =
            std::make_shared<internal::MirrorNetwork>(internal::MirrorNetwork::forTestnet());
        }
        else if (mirrorNetworkName == "previewnet")
        {
          client.mImpl->mMirrorNetwork =
            std::make_shared<internal::MirrorNetwork>(internal::MirrorNetwork::forPreviewnet());
        }
        else
        {
          throw std::invalid_argument("Invalid argument for mirrorNetwork tag");
        }
      }
      catch (const std::exception&)
      {
        throw std::invalid_argument("Invalid argument for mirrorNetwork tag");
      }
    }

    // If the mirrorNetwork tag type is unclear, throw.
    else
    {
      throw std::invalid_argument("Invalid argument for mirrorNetwork tag");
    }
  }

=======
  client.mImpl->mNetwork = std::make_shared<internal::Network>(internal::Network::forNetwork(networkMap));
  client.mImpl->mMirrorNetwork = nullptr;
>>>>>>> ebb8ab75
  return client;
}

//-----
Client Client::fromConfigFile(std::string_view path)
{
  std::ifstream infile(path);
  if (!infile.is_open())
  {
    throw std::invalid_argument(std::string("File cannot be found at ") + path.data());
  }

  // Make sure the input file is valid JSON.
  nlohmann::json jsonObj;
  try
  {
    jsonObj = nlohmann::json::parse(infile);
  }
  catch (const std::exception& ex)
  {
    throw std::invalid_argument(std::string("Cannot parse JSON: ") + ex.what());
  }

  return fromConfig(jsonObj);
}

//-----
Client& Client::setMirrorNetwork(const std::vector<std::string>& network)
{
  mImpl->mMirrorNetwork = std::make_shared<internal::MirrorNetwork>(internal::MirrorNetwork::forNetwork(network));
  return *this;
}

//-----
Client& Client::setOperator(const AccountId& accountId, const std::shared_ptr<PrivateKey>& privateKey)
{
  mImpl->mOperatorAccountId = accountId;
  mImpl->mOperatorPrivateKey = privateKey;

  return *this;
}

void Client::close()
{
  cancelScheduledNetworkUpdate();

  if (mImpl->mNetwork)
  {
    mImpl->mNetwork->close();
  }

  if (mImpl->mMirrorNetwork)
  {
    mImpl->mMirrorNetwork->close();
  }
}

//-----
Client& Client::setNetwork(const std::unordered_map<std::string, AccountId>& networkMap)
{
  mImpl->mNetwork = std::make_shared<internal::Network>(internal::Network::forNetwork(networkMap));
  mImpl->mMirrorNetwork = nullptr;
  return *this;
}

//-----
Client& Client::setRequestTimeout(const std::chrono::duration<double>& timeout)
{
  mImpl->mRequestTimeout = timeout;
  return *this;
}

//-----
Client& Client::setMaxTransactionFee(const Hbar& fee)
{
  if (fee.toTinybars() < 0)
  {
    throw std::invalid_argument("Transaction fee cannot be negative");
  }

  mImpl->mMaxTransactionFee = fee;
  return *this;
}

//-----
Client& Client::setMaxQueryPayment(const Hbar& payment)
{
  if (payment.toTinybars() < 0)
  {
    throw std::invalid_argument("Query payment cannot be negative");
  }

  mImpl->mMaxQueryPayment = payment;
  return *this;
}

//-----
Client& Client::setTransactionIdRegenerationPolicy(bool regenerate)
{
  mImpl->mTransactionIdRegenerationPolicy = regenerate;
  return *this;
}

//-----
Client& Client::setMaxAttempts(uint32_t attempts)
{
  mImpl->mMaxAttempts = attempts;
  return *this;
}

//-----
Client& Client::setMinBackoff(const std::chrono::duration<double>& backoff)
{
  if ((mImpl->mMaxBackoff && backoff > *mImpl->mMaxBackoff) || (!mImpl->mMaxBackoff && backoff > DEFAULT_MAX_BACKOFF) ||
      (!mImpl->mMaxBackoff && backoff < std::chrono::milliseconds(0)))
  {
    throw std::invalid_argument("Minimum backoff would be larger than maximum backoff");
  }

  mImpl->mMinBackoff = backoff;
  return *this;
}

//-----
Client& Client::setMaxBackoff(const std::chrono::duration<double>& backoff)
{
  if ((mImpl->mMinBackoff && backoff < *mImpl->mMinBackoff) || (!mImpl->mMinBackoff && backoff < DEFAULT_MIN_BACKOFF) ||
      (!mImpl->mMinBackoff && backoff > DEFAULT_MAX_BACKOFF))
  {
    throw std::invalid_argument("Maximum backoff would be smaller than minimum backoff");
  }

  mImpl->mMaxBackoff = backoff;
  return *this;
}

//-----
Client& Client::setNetworkUpdatePeriod(const std::chrono::duration<double>& update)
{
  // Cancel any previous network updates and wait for the thread to complete.
  cancelScheduledNetworkUpdate();

  // Update the network update period.
  mImpl->mNetworkUpdatePeriod = update;

  // If this was called before the initial network update was made, the initial update should be skipped.
  mImpl->mMadeInitialNetworkUpdate = true;

  // Start the thread with the new network update period.
  startNetworkUpdateThread(mImpl->mNetworkUpdatePeriod);
  return *this;
}

//-----
Client& Client::setAutoValidateChecksums(bool validate)
{
  mImpl->mAutoValidateChecksums = validate;
  return *this;
}

//-----
Client& Client::setLedgerId(const LedgerId& ledgerId)
{
  if (mImpl->mNetwork)
  {
    mImpl->mNetwork->setLedgerId(ledgerId);
  }

  return *this;
}

//-----
std::shared_ptr<internal::Network> Client::getNetwork() const
{
  return mImpl->mNetwork;
}

//-----
std::optional<AccountId> Client::getOperatorAccountId() const
{
  return mImpl->mOperatorAccountId;
}

//-----
std::shared_ptr<PublicKey> Client::getOperatorPublicKey() const
{
  return mImpl->mOperatorPrivateKey ? mImpl->mOperatorPrivateKey->getPublicKey() : nullptr;
}

//-----
std::function<std::vector<std::byte>(const std::vector<std::byte>&)> Client::getOperatorSigner() const
{
  return mImpl->mOperatorPrivateKey ? [this](const std::vector<std::byte>& vec)
  { return this->mImpl->mOperatorPrivateKey->sign(vec); }
                                    : std::function<std::vector<std::byte>(const std::vector<std::byte>&)>();
}

//-----
std::chrono::duration<double> Client::getRequestTimeout() const
{
  return mImpl->mRequestTimeout;
}

//-----
std::optional<Hbar> Client::getMaxTransactionFee() const
{
  return mImpl->mMaxTransactionFee;
}

//-----
std::optional<Hbar> Client::getMaxQueryPayment() const
{
  return mImpl->mMaxQueryPayment;
}

//-----
std::optional<bool> Client::getTransactionIdRegenerationPolicy() const
{
  return mImpl->mTransactionIdRegenerationPolicy;
}

//-----
std::optional<uint32_t> Client::getMaxAttempts() const
{
  return mImpl->mMaxAttempts;
}

//-----
std::optional<std::chrono::duration<double>> Client::getMinBackoff() const
{
  return mImpl->mMinBackoff;
}

//-----
std::optional<std::chrono::duration<double>> Client::getMaxBackoff() const
{
  return mImpl->mMaxBackoff;
}

//-----
std::chrono::duration<double> Client::getNetworkUpdatePeriod() const
{
  std::unique_lock lock(mImpl->mMutex);
  return mImpl->mNetworkUpdatePeriod;
}

//-----
bool Client::isAutoValidateChecksumsEnabled() const
{
  return mImpl->mAutoValidateChecksums;
}

//-----
LedgerId Client::getLedgerId() const
{
  if (!mImpl->mNetwork)
  {
    throw UninitializedException("Client does not have a Network from which to grab the ledger ID");
  }

  return mImpl->mNetwork->getLedgerId();
}

//-----
std::shared_ptr<internal::MirrorNetwork> Client::getMirrorNetwork() const
{
  return mImpl->mMirrorNetwork;
}

//-----
void Client::startNetworkUpdateThread(const std::chrono::duration<double>& period)
{
  std::unique_lock lock(mImpl->mMutex);
  mImpl->mStartNetworkUpdateWaitTime = std::chrono::system_clock::now();
  mImpl->mNetworkUpdatePeriod = period;
  mImpl->mNetworkUpdateThread = std::make_unique<std::thread>(&Client::scheduleNetworkUpdate, this);
}

//-----
void Client::scheduleNetworkUpdate()
{
  // Network updates should keep occurring until they're cancelled.
  while (true)
  {
    if (std::unique_lock lock(mImpl->mMutex); !mImpl->mConditionVariable.wait_for(
          lock, mImpl->mNetworkUpdatePeriod, [this]() { return mImpl->mCancelUpdate; }))
    {
      // Get the address book and set the network based on the address book.
      mImpl->mNetwork->setNetwork(internal::Network::getNetworkFromAddressBook(
        AddressBookQuery().setFileId(FileId::ADDRESS_BOOK).execute(*this),
        mImpl->mNetwork->isTransportSecurity() == internal::TLSBehavior::REQUIRE
          ? internal::BaseNodeAddress::PORT_NODE_TLS
          : internal::BaseNodeAddress::PORT_NODE_PLAIN));

      // Adjust the network update period if this is the initial update.
      if (!mImpl->mMadeInitialNetworkUpdate)
      {
        mImpl->mNetworkUpdatePeriod = DEFAULT_NETWORK_UPDATE_PERIOD;
        mImpl->mMadeInitialNetworkUpdate = true;
      }

      // Schedule the next network update.
      mImpl->mStartNetworkUpdateWaitTime = std::chrono::system_clock::now();
    }

    // The network update was cancelled, stop looping.
    else
    {
      break;
    }
  }
}

//-----
void Client::cancelScheduledNetworkUpdate()
{
  // Only cancel if there's a network update scheduled.
  if (!mImpl->mNetworkUpdateThread)
  {
    return;
  }

  // Signal the thread to stop and wait for it to stop.
  mImpl->mCancelUpdate = true;
  mImpl->mConditionVariable.notify_all();
  if (mImpl->mNetworkUpdateThread->joinable())
  {
    mImpl->mNetworkUpdateThread->join();
    mImpl->mNetworkUpdateThread = nullptr;
  }

  // The update thread is closed at this point, reset mCancelUpdate.
  mImpl->mCancelUpdate = false;
}

//-----
void Client::moveClient(Client&& other)
{
  // Cancel this Client's network update if one exists.
  cancelScheduledNetworkUpdate();

  // If there's a network update thread running in the moved-from Client, it can't be simply moved. Since it still holds
  // a reference to the moved-from Client, the thread must be stopped and restarted in this Client with the remaining
  // time so that the Client reference can be updated to this Client and no longer be pointing to a moved-from Client.
  if (other.mImpl->mNetworkUpdateThread)
  {
    // Cancel the update.
    other.cancelScheduledNetworkUpdate();

    // Move the implementation to this Client.
    mImpl = std::move(other.mImpl);

    // Start the network update thread with the remaining time.
    startNetworkUpdateThread(
      mImpl->mStartNetworkUpdateWaitTime +
      std::chrono::duration_cast<std::chrono::system_clock::duration>(mImpl->mNetworkUpdatePeriod) -
      std::chrono::system_clock::now());
  }
  else
  {
    // If there was no update thread running, simply move the implementation.
    mImpl = std::move(other.mImpl);
  }
}

} // namespace Hedera<|MERGE_RESOLUTION|>--- conflicted
+++ resolved
@@ -212,7 +212,6 @@
 Client Client::fromConfig(const nlohmann::json& json)
 {
   Client client;
-<<<<<<< HEAD
 
   // A "network" tag should always be specified.
   if (!json.contains("network"))
@@ -361,10 +360,6 @@
     }
   }
 
-=======
-  client.mImpl->mNetwork = std::make_shared<internal::Network>(internal::Network::forNetwork(networkMap));
-  client.mImpl->mMirrorNetwork = nullptr;
->>>>>>> ebb8ab75
   return client;
 }
 
