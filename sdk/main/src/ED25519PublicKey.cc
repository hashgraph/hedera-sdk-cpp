/*-
 *
 * Hedera C++ SDK
 *
 * Copyright (C) 2020 - 2022 Hedera Hashgraph, LLC
 *
 * Licensed under the Apache License, Version 2.0 (the "License")
 * you may not use this file except in compliance with the License.
 * You may obtain a copy of the License at
 *
 *      http://www.apache.org/licenses/LICENSE-2.0
 *
 * Unless required by applicable law or agreed to in writing, software
 * distributed under the License is distributed on an "AS IS" BASIS,
 * WITHOUT WARRANTIES OR CONDITIONS OF ANY KIND, either express or implied.
 * See the License for the specific language governing permissions and
 * limitations under the License.
 *
 */
#include "ED25519PublicKey.h"
#include "impl/HexConverter.h"

#include <iostream>
#include <openssl/err.h>
#include <openssl/x509.h>
#include <proto/basic_types.pb.h>

namespace Hedera
{
namespace
{
<<<<<<< HEAD
inline const std::string DER_PREFIX_HEX = "302A300506032B6570032100";
inline const std::vector<unsigned char> DER_PREFIX_BYTES = internal::HexConverter::hexToBase64(DER_PREFIX_HEX);
=======
const inline std::vector<unsigned char> ALGORITHM_IDENTIFIER_BYTES =
  internal::HexConverter::hexToBase64("302A300506032B6570032100");
>>>>>>> 5d426210
}

//-----
ED25519PublicKey::~ED25519PublicKey()
{
  EVP_PKEY_free(mPublicKey);
}

//-----
ED25519PublicKey::ED25519PublicKey(const ED25519PublicKey& other)
  : mPublicKey(bytesToPKEY(other.toBytes()))
{
}

//-----
ED25519PublicKey& ED25519PublicKey::operator=(const ED25519PublicKey& other)
{
  if (this != &other)
  {
    mPublicKey = bytesToPKEY(other.toBytes());
  }
<<<<<<< HEAD

  return *this;
}

//-----
ED25519PublicKey::ED25519PublicKey(ED25519PublicKey&& other) noexcept
  : mPublicKey(other.mPublicKey)
{
  other.mPublicKey = nullptr;
}

//-----
ED25519PublicKey& ED25519PublicKey::operator=(ED25519PublicKey&& other) noexcept
{
  mPublicKey = other.mPublicKey;
  other.mPublicKey = nullptr;
  return *this;
}

//-----
std::shared_ptr<ED25519PublicKey> ED25519PublicKey::fromString(const std::string& keyString)
=======

  return *this;
}

//-----
ED25519PublicKey::ED25519PublicKey(ED25519PublicKey&& other) noexcept
  : mPublicKey(other.mPublicKey)
{
  other.mPublicKey = nullptr;
}

//-----
ED25519PublicKey& ED25519PublicKey::operator=(ED25519PublicKey&& other) noexcept
>>>>>>> 5d426210
{
  mPublicKey = other.mPublicKey;
  other.mPublicKey = nullptr;

<<<<<<< HEAD
  return fromBytes(internal::HexConverter::hexToBase64(fullKeyString));
=======
  return *this;
}

//-----
std::shared_ptr<ED25519PublicKey> ED25519PublicKey::fromString(const std::string& keyString)
{
  return fromBytes(internal::HexConverter::hexToBase64(keyString));
>>>>>>> 5d426210
}

//-----
std::shared_ptr<ED25519PublicKey> ED25519PublicKey::fromBytes(const std::vector<unsigned char>& keyBytes)
{
  return std::make_shared<ED25519PublicKey>(ED25519PublicKey(bytesToPKEY(keyBytes)));
}

//-----
std::unique_ptr<PublicKey> ED25519PublicKey::clone() const
{
  return std::make_unique<ED25519PublicKey>(*this);
}

//-----
<<<<<<< HEAD
std::unique_ptr<PublicKey> ED25519PublicKey::clone() const
{
  return std::make_unique<ED25519PublicKey>(*this);
}

//----
std::unique_ptr<proto::Key> ED25519PublicKey::toProtobuf() const
{
  auto keyProtobuf = std::make_unique<proto::Key>();

  // raw bytes, which include the ed25519 DER encoding prefix
  std::vector<unsigned char> rawBytes = toBytes();

  // discard the 12 prefix bytes, leaving behind only the 32 pubkey bytes
  keyProtobuf->set_allocated_ed25519(new std::string({ rawBytes.cbegin() + 12, rawBytes.cend() }));

  return keyProtobuf;
}

//-----
=======
>>>>>>> 5d426210
bool ED25519PublicKey::verifySignature(const std::vector<unsigned char>& signatureBytes,
                                       const std::vector<unsigned char>& signedBytes) const
{
  EVP_MD_CTX* messageDigestContext = EVP_MD_CTX_new();

  if (!messageDigestContext)
  {
    throw std::runtime_error("Digest context construction failed");
  }

  if (EVP_DigestVerifyInit(messageDigestContext, nullptr, nullptr, nullptr, mPublicKey) <= 0)
  {
    EVP_MD_CTX_free(messageDigestContext);
    throw std::runtime_error("Digest verify initialization failed");
  }

  int verificationResult = EVP_DigestVerify(
    messageDigestContext, &signatureBytes.front(), signatureBytes.size(), &signedBytes.front(), signedBytes.size());

  if (verificationResult <= 0)
  {
    std::cout << "Failed to verify signature with code [" << verificationResult << ']' << std::endl;
  }

  EVP_MD_CTX_free(messageDigestContext);

  return verificationResult == 1;
}

<<<<<<< HEAD
//-----
std::string ED25519PublicKey::toString() const
{
  return internal::HexConverter::base64ToHex(toBytes());
}

//-----
ED25519PublicKey::ED25519PublicKey(EVP_PKEY* publicKey)
  : mPublicKey(publicKey)
{
=======
//----
std::unique_ptr<proto::Key> ED25519PublicKey::toProtobuf() const
{
  auto keyProtobuf = std::make_unique<proto::Key>();
  const std::vector<unsigned char> rawBytes = toBytes();
  keyProtobuf->set_allocated_ed25519(new std::string({ rawBytes.cbegin(), rawBytes.cend() }));
  return keyProtobuf;
}

//-----
std::string ED25519PublicKey::toString() const
{
  return internal::HexConverter::base64ToHex(toBytes());
>>>>>>> 5d426210
}

//-----
std::vector<unsigned char> ED25519PublicKey::toBytes() const
{
  int bytesLength = i2d_PUBKEY(mPublicKey, nullptr);

  std::vector<unsigned char> publicKeyBytes(bytesLength);

  if (unsigned char* rawPublicKeyBytes = &publicKeyBytes.front(); i2d_PUBKEY(mPublicKey, &rawPublicKeyBytes) <= 0)
  {
    throw std::runtime_error("ED25519PublicKey serialization error");
  }

<<<<<<< HEAD
  return publicKeyBytes;
=======
  // don't return the algorithm identification bytes
  return { publicKeyBytes.begin() + 12, publicKeyBytes.end() };
>>>>>>> 5d426210
}

//-----
EVP_PKEY* ED25519PublicKey::bytesToPKEY(const std::vector<unsigned char>& keyBytes)
{
<<<<<<< HEAD
  const unsigned char* rawKeyBytes = &keyBytes.front();
  return d2i_PUBKEY(nullptr, &rawKeyBytes, static_cast<long>(keyBytes.size()));
=======
  std::vector<unsigned char> fullKeyBytes;
  // If there are only 32 key bytes, we need to add the algorithm identifier bytes, so that OpenSSL can correctly decode
  if (keyBytes.size() == 32)
  {
    fullKeyBytes = prependAlgorithmIdentifier(keyBytes);
  }
  else
  {
    fullKeyBytes = keyBytes;
  }

  const unsigned char* rawKeyBytes = &fullKeyBytes.front();
  return d2i_PUBKEY(nullptr, &rawKeyBytes, static_cast<long>(fullKeyBytes.size()));
}

//-----
std::vector<unsigned char> ED25519PublicKey::prependAlgorithmIdentifier(const std::vector<unsigned char>& keyBytes)
{
  // full key will begin with the algorithm identifier bytes
  std::vector<unsigned char> fullKey = ALGORITHM_IDENTIFIER_BYTES;

  // insert the raw key bytes onto the end of the full key
  fullKey.insert(fullKey.end(), keyBytes.begin(), keyBytes.end());

  return fullKey;
}

//-----
ED25519PublicKey::ED25519PublicKey(EVP_PKEY* publicKey)
  : mPublicKey(publicKey)
{
>>>>>>> 5d426210
}

} // namespace Hedera<|MERGE_RESOLUTION|>--- conflicted
+++ resolved
@@ -29,13 +29,8 @@
 {
 namespace
 {
-<<<<<<< HEAD
-inline const std::string DER_PREFIX_HEX = "302A300506032B6570032100";
-inline const std::vector<unsigned char> DER_PREFIX_BYTES = internal::HexConverter::hexToBase64(DER_PREFIX_HEX);
-=======
 const inline std::vector<unsigned char> ALGORITHM_IDENTIFIER_BYTES =
   internal::HexConverter::hexToBase64("302A300506032B6570032100");
->>>>>>> 5d426210
 }
 
 //-----
@@ -57,7 +52,6 @@
   {
     mPublicKey = bytesToPKEY(other.toBytes());
   }
-<<<<<<< HEAD
 
   return *this;
 }
@@ -74,33 +68,7 @@
 {
   mPublicKey = other.mPublicKey;
   other.mPublicKey = nullptr;
-  return *this;
-}
 
-//-----
-std::shared_ptr<ED25519PublicKey> ED25519PublicKey::fromString(const std::string& keyString)
-=======
-
-  return *this;
-}
-
-//-----
-ED25519PublicKey::ED25519PublicKey(ED25519PublicKey&& other) noexcept
-  : mPublicKey(other.mPublicKey)
-{
-  other.mPublicKey = nullptr;
-}
-
-//-----
-ED25519PublicKey& ED25519PublicKey::operator=(ED25519PublicKey&& other) noexcept
->>>>>>> 5d426210
-{
-  mPublicKey = other.mPublicKey;
-  other.mPublicKey = nullptr;
-
-<<<<<<< HEAD
-  return fromBytes(internal::HexConverter::hexToBase64(fullKeyString));
-=======
   return *this;
 }
 
@@ -108,7 +76,6 @@
 std::shared_ptr<ED25519PublicKey> ED25519PublicKey::fromString(const std::string& keyString)
 {
   return fromBytes(internal::HexConverter::hexToBase64(keyString));
->>>>>>> 5d426210
 }
 
 //-----
@@ -124,29 +91,6 @@
 }
 
 //-----
-<<<<<<< HEAD
-std::unique_ptr<PublicKey> ED25519PublicKey::clone() const
-{
-  return std::make_unique<ED25519PublicKey>(*this);
-}
-
-//----
-std::unique_ptr<proto::Key> ED25519PublicKey::toProtobuf() const
-{
-  auto keyProtobuf = std::make_unique<proto::Key>();
-
-  // raw bytes, which include the ed25519 DER encoding prefix
-  std::vector<unsigned char> rawBytes = toBytes();
-
-  // discard the 12 prefix bytes, leaving behind only the 32 pubkey bytes
-  keyProtobuf->set_allocated_ed25519(new std::string({ rawBytes.cbegin() + 12, rawBytes.cend() }));
-
-  return keyProtobuf;
-}
-
-//-----
-=======
->>>>>>> 5d426210
 bool ED25519PublicKey::verifySignature(const std::vector<unsigned char>& signatureBytes,
                                        const std::vector<unsigned char>& signedBytes) const
 {
@@ -176,18 +120,6 @@
   return verificationResult == 1;
 }
 
-<<<<<<< HEAD
-//-----
-std::string ED25519PublicKey::toString() const
-{
-  return internal::HexConverter::base64ToHex(toBytes());
-}
-
-//-----
-ED25519PublicKey::ED25519PublicKey(EVP_PKEY* publicKey)
-  : mPublicKey(publicKey)
-{
-=======
 //----
 std::unique_ptr<proto::Key> ED25519PublicKey::toProtobuf() const
 {
@@ -201,7 +133,6 @@
 std::string ED25519PublicKey::toString() const
 {
   return internal::HexConverter::base64ToHex(toBytes());
->>>>>>> 5d426210
 }
 
 //-----
@@ -216,21 +147,13 @@
     throw std::runtime_error("ED25519PublicKey serialization error");
   }
 
-<<<<<<< HEAD
-  return publicKeyBytes;
-=======
   // don't return the algorithm identification bytes
   return { publicKeyBytes.begin() + 12, publicKeyBytes.end() };
->>>>>>> 5d426210
 }
 
 //-----
 EVP_PKEY* ED25519PublicKey::bytesToPKEY(const std::vector<unsigned char>& keyBytes)
 {
-<<<<<<< HEAD
-  const unsigned char* rawKeyBytes = &keyBytes.front();
-  return d2i_PUBKEY(nullptr, &rawKeyBytes, static_cast<long>(keyBytes.size()));
-=======
   std::vector<unsigned char> fullKeyBytes;
   // If there are only 32 key bytes, we need to add the algorithm identifier bytes, so that OpenSSL can correctly decode
   if (keyBytes.size() == 32)
@@ -262,7 +185,6 @@
 ED25519PublicKey::ED25519PublicKey(EVP_PKEY* publicKey)
   : mPublicKey(publicKey)
 {
->>>>>>> 5d426210
 }
 
 } // namespace Hedera