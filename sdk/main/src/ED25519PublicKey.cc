/*-
 *
 * Hedera C++ SDK
 *
 * Copyright (C) 2020 - 2022 Hedera Hashgraph, LLC
 *
 * Licensed under the Apache License, Version 2.0 (the "License")
 * you may not use this file except in compliance with the License.
 * You may obtain a copy of the License at
 *
 *      http://www.apache.org/licenses/LICENSE-2.0
 *
 * Unless required by applicable law or agreed to in writing, software
 * distributed under the License is distributed on an "AS IS" BASIS,
 * WITHOUT WARRANTIES OR CONDITIONS OF ANY KIND, either express or implied.
 * See the License for the specific language governing permissions and
 * limitations under the License.
 *
 */
#include "ED25519PublicKey.h"
#include "impl/HexConverter.h"

#include <iostream>
#include <openssl/err.h>
#include <openssl/x509.h>
#include <proto/basic_types.pb.h>

namespace Hedera
{
namespace
{
<<<<<<< HEAD
inline const std::string DER_PREFIX_HEX = "302A300506032B6570032100";
inline const std::vector<unsigned char> DER_PREFIX_BYTES = internal::HexConverter::hexToBase64(DER_PREFIX_HEX);
=======
  this->publicKey = bytesToPKEY(prependAlgorithmIdentifier(other.toBytes()));
>>>>>>> fb0115f4
}

//-----
ED25519PublicKey::~ED25519PublicKey()
{
  EVP_PKEY_free(mPublicKey);
}

//-----
ED25519PublicKey::ED25519PublicKey(const ED25519PublicKey& other)
  : mPublicKey(bytesToPKEY(other.toBytes()))
{
}

//-----
ED25519PublicKey& ED25519PublicKey::operator=(const ED25519PublicKey& other)
{
<<<<<<< HEAD
  mPublicKey = bytesToPKEY(other.toBytes());
  return *this;
}
=======
  auto* keyProtobuf = new proto::Key();

  std::vector<unsigned char> rawBytes = toBytes();
  auto* stringPointer = new std::string({ rawBytes.cbegin(), rawBytes.cend() });

  keyProtobuf->set_allocated_ed25519(stringPointer);
>>>>>>> fb0115f4

//-----
ED25519PublicKey::ED25519PublicKey(ED25519PublicKey&& other) noexcept
  : mPublicKey(other.mPublicKey)
{
  other.mPublicKey = nullptr;
}

//-----
ED25519PublicKey& ED25519PublicKey::operator=(ED25519PublicKey&& other) noexcept
{
  mPublicKey = other.mPublicKey;
  other.mPublicKey = nullptr;
  return *this;
}

//-----
std::shared_ptr<ED25519PublicKey> ED25519PublicKey::fromString(const std::string& keyString)
{
<<<<<<< HEAD
  std::string fullKeyString = keyString;

  // key size of 64 means RFC 8410 prefix is missing. add it before making calls to OpenSSL
  if (keyString.size() == 64)
  {
    fullKeyString = DER_PREFIX_HEX + keyString;
  }

  return fromBytes(internal::HexConverter::hexToBase64(fullKeyString));
=======
  return fromBytes(HexConverter::hexToBase64(keyString));
}

std::vector<unsigned char> ED25519PublicKey::toBytes() const
{
  int bytesLength = i2d_PUBKEY(this->publicKey, nullptr);

  std::vector<unsigned char> publicKeyBytes(bytesLength);
  unsigned char* rawPublicKeyBytes = &publicKeyBytes.front();

  if (i2d_PUBKEY(this->publicKey, &rawPublicKeyBytes) <= 0)
  {
    std::cout << "ED25519PublicKey to bytes I2D error" << std::endl;
  }

  // don't return the algorithm identification bytes
  return { publicKeyBytes.begin() + 12, publicKeyBytes.end() };
>>>>>>> fb0115f4
}

//-----
std::shared_ptr<ED25519PublicKey> ED25519PublicKey::fromBytes(const std::vector<unsigned char>& keyBytes)
{
  std::vector<unsigned char> fullKeyBytes;
  // If there are only 32 key bytes, we need to add the algorithm identifier bytes, so that OpenSSL can correctly decode
  if (keyBytes.size() == 32)
  {
    fullKeyBytes = prependAlgorithmIdentifier(keyBytes);
  }
  else
  {
    fullKeyBytes = keyBytes;
  }

  return std::make_shared<ED25519PublicKey>(ED25519PublicKey(bytesToPKEY(fullKeyBytes)));
}

//-----
std::unique_ptr<PublicKey> ED25519PublicKey::clone() const
{
  return std::make_unique<ED25519PublicKey>(*this);
}

//----
std::unique_ptr<proto::Key> ED25519PublicKey::toProtobuf() const
{
  auto keyProtobuf = std::make_unique<proto::Key>();

  // raw bytes, which include the ed25519 DER encoding prefix
  std::vector<unsigned char> rawBytes = toBytes();

  // discard the 12 prefix bytes, leaving behind only the 32 pubkey bytes
  keyProtobuf->set_allocated_ed25519(new std::string({ rawBytes.cbegin() + 12, rawBytes.cend() }));

  return keyProtobuf;
}

//-----
bool ED25519PublicKey::verifySignature(const std::vector<unsigned char>& signatureBytes,
                                       const std::vector<unsigned char>& signedBytes) const
{
  EVP_MD_CTX* messageDigestContext = EVP_MD_CTX_new();

  if (!messageDigestContext)
  {
    throw std::runtime_error("Digest context construction failed");
  }

  if (EVP_DigestVerifyInit(messageDigestContext, nullptr, nullptr, nullptr, mPublicKey) <= 0)
  {
    EVP_MD_CTX_free(messageDigestContext);
    throw std::runtime_error("Digest verify initialization failed");
  }

  int verificationResult = EVP_DigestVerify(
    messageDigestContext, &signatureBytes.front(), signatureBytes.size(), &signedBytes.front(), signedBytes.size());

  if (verificationResult <= 0)
  {
    std::cout << "Failed to verify signature with code [" << verificationResult << ']' << std::endl;
  }

  EVP_MD_CTX_free(messageDigestContext);

  return verificationResult == 1;
}

//-----
std::string ED25519PublicKey::toString() const
{
  return internal::HexConverter::base64ToHex(toBytes());
}

//-----
ED25519PublicKey::ED25519PublicKey(EVP_PKEY* publicKey)
  : mPublicKey(publicKey)
{
}

//-----
std::vector<unsigned char> ED25519PublicKey::toBytes() const
{
  int bytesLength = i2d_PUBKEY(mPublicKey, nullptr);

  std::vector<unsigned char> publicKeyBytes(bytesLength);

  if (unsigned char* rawPublicKeyBytes = &publicKeyBytes.front(); i2d_PUBKEY(mPublicKey, &rawPublicKeyBytes) <= 0)
  {
    throw std::runtime_error("ED25519PublicKey serialization error");
  }

  return publicKeyBytes;
}

//-----
EVP_PKEY* ED25519PublicKey::bytesToPKEY(const std::vector<unsigned char>& keyBytes)
{
  const unsigned char* rawKeyBytes = &keyBytes.front();
  return d2i_PUBKEY(nullptr, &rawKeyBytes, static_cast<long>(keyBytes.size()));
}

std::vector<unsigned char> ED25519PublicKey::prependAlgorithmIdentifier(const std::vector<unsigned char>& keyBytes)
{
  // full key will begin with the algorithm identifier bytes
  std::vector<unsigned char> fullKey = ALGORITHM_IDENTIFIER_BYTES;

  // insert the raw key bytes onto the end of the full key
  fullKey.insert(fullKey.end(), keyBytes.begin(), keyBytes.end());

  return fullKey;
}

} // namespace Hedera<|MERGE_RESOLUTION|>--- conflicted
+++ resolved
@@ -29,12 +29,8 @@
 {
 namespace
 {
-<<<<<<< HEAD
-inline const std::string DER_PREFIX_HEX = "302A300506032B6570032100";
-inline const std::vector<unsigned char> DER_PREFIX_BYTES = internal::HexConverter::hexToBase64(DER_PREFIX_HEX);
-=======
-  this->publicKey = bytesToPKEY(prependAlgorithmIdentifier(other.toBytes()));
->>>>>>> fb0115f4
+const inline std::vector<unsigned char> ALGORITHM_IDENTIFIER_BYTES =
+  internal::HexConverter::hexToBase64("302A300506032B6570032100");
 }
 
 //-----
@@ -52,18 +48,13 @@
 //-----
 ED25519PublicKey& ED25519PublicKey::operator=(const ED25519PublicKey& other)
 {
-<<<<<<< HEAD
-  mPublicKey = bytesToPKEY(other.toBytes());
+  if (this != &other)
+  {
+    mPublicKey = bytesToPKEY(other.toBytes());
+  }
+
   return *this;
 }
-=======
-  auto* keyProtobuf = new proto::Key();
-
-  std::vector<unsigned char> rawBytes = toBytes();
-  auto* stringPointer = new std::string({ rawBytes.cbegin(), rawBytes.cend() });
-
-  keyProtobuf->set_allocated_ed25519(stringPointer);
->>>>>>> fb0115f4
 
 //-----
 ED25519PublicKey::ED25519PublicKey(ED25519PublicKey&& other) noexcept
@@ -77,41 +68,14 @@
 {
   mPublicKey = other.mPublicKey;
   other.mPublicKey = nullptr;
+
   return *this;
 }
 
 //-----
 std::shared_ptr<ED25519PublicKey> ED25519PublicKey::fromString(const std::string& keyString)
 {
-<<<<<<< HEAD
-  std::string fullKeyString = keyString;
-
-  // key size of 64 means RFC 8410 prefix is missing. add it before making calls to OpenSSL
-  if (keyString.size() == 64)
-  {
-    fullKeyString = DER_PREFIX_HEX + keyString;
-  }
-
-  return fromBytes(internal::HexConverter::hexToBase64(fullKeyString));
-=======
-  return fromBytes(HexConverter::hexToBase64(keyString));
-}
-
-std::vector<unsigned char> ED25519PublicKey::toBytes() const
-{
-  int bytesLength = i2d_PUBKEY(this->publicKey, nullptr);
-
-  std::vector<unsigned char> publicKeyBytes(bytesLength);
-  unsigned char* rawPublicKeyBytes = &publicKeyBytes.front();
-
-  if (i2d_PUBKEY(this->publicKey, &rawPublicKeyBytes) <= 0)
-  {
-    std::cout << "ED25519PublicKey to bytes I2D error" << std::endl;
-  }
-
-  // don't return the algorithm identification bytes
-  return { publicKeyBytes.begin() + 12, publicKeyBytes.end() };
->>>>>>> fb0115f4
+  return fromBytes(internal::HexConverter::hexToBase64(keyString));
 }
 
 //-----
@@ -135,20 +99,6 @@
 std::unique_ptr<PublicKey> ED25519PublicKey::clone() const
 {
   return std::make_unique<ED25519PublicKey>(*this);
-}
-
-//----
-std::unique_ptr<proto::Key> ED25519PublicKey::toProtobuf() const
-{
-  auto keyProtobuf = std::make_unique<proto::Key>();
-
-  // raw bytes, which include the ed25519 DER encoding prefix
-  std::vector<unsigned char> rawBytes = toBytes();
-
-  // discard the 12 prefix bytes, leaving behind only the 32 pubkey bytes
-  keyProtobuf->set_allocated_ed25519(new std::string({ rawBytes.cbegin() + 12, rawBytes.cend() }));
-
-  return keyProtobuf;
 }
 
 //-----
@@ -181,16 +131,19 @@
   return verificationResult == 1;
 }
 
+//----
+std::unique_ptr<proto::Key> ED25519PublicKey::toProtobuf() const
+{
+  auto keyProtobuf = std::make_unique<proto::Key>();
+  const std::vector<unsigned char> rawBytes = toBytes();
+  keyProtobuf->set_allocated_ed25519(new std::string({ rawBytes.cbegin(), rawBytes.cend() }));
+  return keyProtobuf;
+}
+
 //-----
 std::string ED25519PublicKey::toString() const
 {
   return internal::HexConverter::base64ToHex(toBytes());
-}
-
-//-----
-ED25519PublicKey::ED25519PublicKey(EVP_PKEY* publicKey)
-  : mPublicKey(publicKey)
-{
 }
 
 //-----
@@ -205,7 +158,8 @@
     throw std::runtime_error("ED25519PublicKey serialization error");
   }
 
-  return publicKeyBytes;
+  // don't return the algorithm identification bytes
+  return { publicKeyBytes.begin() + 12, publicKeyBytes.end() };
 }
 
 //-----
@@ -215,6 +169,7 @@
   return d2i_PUBKEY(nullptr, &rawKeyBytes, static_cast<long>(keyBytes.size()));
 }
 
+//-----
 std::vector<unsigned char> ED25519PublicKey::prependAlgorithmIdentifier(const std::vector<unsigned char>& keyBytes)
 {
   // full key will begin with the algorithm identifier bytes
@@ -226,4 +181,10 @@
   return fullKey;
 }
 
+//-----
+ED25519PublicKey::ED25519PublicKey(EVP_PKEY* publicKey)
+  : mPublicKey(publicKey)
+{
+}
+
 } // namespace Hedera