--- conflicted
+++ resolved
@@ -231,11 +231,8 @@
       return mScheduleStub->signSchedule(&context, transaction, response);
     case proto::TransactionBody::DataCase::kSystemDelete:
       return mFileStub->systemDelete(&context, transaction, response);
-<<<<<<< HEAD
     case proto::TransactionBody::DataCase::kSystemUndelete:
       return mFileStub->systemUndelete(&context, transaction, response);
-=======
->>>>>>> bfe7102d
     case proto::TransactionBody::DataCase::kTokenAssociate:
       return mTokenStub->associateTokens(&context, transaction, response);
     case proto::TransactionBody::DataCase::kTokenBurn:
