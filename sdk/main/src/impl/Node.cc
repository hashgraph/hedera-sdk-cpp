--- conflicted
+++ resolved
@@ -81,6 +81,11 @@
     mFileStub.reset();
   }
 
+  if (mFreezeStub)
+  {
+    mFreezeStub.reset();
+  }
+
   if (mNetworkStub)
   {
     mNetworkStub.reset();
@@ -96,19 +101,6 @@
     mSmartContractStub.reset();
   }
 
-<<<<<<< HEAD
-=======
-  if (mFileStub)
-  {
-    mFileStub.reset();
-  }
-
-  if (mFreezeStub)
-  {
-    mFreezeStub.reset();
-  }
-
->>>>>>> 6922309d
   if (mTokenStub)
   {
     mTokenStub.reset();
@@ -161,7 +153,7 @@
     case proto::Query::QueryCase::kFileGetInfo:
       return mFileStub->getFileInfo(&context, query, response);
     case proto::Query::QueryCase::kNetworkGetVersionInfo:
-      return mFileStub->getFileInfo(&context, query, response);
+      return mNetworkStub->getVersionInfo(&context, query, response);
     case proto::Query::QueryCase::kScheduleGetInfo:
       return mScheduleStub->getScheduleInfo(&context, query, response);
     case proto::Query::QueryCase::kTokenGetInfo:
@@ -394,11 +386,8 @@
         mConsensusStub = proto::ConsensusService::NewStub(mChannel);
         mCryptoStub = proto::CryptoService::NewStub(mChannel);
         mFileStub = proto::FileService::NewStub(mChannel);
-<<<<<<< HEAD
+        mFreezeStub = proto::FreezeService::NewStub(mChannel);
         mNetworkStub = proto::NetworkService::NewStub(mChannel);
-=======
-        mFreezeStub = proto::FreezeService::NewStub(mChannel);
->>>>>>> 6922309d
         mScheduleStub = proto::ScheduleService::NewStub(mChannel);
         mSmartContractStub = proto::SmartContractService::NewStub(mChannel);
         mTokenStub = proto::TokenService::NewStub(mChannel);
