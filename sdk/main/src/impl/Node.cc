--- conflicted
+++ resolved
@@ -206,13 +206,10 @@
       return mTokenStub->updateTokenFeeSchedule(&context, transaction, response);
     case proto::TransactionBody::DataCase::kTokenMint:
       return mTokenStub->mintToken(&context, transaction, response);
-<<<<<<< HEAD
+    case proto::TransactionBody::DataCase::kTokenPause:
+      return mTokenStub->pauseToken(&context, transaction, response);
     case proto::TransactionBody::DataCase::kTokenUnpause:
       return mTokenStub->unpauseToken(&context, transaction, response);
-=======
-    case proto::TransactionBody::DataCase::kTokenPause:
-      return mTokenStub->pauseToken(&context, transaction, response);
->>>>>>> c890ce71
     case proto::TransactionBody::DataCase::kTokenUpdate:
       return mTokenStub->updateToken(&context, transaction, response);
     default:
