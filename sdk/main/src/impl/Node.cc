--- conflicted
+++ resolved
@@ -44,8 +44,6 @@
   tlsChannelCredentialsOptions.set_certificate_verifier(
     grpc::experimental::ExternalCertificateVerifier::Create<HederaCertificateVerifier>(mAddress->getCertificateHash()));
 
-<<<<<<< HEAD
-=======
   // Feed in the root CA's file manually for Windows (this is a bug in the gRPC implementation and says here
   // https://deploy-preview-763--grpc-io.netlify.app/docs/guides/auth/#using-client-side-ssltls that this needs to be
   // specified manually).
@@ -55,7 +53,6 @@
   tlsChannelCredentialsOptions.watch_root_certs();
 #endif
 
->>>>>>> baa53fe2
   mTlsChannelCredentials = grpc::experimental::TlsCredentials(tlsChannelCredentialsOptions);
 }
 
@@ -63,7 +60,6 @@
 bool Node::connect(const std::chrono::system_clock::time_point& timeout)
 {
   return mIsInitialized || initializeChannel(timeout);
-<<<<<<< HEAD
 }
 
 //-----
@@ -87,30 +83,6 @@
                                const proto::Query& query,
                                const std::chrono::system_clock::time_point& deadline,
                                proto::Response* response)
-=======
-}
-
-//-----
-void Node::shutdown()
-{
-  if (mCryptoStub)
-  {
-    mCryptoStub.reset();
-  }
-
-  if (mChannel)
-  {
-    mChannel.reset();
-  }
-
-  mIsInitialized = false;
-}
-
-//-----
-grpc::Status Node::submitQuery(proto::Query::QueryCase funcEnum,
-                               const proto::Query& query,
-                               const std::chrono::system_clock::time_point& deadline,
-                               proto::Response* response)
 {
   if (!connect(deadline))
   {
@@ -122,44 +94,6 @@
 
   switch (funcEnum)
   {
-    case proto::Query::QueryCase::kCryptogetAccountBalance:
-      return mCryptoStub->cryptoGetBalance(&context, query, response);
-    case proto::Query::QueryCase::kCryptoGetAccountRecords:
-      return mCryptoStub->getAccountRecords(&context, query, response);
-    case proto::Query::QueryCase::kCryptoGetInfo:
-      return mCryptoStub->getAccountInfo(&context, query, response);
-    case proto::Query::QueryCase::kCryptoGetLiveHash:
-      return mCryptoStub->getLiveHash(&context, query, response);
-    case proto::Query::QueryCase::kCryptoGetProxyStakers:
-      return mCryptoStub->getStakersByAccountID(&context, query, response);
-    case proto::Query::QueryCase::kTransactionGetReceipt:
-      return mCryptoStub->getTransactionReceipts(&context, query, response);
-    case proto::Query::QueryCase::kTransactionGetRecord:
-      return mCryptoStub->getTxRecordByTxID(&context, query, response);
-    default:
-      // This should never happen
-      throw std::invalid_argument("Unrecognized gRPC query method case");
-  }
-}
-
-//-----
-grpc::Status Node::submitTransaction(proto::TransactionBody::DataCase funcEnum,
-                                     const proto::Transaction& transaction,
-                                     const std::chrono::system_clock::time_point& deadline,
-                                     proto::TransactionResponse* response)
->>>>>>> baa53fe2
-{
-  if (!connect(deadline))
-  {
-    return grpc::Status::CANCELLED;
-  }
-
-  grpc::ClientContext context;
-  context.set_deadline(deadline);
-
-  switch (funcEnum)
-  {
-<<<<<<< HEAD
     case proto::Query::QueryCase::kCryptogetAccountBalance:
       return mCryptoStub->cryptoGetBalance(&context, query, response);
     case proto::Query::QueryCase::kCryptoGetAccountRecords:
@@ -265,77 +199,6 @@
 //-----
 void Node::decreaseBackoff()
 {
-=======
-    case proto::TransactionBody::DataCase::kCryptoAddLiveHash:
-      return mCryptoStub->addLiveHash(&context, transaction, response);
-    case proto::TransactionBody::DataCase::kCryptoApproveAllowance:
-      return mCryptoStub->approveAllowances(&context, transaction, response);
-    case proto::TransactionBody::DataCase::kCryptoDeleteAllowance:
-      return mCryptoStub->deleteAllowances(&context, transaction, response);
-    case proto::TransactionBody::DataCase::kCryptoCreateAccount:
-      return mCryptoStub->createAccount(&context, transaction, response);
-    case proto::TransactionBody::DataCase::kCryptoDelete:
-      return mCryptoStub->cryptoDelete(&context, transaction, response);
-    case proto::TransactionBody::DataCase::kCryptoDeleteLiveHash:
-      return mCryptoStub->deleteLiveHash(&context, transaction, response);
-    case proto::TransactionBody::DataCase::kCryptoTransfer:
-      return mCryptoStub->cryptoTransfer(&context, transaction, response);
-    case proto::TransactionBody::DataCase::kCryptoUpdateAccount:
-      return mCryptoStub->updateAccount(&context, transaction, response);
-    default:
-      // This should never happen
-      throw std::invalid_argument("Unrecognized gRPC transaction method case");
-  }
-}
-
-//-----
-void Node::setTLSBehavior(TLSBehavior desiredBehavior)
-{
-  if (desiredBehavior == mTLSBehavior)
-  {
-    return;
-  }
-
-  // In order to use TLS, a node certificate chain must be provided
-  if (desiredBehavior == TLSBehavior::REQUIRE && mAddress->getCertificateHash().empty())
-  {
-    throw std::runtime_error("NodeAddress has empty certificate chain hash for TLS connection");
-  }
-
-  mTLSBehavior = desiredBehavior;
-  shutdown();
-}
-
-//-----
-void Node::setMinBackoff(const std::chrono::duration<double>& backoff)
-{
-  mMinBackoff = backoff;
-}
-
-//-----
-void Node::setMaxBackoff(const std::chrono::duration<double>& backoff)
-{
-  mMaxBackoff = backoff;
-}
-
-//-----
-bool Node::isHealthy() const
-{
-  return mReadmitTime < std::chrono::system_clock::now();
-}
-
-//-----
-void Node::increaseBackoff()
-{
-  mReadmitTime =
-    std::chrono::system_clock::now() + std::chrono::duration_cast<std::chrono::system_clock::duration>(mCurrentBackoff);
-  mCurrentBackoff = std::min(mCurrentBackoff * 2, mMaxBackoff);
-}
-
-//-----
-void Node::decreaseBackoff()
-{
->>>>>>> baa53fe2
   mCurrentBackoff /= 2.0;
   mCurrentBackoff = std::max(mCurrentBackoff / 2.0, mMinBackoff);
 }
