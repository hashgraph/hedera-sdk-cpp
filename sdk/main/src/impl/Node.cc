/*-
 *
 * Hedera C++ SDK
 *
 * Copyright (C) 2020 - 2022 Hedera Hashgraph, LLC
 *
 * Licensed under the Apache License, Version 2.0 (the "License")
 * you may not use this file except in compliance with the License.
 * You may obtain a copy of the License at
 *
 *      http://www.apache.org/licenses/LICENSE-2.0
 *
 * Unless required by applicable law or agreed to in writing, software
 * distributed under the License is distributed on an "AS IS" BASIS,
 * WITHOUT WARRANTIES OR CONDITIONS OF ANY KIND, either express or implied.
 * See the License for the specific language governing permissions and
 * limitations under the License.
 *
 */
#include "impl/Node.h"
#include "exceptions/UninitializedException.h"
#include "impl/HederaCertificateVerifier.h"

#include <algorithm>
#include <grpcpp/create_channel.h>
#include <utility>

namespace Hedera::internal
{
//-----
Node::Node(std::shared_ptr<NodeAddress> address, TLSBehavior tls)
  : mAddress(std::move(address))
{
  // In order to use TLS, a node certificate chain must be provided
  if (tls == TLSBehavior::REQUIRE && mAddress->getNodeCertHash().empty())
  {
    throw UninitializedException("NodeAddress has empty certificate chain hash for TLS connection");
  }

  grpc::experimental::TlsChannelCredentialsOptions tlsChannelCredentialsOptions;

  // Custom verification using the node's certificate chain hash
  tlsChannelCredentialsOptions.set_verify_server_certs(false);
  tlsChannelCredentialsOptions.set_check_call_host(false);
  tlsChannelCredentialsOptions.set_certificate_verifier(
    grpc::experimental::ExternalCertificateVerifier::Create<HederaCertificateVerifier>(mAddress->getNodeCertHash()));

  // Feed in the root CA's file manually for Windows (this is a bug in the gRPC implementation and says here
  // https://deploy-preview-763--grpc-io.netlify.app/docs/guides/auth/#using-client-side-ssltls that this needs to be
  // specified manually).
#ifdef _WIN32
  tlsChannelCredentialsOptions.set_certificate_provider(
    std::make_shared<grpc::experimental::FileWatcherCertificateProvider>("roots.pem", -1));
  tlsChannelCredentialsOptions.watch_root_certs();
#endif

  mTlsChannelCredentials = grpc::experimental::TlsCredentials(tlsChannelCredentialsOptions);
}

//-----
bool Node::connect(const std::chrono::system_clock::time_point& timeout)
{
  return mIsInitialized || initializeChannel(timeout);
}

//-----
void Node::shutdown()
{
  if (mCryptoStub)
  {
    mCryptoStub.reset();
  }

  if (mSmartContractStub)
  {
    mSmartContractStub.reset();
  }

  if (mFileStub)
  {
    mFileStub.reset();
  }

  if (mTokenStub)
  {
    mTokenStub.reset();
  }

  if (mChannel)
  {
    mChannel.reset();
  }

  mIsInitialized = false;
}

//-----
grpc::Status Node::submitQuery(proto::Query::QueryCase funcEnum,
                               const proto::Query& query,
                               const std::chrono::system_clock::time_point& deadline,
                               proto::Response* response)
{
  if (!connect(deadline))
  {
    return grpc::Status::CANCELLED;
  }

  grpc::ClientContext context;
  context.set_deadline(deadline);

  switch (funcEnum)
  {
    case proto::Query::QueryCase::kContractCallLocal:
      return mSmartContractStub->contractCallLocalMethod(&context, query, response);
    case proto::Query::QueryCase::kContractGetBytecode:
      return mSmartContractStub->ContractGetBytecode(&context, query, response);
    case proto::Query::QueryCase::kContractGetInfo:
      return mSmartContractStub->getContractInfo(&context, query, response);
    case proto::Query::QueryCase::kCryptogetAccountBalance:
      return mCryptoStub->cryptoGetBalance(&context, query, response);
    case proto::Query::QueryCase::kCryptoGetAccountRecords:
      return mCryptoStub->getAccountRecords(&context, query, response);
    case proto::Query::QueryCase::kCryptoGetInfo:
      return mCryptoStub->getAccountInfo(&context, query, response);
    case proto::Query::QueryCase::kCryptoGetLiveHash:
      return mCryptoStub->getLiveHash(&context, query, response);
    case proto::Query::QueryCase::kCryptoGetProxyStakers:
      return mCryptoStub->getStakersByAccountID(&context, query, response);
    case proto::Query::QueryCase::kFileGetContents:
      return mFileStub->getFileContent(&context, query, response);
    case proto::Query::QueryCase::kFileGetInfo:
      return mFileStub->getFileInfo(&context, query, response);
    case proto::Query::QueryCase::kTokenGetInfo:
      return mTokenStub->getTokenInfo(&context, query, response);
    case proto::Query::QueryCase::kTransactionGetReceipt:
      return mCryptoStub->getTransactionReceipts(&context, query, response);
    case proto::Query::QueryCase::kTransactionGetRecord:
      return mCryptoStub->getTxRecordByTxID(&context, query, response);
    default:
      // This should never happen
      throw std::invalid_argument("Unrecognized gRPC query method case");
  }
}

//-----
grpc::Status Node::submitTransaction(proto::TransactionBody::DataCase funcEnum,
                                     const proto::Transaction& transaction,
                                     const std::chrono::system_clock::time_point& deadline,
                                     proto::TransactionResponse* response)
{
  if (!connect(deadline))
  {
    return grpc::Status::CANCELLED;
  }

  grpc::ClientContext context;
  context.set_deadline(deadline);

  switch (funcEnum)
  {
    case proto::TransactionBody::DataCase::kContractCall:
      return mSmartContractStub->contractCallMethod(&context, transaction, response);
    case proto::TransactionBody::DataCase::kContractCreateInstance:
      return mSmartContractStub->createContract(&context, transaction, response);
    case proto::TransactionBody::DataCase::kContractDeleteInstance:
      return mSmartContractStub->deleteContract(&context, transaction, response);
    case proto::TransactionBody::DataCase::kContractUpdateInstance:
      return mSmartContractStub->updateContract(&context, transaction, response);
    case proto::TransactionBody::DataCase::kCryptoAddLiveHash:
      return mCryptoStub->addLiveHash(&context, transaction, response);
    case proto::TransactionBody::DataCase::kCryptoApproveAllowance:
      return mCryptoStub->approveAllowances(&context, transaction, response);
    case proto::TransactionBody::DataCase::kCryptoDeleteAllowance:
      return mCryptoStub->deleteAllowances(&context, transaction, response);
    case proto::TransactionBody::DataCase::kCryptoCreateAccount:
      return mCryptoStub->createAccount(&context, transaction, response);
    case proto::TransactionBody::DataCase::kCryptoDelete:
      return mCryptoStub->cryptoDelete(&context, transaction, response);
    case proto::TransactionBody::DataCase::kCryptoDeleteLiveHash:
      return mCryptoStub->deleteLiveHash(&context, transaction, response);
    case proto::TransactionBody::DataCase::kCryptoTransfer:
      return mCryptoStub->cryptoTransfer(&context, transaction, response);
    case proto::TransactionBody::DataCase::kCryptoUpdateAccount:
      return mCryptoStub->updateAccount(&context, transaction, response);
    case proto::TransactionBody::DataCase::kEthereumTransaction:
      return mSmartContractStub->callEthereum(&context, transaction, response);
    case proto::TransactionBody::DataCase::kFileAppend:
      return mFileStub->appendContent(&context, transaction, response);
    case proto::TransactionBody::DataCase::kFileCreate:
      return mFileStub->createFile(&context, transaction, response);
    case proto::TransactionBody::DataCase::kFileDelete:
      return mFileStub->deleteFile(&context, transaction, response);
    case proto::TransactionBody::DataCase::kFileUpdate:
      return mFileStub->updateFile(&context, transaction, response);
    case proto::TransactionBody::DataCase::kTokenAssociate:
      return mTokenStub->associateTokens(&context, transaction, response);
    case proto::TransactionBody::DataCase::kTokenBurn:
      return mTokenStub->burnToken(&context, transaction, response);
    case proto::TransactionBody::DataCase::kTokenCreation:
      return mTokenStub->createToken(&context, transaction, response);
    case proto::TransactionBody::DataCase::kTokenDeletion:
      return mTokenStub->deleteToken(&context, transaction, response);
    case proto::TransactionBody::DataCase::kTokenDissociate:
      return mTokenStub->dissociateTokens(&context, transaction, response);
    case proto::TransactionBody::DataCase::kTokenFeeScheduleUpdate:
      return mTokenStub->updateTokenFeeSchedule(&context, transaction, response);
    case proto::TransactionBody::DataCase::kTokenGrantKyc:
      return mTokenStub->grantKycToTokenAccount(&context, transaction, response);
    case proto::TransactionBody::DataCase::kTokenMint:
      return mTokenStub->mintToken(&context, transaction, response);
<<<<<<< HEAD
    case proto::TransactionBody::DataCase::kTokenPause:
      return mTokenStub->pauseToken(&context, transaction, response);
=======
    case proto::TransactionBody::DataCase::kTokenRevokeKyc:
      return mTokenStub->revokeKycFromTokenAccount(&context, transaction, response);
>>>>>>> b63b6946
    case proto::TransactionBody::DataCase::kTokenUpdate:
      return mTokenStub->updateToken(&context, transaction, response);
    case proto::TransactionBody::DataCase::kTokenWipe:
      return mTokenStub->wipeTokenAccount(&context, transaction, response);
    default:
      // This should never happen
      throw std::invalid_argument("Unrecognized gRPC transaction method case");
  }
}

//-----
void Node::setTLSBehavior(TLSBehavior desiredBehavior)
{
  if (desiredBehavior == mTLSBehavior)
  {
    return;
  }

  // In order to use TLS, a node certificate chain must be provided
  if (desiredBehavior == TLSBehavior::REQUIRE && mAddress->getNodeCertHash().empty())
  {
    throw UninitializedException("NodeAddress has empty certificate chain hash for TLS connection");
  }

  mTLSBehavior = desiredBehavior;
  shutdown();
}

//-----
void Node::setMinBackoff(const std::chrono::duration<double>& backoff)
{
  mMinBackoff = backoff;
}

//-----
void Node::setMaxBackoff(const std::chrono::duration<double>& backoff)
{
  mMaxBackoff = backoff;
}

//-----
bool Node::isHealthy() const
{
  return mReadmitTime < std::chrono::system_clock::now();
}

//-----
void Node::increaseBackoff()
{
  mReadmitTime =
    std::chrono::system_clock::now() + std::chrono::duration_cast<std::chrono::system_clock::duration>(mCurrentBackoff);
  mCurrentBackoff = std::min(mCurrentBackoff * 2, mMaxBackoff);
}

//-----
void Node::decreaseBackoff()
{
  mCurrentBackoff /= 2.0;
  mCurrentBackoff = std::max(mCurrentBackoff / 2.0, mMinBackoff);
}

//-----
std::chrono::duration<double> Node::getRemainingTimeForBackoff() const
{
  return mReadmitTime - std::chrono::system_clock::now();
}

//-----
bool Node::initializeChannel(const std::chrono::system_clock::time_point& deadline)
{
  const std::vector<std::shared_ptr<Endpoint>> endpoints = mAddress->getEndpoints();

  std::shared_ptr<grpc::ChannelCredentials> channelCredentials = nullptr;
  for (const auto& endpoint : endpoints)
  {
    switch (mTLSBehavior)
    {
      case TLSBehavior::REQUIRE:
      {
        if (NodeAddress::isTlsPort(endpoint->getPort()))
        {
          channelCredentials = mTlsChannelCredentials;
        }

        break;
      }

      case TLSBehavior::DISABLE:
      {
        if (NodeAddress::isNonTlsPort(endpoint->getPort()))
        {
          channelCredentials = grpc::InsecureChannelCredentials();
        }

        break;
      }

      default:
      {
        continue;
      }
    }

    if (channelCredentials)
    {
      shutdown();

      mChannel = grpc::CreateChannel(endpoint->toString(), channelCredentials);

      if (mChannel->WaitForConnected(deadline))
      {
        mCryptoStub = proto::CryptoService::NewStub(mChannel);
        mFileStub = proto::FileService::NewStub(mChannel);
        mSmartContractStub = proto::SmartContractService::NewStub(mChannel);
        mTokenStub = proto::TokenService::NewStub(mChannel);
        mIsInitialized = true;

        return true;
      }
      else
      {
        mChannel = nullptr;
      }
    }
    else
    {
      channelCredentials = nullptr;
    }
  }

  return false;
}

} // namespace Hedera::internal<|MERGE_RESOLUTION|>--- conflicted
+++ resolved
@@ -208,13 +208,10 @@
       return mTokenStub->grantKycToTokenAccount(&context, transaction, response);
     case proto::TransactionBody::DataCase::kTokenMint:
       return mTokenStub->mintToken(&context, transaction, response);
-<<<<<<< HEAD
     case proto::TransactionBody::DataCase::kTokenPause:
       return mTokenStub->pauseToken(&context, transaction, response);
-=======
     case proto::TransactionBody::DataCase::kTokenRevokeKyc:
       return mTokenStub->revokeKycFromTokenAccount(&context, transaction, response);
->>>>>>> b63b6946
     case proto::TransactionBody::DataCase::kTokenUpdate:
       return mTokenStub->updateToken(&context, transaction, response);
     case proto::TransactionBody::DataCase::kTokenWipe:
