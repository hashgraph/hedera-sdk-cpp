--- conflicted
+++ resolved
@@ -200,13 +200,10 @@
       return mTokenStub->createToken(&context, transaction, response);
     case proto::TransactionBody::DataCase::kTokenDeletion:
       return mTokenStub->deleteToken(&context, transaction, response);
-<<<<<<< HEAD
+    case proto::TransactionBody::DataCase::kTokenDissociate:
+      return mTokenStub->dissociateTokens(&context, transaction, response);
     case proto::TransactionBody::DataCase::kTokenFeeScheduleUpdate:
       return mTokenStub->updateTokenFeeSchedule(&context, transaction, response);
-=======
-    case proto::TransactionBody::DataCase::kTokenDissociate:
-      return mTokenStub->dissociateTokens(&context, transaction, response);
->>>>>>> 7f3372b4
     case proto::TransactionBody::DataCase::kTokenMint:
       return mTokenStub->mintToken(&context, transaction, response);
     case proto::TransactionBody::DataCase::kTokenUpdate:
