--- conflicted
+++ resolved
@@ -204,13 +204,10 @@
       return mTokenStub->dissociateTokens(&context, transaction, response);
     case proto::TransactionBody::DataCase::kTokenFeeScheduleUpdate:
       return mTokenStub->updateTokenFeeSchedule(&context, transaction, response);
-<<<<<<< HEAD
     case proto::TransactionBody::DataCase::kTokenFreeze:
       return mTokenStub->freezeTokenAccount(&context, transaction, response);
-=======
     case proto::TransactionBody::DataCase::kTokenGrantKyc:
       return mTokenStub->grantKycToTokenAccount(&context, transaction, response);
->>>>>>> 8bcf358c
     case proto::TransactionBody::DataCase::kTokenMint:
       return mTokenStub->mintToken(&context, transaction, response);
     case proto::TransactionBody::DataCase::kTokenPause:
