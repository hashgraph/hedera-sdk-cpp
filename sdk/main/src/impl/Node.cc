/*-
 *
 * Hedera C++ SDK
 *
 * Copyright (C) 2020 - 2022 Hedera Hashgraph, LLC
 *
 * Licensed under the Apache License, Version 2.0 (the "License")
 * you may not use this file except in compliance with the License.
 * You may obtain a copy of the License at
 *
 *      http://www.apache.org/licenses/LICENSE-2.0
 *
 * Unless required by applicable law or agreed to in writing, software
 * distributed under the License is distributed on an "AS IS" BASIS,
 * WITHOUT WARRANTIES OR CONDITIONS OF ANY KIND, either express or implied.
 * See the License for the specific language governing permissions and
 * limitations under the License.
 *
 */
#include "impl/Node.h"
#include "exceptions/UninitializedException.h"
#include "impl/HederaCertificateVerifier.h"

#include <algorithm>
#include <grpcpp/create_channel.h>
#include <utility>

namespace Hedera::internal
{
//-----
Node::Node(std::shared_ptr<NodeAddress> address, TLSBehavior tls)
  : mAddress(std::move(address))
{
  // In order to use TLS, a node certificate chain must be provided
  if (tls == TLSBehavior::REQUIRE && mAddress->getNodeCertHash().empty())
  {
    throw UninitializedException("NodeAddress has empty certificate chain hash for TLS connection");
  }

  grpc::experimental::TlsChannelCredentialsOptions tlsChannelCredentialsOptions;

  // Custom verification using the node's certificate chain hash
  tlsChannelCredentialsOptions.set_verify_server_certs(false);
  tlsChannelCredentialsOptions.set_check_call_host(false);
  tlsChannelCredentialsOptions.set_certificate_verifier(
    grpc::experimental::ExternalCertificateVerifier::Create<HederaCertificateVerifier>(mAddress->getNodeCertHash()));

  // Feed in the root CA's file manually for Windows (this is a bug in the gRPC implementation and says here
  // https://deploy-preview-763--grpc-io.netlify.app/docs/guides/auth/#using-client-side-ssltls that this needs to be
  // specified manually).
#ifdef _WIN32
  tlsChannelCredentialsOptions.set_certificate_provider(
    std::make_shared<grpc::experimental::FileWatcherCertificateProvider>("roots.pem", -1));
  tlsChannelCredentialsOptions.watch_root_certs();
#endif

  mTlsChannelCredentials = grpc::experimental::TlsCredentials(tlsChannelCredentialsOptions);
}

//-----
bool Node::connect(const std::chrono::system_clock::time_point& timeout)
{
  return mIsInitialized || initializeChannel(timeout);
}

//-----
void Node::shutdown()
{
  if (mCryptoStub)
  {
    mCryptoStub.reset();
  }

  if (mSmartContractStub)
  {
    mSmartContractStub.reset();
  }

  if (mFileStub)
  {
    mFileStub.reset();
  }

  if (mTokenStub)
  {
    mTokenStub.reset();
  }

  if (mChannel)
  {
    mChannel.reset();
  }

  mIsInitialized = false;
}

//-----
grpc::Status Node::submitQuery(proto::Query::QueryCase funcEnum,
                               const proto::Query& query,
                               const std::chrono::system_clock::time_point& deadline,
                               proto::Response* response)
{
  if (!connect(deadline))
  {
    return grpc::Status::CANCELLED;
  }

  grpc::ClientContext context;
  context.set_deadline(deadline);

  switch (funcEnum)
  {
    case proto::Query::QueryCase::kContractCallLocal:
      return mSmartContractStub->contractCallLocalMethod(&context, query, response);
    case proto::Query::QueryCase::kContractGetBytecode:
      return mSmartContractStub->ContractGetBytecode(&context, query, response);
    case proto::Query::QueryCase::kContractGetInfo:
      return mSmartContractStub->getContractInfo(&context, query, response);
    case proto::Query::QueryCase::kCryptogetAccountBalance:
      return mCryptoStub->cryptoGetBalance(&context, query, response);
    case proto::Query::QueryCase::kCryptoGetAccountRecords:
      return mCryptoStub->getAccountRecords(&context, query, response);
    case proto::Query::QueryCase::kCryptoGetInfo:
      return mCryptoStub->getAccountInfo(&context, query, response);
    case proto::Query::QueryCase::kCryptoGetLiveHash:
      return mCryptoStub->getLiveHash(&context, query, response);
    case proto::Query::QueryCase::kCryptoGetProxyStakers:
      return mCryptoStub->getStakersByAccountID(&context, query, response);
    case proto::Query::QueryCase::kFileGetContents:
      return mFileStub->getFileContent(&context, query, response);
    case proto::Query::QueryCase::kFileGetInfo:
      return mFileStub->getFileInfo(&context, query, response);
    case proto::Query::QueryCase::kTokenGetInfo:
      return mTokenStub->getTokenInfo(&context, query, response);
    case proto::Query::QueryCase::kTransactionGetReceipt:
      return mCryptoStub->getTransactionReceipts(&context, query, response);
    case proto::Query::QueryCase::kTransactionGetRecord:
      return mCryptoStub->getTxRecordByTxID(&context, query, response);
    default:
      // This should never happen
      throw std::invalid_argument("Unrecognized gRPC query method case");
  }
}

//-----
grpc::Status Node::submitTransaction(proto::TransactionBody::DataCase funcEnum,
                                     const proto::Transaction& transaction,
                                     const std::chrono::system_clock::time_point& deadline,
                                     proto::TransactionResponse* response)
{
  if (!connect(deadline))
  {
    return grpc::Status::CANCELLED;
  }

  grpc::ClientContext context;
  context.set_deadline(deadline);

  switch (funcEnum)
  {
    case proto::TransactionBody::DataCase::kContractCall:
      return mSmartContractStub->contractCallMethod(&context, transaction, response);
    case proto::TransactionBody::DataCase::kContractCreateInstance:
      return mSmartContractStub->createContract(&context, transaction, response);
    case proto::TransactionBody::DataCase::kContractDeleteInstance:
      return mSmartContractStub->deleteContract(&context, transaction, response);
    case proto::TransactionBody::DataCase::kContractUpdateInstance:
      return mSmartContractStub->updateContract(&context, transaction, response);
    case proto::TransactionBody::DataCase::kCryptoAddLiveHash:
      return mCryptoStub->addLiveHash(&context, transaction, response);
    case proto::TransactionBody::DataCase::kCryptoApproveAllowance:
      return mCryptoStub->approveAllowances(&context, transaction, response);
    case proto::TransactionBody::DataCase::kCryptoDeleteAllowance:
      return mCryptoStub->deleteAllowances(&context, transaction, response);
    case proto::TransactionBody::DataCase::kCryptoCreateAccount:
      return mCryptoStub->createAccount(&context, transaction, response);
    case proto::TransactionBody::DataCase::kCryptoDelete:
      return mCryptoStub->cryptoDelete(&context, transaction, response);
    case proto::TransactionBody::DataCase::kCryptoDeleteLiveHash:
      return mCryptoStub->deleteLiveHash(&context, transaction, response);
    case proto::TransactionBody::DataCase::kCryptoTransfer:
      return mCryptoStub->cryptoTransfer(&context, transaction, response);
    case proto::TransactionBody::DataCase::kCryptoUpdateAccount:
      return mCryptoStub->updateAccount(&context, transaction, response);
    case proto::TransactionBody::DataCase::kEthereumTransaction:
      return mSmartContractStub->callEthereum(&context, transaction, response);
    case proto::TransactionBody::DataCase::kFileAppend:
      return mFileStub->appendContent(&context, transaction, response);
    case proto::TransactionBody::DataCase::kFileCreate:
      return mFileStub->createFile(&context, transaction, response);
    case proto::TransactionBody::DataCase::kFileDelete:
      return mFileStub->deleteFile(&context, transaction, response);
    case proto::TransactionBody::DataCase::kFileUpdate:
      return mFileStub->updateFile(&context, transaction, response);
    case proto::TransactionBody::DataCase::kTokenAssociate:
      return mTokenStub->associateTokens(&context, transaction, response);
    case proto::TransactionBody::DataCase::kTokenBurn:
      return mTokenStub->burnToken(&context, transaction, response);
    case proto::TransactionBody::DataCase::kTokenCreation:
      return mTokenStub->createToken(&context, transaction, response);
    case proto::TransactionBody::DataCase::kTokenDeletion:
      return mTokenStub->deleteToken(&context, transaction, response);
    case proto::TransactionBody::DataCase::kTokenDissociate:
      return mTokenStub->dissociateTokens(&context, transaction, response);
    case proto::TransactionBody::DataCase::kTokenFeeScheduleUpdate:
      return mTokenStub->updateTokenFeeSchedule(&context, transaction, response);
    case proto::TransactionBody::DataCase::kTokenGrantKyc:
      return mTokenStub->grantKycToTokenAccount(&context, transaction, response);
    case proto::TransactionBody::DataCase::kTokenMint:
      return mTokenStub->mintToken(&context, transaction, response);
    case proto::TransactionBody::DataCase::kTokenUpdate:
      return mTokenStub->updateToken(&context, transaction, response);
<<<<<<< HEAD
    case proto::TransactionBody::DataCase::kTokenRevokeKyc:
      return mTokenStub->revokeKycFromTokenAccount(&context, transaction, response);
=======
    case proto::TransactionBody::DataCase::kTokenWipe:
      return mTokenStub->wipeTokenAccount(&context, transaction, response);
>>>>>>> 3498b481
    default:
      // This should never happen
      throw std::invalid_argument("Unrecognized gRPC transaction method case");
  }
}

//-----
void Node::setTLSBehavior(TLSBehavior desiredBehavior)
{
  if (desiredBehavior == mTLSBehavior)
  {
    return;
  }

  // In order to use TLS, a node certificate chain must be provided
  if (desiredBehavior == TLSBehavior::REQUIRE && mAddress->getNodeCertHash().empty())
  {
    throw UninitializedException("NodeAddress has empty certificate chain hash for TLS connection");
  }

  mTLSBehavior = desiredBehavior;
  shutdown();
}

//-----
void Node::setMinBackoff(const std::chrono::duration<double>& backoff)
{
  mMinBackoff = backoff;
}

//-----
void Node::setMaxBackoff(const std::chrono::duration<double>& backoff)
{
  mMaxBackoff = backoff;
}

//-----
bool Node::isHealthy() const
{
  return mReadmitTime < std::chrono::system_clock::now();
}

//-----
void Node::increaseBackoff()
{
  mReadmitTime =
    std::chrono::system_clock::now() + std::chrono::duration_cast<std::chrono::system_clock::duration>(mCurrentBackoff);
  mCurrentBackoff = std::min(mCurrentBackoff * 2, mMaxBackoff);
}

//-----
void Node::decreaseBackoff()
{
  mCurrentBackoff /= 2.0;
  mCurrentBackoff = std::max(mCurrentBackoff / 2.0, mMinBackoff);
}

//-----
std::chrono::duration<double> Node::getRemainingTimeForBackoff() const
{
  return mReadmitTime - std::chrono::system_clock::now();
}

//-----
bool Node::initializeChannel(const std::chrono::system_clock::time_point& deadline)
{
  const std::vector<std::shared_ptr<Endpoint>> endpoints = mAddress->getEndpoints();

  std::shared_ptr<grpc::ChannelCredentials> channelCredentials = nullptr;
  for (const auto& endpoint : endpoints)
  {
    switch (mTLSBehavior)
    {
      case TLSBehavior::REQUIRE:
      {
        if (NodeAddress::isTlsPort(endpoint->getPort()))
        {
          channelCredentials = mTlsChannelCredentials;
        }

        break;
      }

      case TLSBehavior::DISABLE:
      {
        if (NodeAddress::isNonTlsPort(endpoint->getPort()))
        {
          channelCredentials = grpc::InsecureChannelCredentials();
        }

        break;
      }

      default:
      {
        continue;
      }
    }

    if (channelCredentials)
    {
      shutdown();

      mChannel = grpc::CreateChannel(endpoint->toString(), channelCredentials);

      if (mChannel->WaitForConnected(deadline))
      {
        mCryptoStub = proto::CryptoService::NewStub(mChannel);
        mFileStub = proto::FileService::NewStub(mChannel);
        mSmartContractStub = proto::SmartContractService::NewStub(mChannel);
        mTokenStub = proto::TokenService::NewStub(mChannel);
        mIsInitialized = true;

        return true;
      }
      else
      {
        mChannel = nullptr;
      }
    }
    else
    {
      channelCredentials = nullptr;
    }
  }

  return false;
}

} // namespace Hedera::internal<|MERGE_RESOLUTION|>--- conflicted
+++ resolved
@@ -208,15 +208,12 @@
       return mTokenStub->grantKycToTokenAccount(&context, transaction, response);
     case proto::TransactionBody::DataCase::kTokenMint:
       return mTokenStub->mintToken(&context, transaction, response);
+    case proto::TransactionBody::DataCase::kTokenRevokeKyc:
+      return mTokenStub->revokeKycFromTokenAccount(&context, transaction, response);
     case proto::TransactionBody::DataCase::kTokenUpdate:
       return mTokenStub->updateToken(&context, transaction, response);
-<<<<<<< HEAD
-    case proto::TransactionBody::DataCase::kTokenRevokeKyc:
-      return mTokenStub->revokeKycFromTokenAccount(&context, transaction, response);
-=======
     case proto::TransactionBody::DataCase::kTokenWipe:
       return mTokenStub->wipeTokenAccount(&context, transaction, response);
->>>>>>> 3498b481
     default:
       // This should never happen
       throw std::invalid_argument("Unrecognized gRPC transaction method case");
