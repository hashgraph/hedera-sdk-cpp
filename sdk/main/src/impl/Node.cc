/*-
 *
 * Hedera C++ SDK
 *
 * Copyright (C) 2020 - 2022 Hedera Hashgraph, LLC
 *
 * Licensed under the Apache License, Version 2.0 (the "License")
 * you may not use this file except in compliance with the License.
 * You may obtain a copy of the License at
 *
 *      http://www.apache.org/licenses/LICENSE-2.0
 *
 * Unless required by applicable law or agreed to in writing, software
 * distributed under the License is distributed on an "AS IS" BASIS,
 * WITHOUT WARRANTIES OR CONDITIONS OF ANY KIND, either express or implied.
 * See the License for the specific language governing permissions and
 * limitations under the License.
 *
 */
#include "impl/Node.h"
#include "exceptions/UninitializedException.h"
#include "impl/HederaCertificateVerifier.h"

#include <algorithm>
#include <grpcpp/create_channel.h>
#include <utility>

namespace Hedera::internal
{
//-----
Node::Node(std::shared_ptr<NodeAddress> address, TLSBehavior tls)
  : mAddress(std::move(address))
{
  // In order to use TLS, a node certificate chain must be provided
  if (tls == TLSBehavior::REQUIRE && mAddress->getNodeCertHash().empty())
  {
    throw UninitializedException("NodeAddress has empty certificate chain hash for TLS connection");
  }

  grpc::experimental::TlsChannelCredentialsOptions tlsChannelCredentialsOptions;

  // Custom verification using the node's certificate chain hash
  tlsChannelCredentialsOptions.set_verify_server_certs(false);
  tlsChannelCredentialsOptions.set_check_call_host(false);
  tlsChannelCredentialsOptions.set_certificate_verifier(
    grpc::experimental::ExternalCertificateVerifier::Create<HederaCertificateVerifier>(mAddress->getNodeCertHash()));

  // Feed in the root CA's file manually for Windows (this is a bug in the gRPC implementation and says here
  // https://deploy-preview-763--grpc-io.netlify.app/docs/guides/auth/#using-client-side-ssltls that this needs to be
  // specified manually).
#ifdef _WIN32
  tlsChannelCredentialsOptions.set_certificate_provider(
    std::make_shared<grpc::experimental::FileWatcherCertificateProvider>("roots.pem", -1));
  tlsChannelCredentialsOptions.watch_root_certs();
#endif

  mTlsChannelCredentials = grpc::experimental::TlsCredentials(tlsChannelCredentialsOptions);
}

//-----
bool Node::connect(const std::chrono::system_clock::time_point& timeout)
{
  return mIsInitialized || initializeChannel(timeout);
}

//-----
void Node::shutdown()
{
  if (mCryptoStub)
  {
    mCryptoStub.reset();
  }

  if (mSmartContractStub)
  {
    mSmartContractStub.reset();
  }

  if (mFileStub)
  {
    mFileStub.reset();
  }

  if (mTokenStub)
  {
    mTokenStub.reset();
  }

  if (mChannel)
  {
    mChannel.reset();
  }

  mIsInitialized = false;
}

//-----
grpc::Status Node::submitQuery(proto::Query::QueryCase funcEnum,
                               const proto::Query& query,
                               const std::chrono::system_clock::time_point& deadline,
                               proto::Response* response)
{
  if (!connect(deadline))
  {
    return grpc::Status::CANCELLED;
  }

  grpc::ClientContext context;
  context.set_deadline(deadline);

  switch (funcEnum)
  {
    case proto::Query::QueryCase::kContractCallLocal:
      return mSmartContractStub->contractCallLocalMethod(&context, query, response);
    case proto::Query::QueryCase::kContractGetBytecode:
      return mSmartContractStub->ContractGetBytecode(&context, query, response);
    case proto::Query::QueryCase::kContractGetInfo:
      return mSmartContractStub->getContractInfo(&context, query, response);
    case proto::Query::QueryCase::kCryptogetAccountBalance:
      return mCryptoStub->cryptoGetBalance(&context, query, response);
    case proto::Query::QueryCase::kCryptoGetAccountRecords:
      return mCryptoStub->getAccountRecords(&context, query, response);
    case proto::Query::QueryCase::kCryptoGetInfo:
      return mCryptoStub->getAccountInfo(&context, query, response);
    case proto::Query::QueryCase::kCryptoGetLiveHash:
      return mCryptoStub->getLiveHash(&context, query, response);
    case proto::Query::QueryCase::kCryptoGetProxyStakers:
      return mCryptoStub->getStakersByAccountID(&context, query, response);
    case proto::Query::QueryCase::kFileGetContents:
      return mFileStub->getFileContent(&context, query, response);
    case proto::Query::QueryCase::kFileGetInfo:
      return mFileStub->getFileInfo(&context, query, response);
    case proto::Query::QueryCase::kTokenGetInfo:
      return mTokenStub->getTokenInfo(&context, query, response);
    case proto::Query::QueryCase::kTransactionGetReceipt:
      return mCryptoStub->getTransactionReceipts(&context, query, response);
    case proto::Query::QueryCase::kTransactionGetRecord:
      return mCryptoStub->getTxRecordByTxID(&context, query, response);
    default:
      // This should never happen
      throw std::invalid_argument("Unrecognized gRPC query method case");
  }
}

//-----
grpc::Status Node::submitTransaction(proto::TransactionBody::DataCase funcEnum,
                                     const proto::Transaction& transaction,
                                     const std::chrono::system_clock::time_point& deadline,
                                     proto::TransactionResponse* response)
{
  if (!connect(deadline))
  {
    return grpc::Status::CANCELLED;
  }

  grpc::ClientContext context;
  context.set_deadline(deadline);

  switch (funcEnum)
  {
    case proto::TransactionBody::DataCase::kContractCall:
      return mSmartContractStub->contractCallMethod(&context, transaction, response);
    case proto::TransactionBody::DataCase::kContractCreateInstance:
      return mSmartContractStub->createContract(&context, transaction, response);
    case proto::TransactionBody::DataCase::kContractDeleteInstance:
      return mSmartContractStub->deleteContract(&context, transaction, response);
    case proto::TransactionBody::DataCase::kContractUpdateInstance:
      return mSmartContractStub->updateContract(&context, transaction, response);
    case proto::TransactionBody::DataCase::kCryptoAddLiveHash:
      return mCryptoStub->addLiveHash(&context, transaction, response);
    case proto::TransactionBody::DataCase::kCryptoApproveAllowance:
      return mCryptoStub->approveAllowances(&context, transaction, response);
    case proto::TransactionBody::DataCase::kCryptoDeleteAllowance:
      return mCryptoStub->deleteAllowances(&context, transaction, response);
    case proto::TransactionBody::DataCase::kCryptoCreateAccount:
      return mCryptoStub->createAccount(&context, transaction, response);
    case proto::TransactionBody::DataCase::kCryptoDelete:
      return mCryptoStub->cryptoDelete(&context, transaction, response);
    case proto::TransactionBody::DataCase::kCryptoDeleteLiveHash:
      return mCryptoStub->deleteLiveHash(&context, transaction, response);
    case proto::TransactionBody::DataCase::kCryptoTransfer:
      return mCryptoStub->cryptoTransfer(&context, transaction, response);
    case proto::TransactionBody::DataCase::kCryptoUpdateAccount:
      return mCryptoStub->updateAccount(&context, transaction, response);
    case proto::TransactionBody::DataCase::kEthereumTransaction:
      return mSmartContractStub->callEthereum(&context, transaction, response);
    case proto::TransactionBody::DataCase::kFileAppend:
      return mFileStub->appendContent(&context, transaction, response);
    case proto::TransactionBody::DataCase::kFileCreate:
      return mFileStub->createFile(&context, transaction, response);
    case proto::TransactionBody::DataCase::kFileDelete:
      return mFileStub->deleteFile(&context, transaction, response);
    case proto::TransactionBody::DataCase::kFileUpdate:
      return mFileStub->updateFile(&context, transaction, response);
    case proto::TransactionBody::DataCase::kTokenAssociate:
      return mTokenStub->associateTokens(&context, transaction, response);
    case proto::TransactionBody::DataCase::kTokenBurn:
      return mTokenStub->burnToken(&context, transaction, response);
    case proto::TransactionBody::DataCase::kTokenCreation:
      return mTokenStub->createToken(&context, transaction, response);
    case proto::TransactionBody::DataCase::kTokenDeletion:
      return mTokenStub->deleteToken(&context, transaction, response);
    case proto::TransactionBody::DataCase::kTokenDissociate:
      return mTokenStub->dissociateTokens(&context, transaction, response);
    case proto::TransactionBody::DataCase::kTokenFeeScheduleUpdate:
      return mTokenStub->updateTokenFeeSchedule(&context, transaction, response);
    case proto::TransactionBody::DataCase::kTokenGrantKyc:
      return mTokenStub->grantKycToTokenAccount(&context, transaction, response);
    case proto::TransactionBody::DataCase::kTokenMint:
      return mTokenStub->mintToken(&context, transaction, response);
    case proto::TransactionBody::DataCase::kTokenPause:
      return mTokenStub->pauseToken(&context, transaction, response);
<<<<<<< HEAD
    case proto::TransactionBody::DataCase::kTokenUnpause:
      return mTokenStub->unpauseToken(&context, transaction, response);
=======
    case proto::TransactionBody::DataCase::kTokenRevokeKyc:
      return mTokenStub->revokeKycFromTokenAccount(&context, transaction, response);
>>>>>>> d240737b
    case proto::TransactionBody::DataCase::kTokenUpdate:
      return mTokenStub->updateToken(&context, transaction, response);
    case proto::TransactionBody::DataCase::kTokenWipe:
      return mTokenStub->wipeTokenAccount(&context, transaction, response);
    default:
      // This should never happen
      throw std::invalid_argument("Unrecognized gRPC transaction method case");
  }
}

//-----
void Node::setTLSBehavior(TLSBehavior desiredBehavior)
{
  if (desiredBehavior == mTLSBehavior)
  {
    return;
  }

  // In order to use TLS, a node certificate chain must be provided
  if (desiredBehavior == TLSBehavior::REQUIRE && mAddress->getNodeCertHash().empty())
  {
    throw UninitializedException("NodeAddress has empty certificate chain hash for TLS connection");
  }

  mTLSBehavior = desiredBehavior;
  shutdown();
}

//-----
void Node::setMinBackoff(const std::chrono::duration<double>& backoff)
{
  mMinBackoff = backoff;
}

//-----
void Node::setMaxBackoff(const std::chrono::duration<double>& backoff)
{
  mMaxBackoff = backoff;
}

//-----
bool Node::isHealthy() const
{
  return mReadmitTime < std::chrono::system_clock::now();
}

//-----
void Node::increaseBackoff()
{
  mReadmitTime =
    std::chrono::system_clock::now() + std::chrono::duration_cast<std::chrono::system_clock::duration>(mCurrentBackoff);
  mCurrentBackoff = std::min(mCurrentBackoff * 2, mMaxBackoff);
}

//-----
void Node::decreaseBackoff()
{
  mCurrentBackoff /= 2.0;
  mCurrentBackoff = std::max(mCurrentBackoff / 2.0, mMinBackoff);
}

//-----
std::chrono::duration<double> Node::getRemainingTimeForBackoff() const
{
  return mReadmitTime - std::chrono::system_clock::now();
}

//-----
bool Node::initializeChannel(const std::chrono::system_clock::time_point& deadline)
{
  const std::vector<std::shared_ptr<Endpoint>> endpoints = mAddress->getEndpoints();

  std::shared_ptr<grpc::ChannelCredentials> channelCredentials = nullptr;
  for (const auto& endpoint : endpoints)
  {
    switch (mTLSBehavior)
    {
      case TLSBehavior::REQUIRE:
      {
        if (NodeAddress::isTlsPort(endpoint->getPort()))
        {
          channelCredentials = mTlsChannelCredentials;
        }

        break;
      }

      case TLSBehavior::DISABLE:
      {
        if (NodeAddress::isNonTlsPort(endpoint->getPort()))
        {
          channelCredentials = grpc::InsecureChannelCredentials();
        }

        break;
      }

      default:
      {
        continue;
      }
    }

    if (channelCredentials)
    {
      shutdown();

      mChannel = grpc::CreateChannel(endpoint->toString(), channelCredentials);

      if (mChannel->WaitForConnected(deadline))
      {
        mCryptoStub = proto::CryptoService::NewStub(mChannel);
        mFileStub = proto::FileService::NewStub(mChannel);
        mSmartContractStub = proto::SmartContractService::NewStub(mChannel);
        mTokenStub = proto::TokenService::NewStub(mChannel);
        mIsInitialized = true;

        return true;
      }
      else
      {
        mChannel = nullptr;
      }
    }
    else
    {
      channelCredentials = nullptr;
    }
  }

  return false;
}

} // namespace Hedera::internal<|MERGE_RESOLUTION|>--- conflicted
+++ resolved
@@ -210,13 +210,10 @@
       return mTokenStub->mintToken(&context, transaction, response);
     case proto::TransactionBody::DataCase::kTokenPause:
       return mTokenStub->pauseToken(&context, transaction, response);
-<<<<<<< HEAD
+    case proto::TransactionBody::DataCase::kTokenRevokeKyc:
+      return mTokenStub->revokeKycFromTokenAccount(&context, transaction, response);
     case proto::TransactionBody::DataCase::kTokenUnpause:
       return mTokenStub->unpauseToken(&context, transaction, response);
-=======
-    case proto::TransactionBody::DataCase::kTokenRevokeKyc:
-      return mTokenStub->revokeKycFromTokenAccount(&context, transaction, response);
->>>>>>> d240737b
     case proto::TransactionBody::DataCase::kTokenUpdate:
       return mTokenStub->updateToken(&context, transaction, response);
     case proto::TransactionBody::DataCase::kTokenWipe:
