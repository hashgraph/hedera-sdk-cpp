--- conflicted
+++ resolved
@@ -32,20 +32,6 @@
 }
 
 //-----
-<<<<<<< HEAD
-std::pair<proto::Response, grpc::Status> Node::submitRequest(const proto::Query& request,
-                                                             const std::chrono::duration<double>& timeout)
-{
-  return mChannel.submitRequest(request, timeout);
-}
-
-//-----
-// std::pair<proto::TransactionResponse, grpc::Status> Node::submitRequest(const proto::Transaction& request,
-//                                                                        const std::chrono::duration<double>& timeout)
-//{
-//  return mChannel.submitRequest(request, timeout);
-//}
-=======
 std::pair<proto::Response, grpc::Status> Node::submitRequest(const proto::Query& query,
                                                              const std::chrono::duration<double>& timeout)
 {
@@ -58,7 +44,6 @@
 {
   return mChannel.submitRequest(transaction, timeout);
 }
->>>>>>> 035a49a4
 
 //-----
 void Node::shutdown()
