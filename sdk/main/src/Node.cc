--- conflicted
+++ resolved
@@ -32,26 +32,18 @@
 }
 
 //-----
-std::pair<proto::Response, grpc::Status> Node::submitRequest(const proto::Query& request,
+std::pair<proto::Response, grpc::Status> Node::submitRequest(const proto::Query& query,
                                                              const std::chrono::duration<double>& timeout)
 {
-  return mChannel.submitRequest(request, timeout);
+  return mChannel.submitRequest(query, timeout);
 }
 
 //-----
-<<<<<<< HEAD
-std::pair<proto::TransactionResponse, grpc::Status> Node::submitRequest(const proto::Transaction& request,
+std::pair<proto::TransactionResponse, grpc::Status> Node::submitRequest(const proto::Transaction& transaction,
                                                                         const std::chrono::duration<double>& timeout)
 {
-  return mChannel.submitRequest(request, timeout);
+  return mChannel.submitRequest(transaction, timeout);
 }
-=======
-// std::pair<proto::TransactionResponse, grpc::Status> Node::submitRequest(const proto::Transaction& request,
-//                                                                        const std::chrono::duration<double>& timeout)
-//{
-//  return mChannel.submitRequest(request, timeout);
-//}
->>>>>>> 3ac52bdf
 
 //-----
 void Node::shutdown()
