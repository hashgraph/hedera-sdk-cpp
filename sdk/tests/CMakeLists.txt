--- conflicted
+++ resolved
@@ -27,14 +27,11 @@
         EvmAddressTest.cc
         ExchangeRateTest.cc
         HbarTest.cc
-<<<<<<< HEAD
+        JSONTest.cc
         NftIdTest.cc
         TokenIdTest.cc
         TokenNftTransferTest.cc
         TokenTransferTest.cc
-=======
-        JSONTest.cc
->>>>>>> f0764ea7
         TransactionIdTest.cc
         TransactionReceiptQueryTest.cc
         TransactionReceiptTest.cc
