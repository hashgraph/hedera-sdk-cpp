--- conflicted
+++ resolved
@@ -6,15 +6,10 @@
 FetchContent_MakeAvailable(googletest)
 
 set(TestSources
-<<<<<<< HEAD
-        ED25519PrivateKeyTest.cpp
-        ED25519PublicKeyTest.cpp
-        NodeAddressBookTest.cc
-=======
         ED25519PrivateKeyTest.cc
         ED25519PublicKeyTest.cc
         HbarTest.cc
->>>>>>> 4d0d696e
+        NodeAddressBookTest.cc
         )
 
 set(TEST_PROJECT_NAME ${PROJECT_NAME}-tests)
