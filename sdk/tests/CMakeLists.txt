--- conflicted
+++ resolved
@@ -14,11 +14,8 @@
         ED25519PublicKeyTest.cc
         ExchangeRateTest.cc
         HbarTest.cc
-<<<<<<< HEAD
+        TransactionIdTest.cc
         TransactionReceiptTest.cc
-=======
-        TransactionIdTest.cc
->>>>>>> c6d3c2b0
         )
 
 set(TEST_PROJECT_NAME ${PROJECT_NAME}-tests)
