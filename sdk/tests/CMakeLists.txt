include(FetchContent)

FetchContent_Declare(googletest
        GIT_REPOSITORY https://github.com/google/googletest.git
        GIT_TAG release-1.12.1)
FetchContent_MakeAvailable(googletest)

set(TestSources
<<<<<<< HEAD
        AccountCreateTransactionTest.cc
=======
        AccountBalanceQueryTest.cc
>>>>>>> e36ff48e
        ED25519PrivateKeyTest.cc
        ED25519PublicKeyTest.cc
        HbarTest.cc
        )

set(TEST_PROJECT_NAME ${PROJECT_NAME}-tests)

add_executable(${TEST_PROJECT_NAME} ${TestSources})

target_link_libraries(${TEST_PROJECT_NAME}
        PRIVATE
        gtest_main
        ${PROJECT_NAME})

add_test(
        NAME ${TEST_PROJECT_NAME}
        COMMAND ${TEST_PROJECT_NAME})<|MERGE_RESOLUTION|>--- conflicted
+++ resolved
@@ -6,11 +6,8 @@
 FetchContent_MakeAvailable(googletest)
 
 set(TestSources
-<<<<<<< HEAD
+        AccountBalanceQueryTest.cc
         AccountCreateTransactionTest.cc
-=======
-        AccountBalanceQueryTest.cc
->>>>>>> e36ff48e
         ED25519PrivateKeyTest.cc
         ED25519PublicKeyTest.cc
         HbarTest.cc
