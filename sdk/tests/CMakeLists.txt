include(FetchContent)

FetchContent_Declare(googletest
        GIT_REPOSITORY https://github.com/google/googletest.git
        GIT_TAG release-1.12.1)
FetchContent_MakeAvailable(googletest)

set(TestSources
        AccountBalanceQueryTest.cc
<<<<<<< HEAD
        AccountCreateTransactionTest.cc
=======
        ClientTest.cc
>>>>>>> 752ba823
        ED25519PrivateKeyTest.cc
        ED25519PublicKeyTest.cc
        HbarTest.cc
        )

set(TEST_PROJECT_NAME ${PROJECT_NAME}-tests)

add_executable(${TEST_PROJECT_NAME} ${TestSources})

target_link_libraries(${TEST_PROJECT_NAME}
        PRIVATE
        gtest_main
        ${PROJECT_NAME})

add_test(
        NAME ${TEST_PROJECT_NAME}
        COMMAND ${TEST_PROJECT_NAME})<|MERGE_RESOLUTION|>--- conflicted
+++ resolved
@@ -7,11 +7,8 @@
 
 set(TestSources
         AccountBalanceQueryTest.cc
-<<<<<<< HEAD
         AccountCreateTransactionTest.cc
-=======
         ClientTest.cc
->>>>>>> 752ba823
         ED25519PrivateKeyTest.cc
         ED25519PublicKeyTest.cc
         HbarTest.cc
