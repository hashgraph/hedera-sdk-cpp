--- conflicted
+++ resolved
@@ -814,29 +814,6 @@
 }
 
 //-----
-<<<<<<< HEAD
-TEST_F(TransactionTest, FileAppendTransactionFromTransactionBodyBytes)
-{
-  // Given
-  proto::TransactionBody txBody;
-  txBody.set_allocated_fileappend(new proto::FileAppendTransactionBody);
-
-  // When
-  const auto [index, txVariant] =
-    Transaction<FileAppendTransaction>::fromBytes(internal::Utilities::stringToByteVector(txBody.SerializeAsString()));
-
-  // Then
-  ASSERT_EQ(index, 13);
-  EXPECT_NO_THROW(const FileAppendTransaction fileAppendTransaction = std::get<13>(txVariant));
-}
-
-//-----
-TEST_F(TransactionTest, FileAppendTransactionFromSignedTransactionBytes)
-{
-  // Given
-  proto::TransactionBody txBody;
-  txBody.set_allocated_fileappend(new proto::FileAppendTransactionBody);
-=======
 TEST_F(TransactionTest, FileUpdateTransactionFromTransactionBodyBytes)
 {
   // Given
@@ -858,29 +835,13 @@
   // Given
   proto::TransactionBody txBody;
   txBody.set_allocated_fileupdate(new proto::FileUpdateTransactionBody);
->>>>>>> 0758e384
-
-  proto::SignedTransaction signedTx;
-  signedTx.set_bodybytes(txBody.SerializeAsString());
-  // SignatureMap not required
-
-  // When
-  const auto [index, txVariant] =
-<<<<<<< HEAD
-    Transaction<FileAppendTransaction>::fromBytes(internal::Utilities::stringToByteVector(txBody.SerializeAsString()));
-
-  // Then
-  ASSERT_EQ(index, 13);
-  EXPECT_NO_THROW(const FileAppendTransaction fileAppendTransaction = std::get<13>(txVariant));
-}
-
-//-----
-TEST_F(TransactionTest, FileAppendTransactionFromTransactionBytes)
-{
-  // Given
-  proto::TransactionBody txBody;
-  txBody.set_allocated_fileappend(new proto::FileAppendTransactionBody);
-=======
+
+  proto::SignedTransaction signedTx;
+  signedTx.set_bodybytes(txBody.SerializeAsString());
+  // SignatureMap not required
+
+  // When
+  const auto [index, txVariant] =
     Transaction<FileUpdateTransaction>::fromBytes(internal::Utilities::stringToByteVector(txBody.SerializeAsString()));
 
   // Then
@@ -894,28 +855,77 @@
   // Given
   proto::TransactionBody txBody;
   txBody.set_allocated_fileupdate(new proto::FileUpdateTransactionBody);
->>>>>>> 0758e384
-
-  proto::SignedTransaction signedTx;
-  signedTx.set_bodybytes(txBody.SerializeAsString());
-  // SignatureMap not required
-
-  proto::Transaction tx;
-  tx.set_signedtransactionbytes(signedTx.SerializeAsString());
-
-  // When
-  const auto [index, txVariant] =
-<<<<<<< HEAD
-    Transaction<FileAppendTransaction>::fromBytes(internal::Utilities::stringToByteVector(txBody.SerializeAsString()));
-
-  // Then
-  ASSERT_EQ(index, 13);
-  EXPECT_NO_THROW(const FileAppendTransaction fileAppendTransaction = std::get<13>(txVariant));
-=======
+
+  proto::SignedTransaction signedTx;
+  signedTx.set_bodybytes(txBody.SerializeAsString());
+  // SignatureMap not required
+
+  proto::Transaction tx;
+  tx.set_signedtransactionbytes(signedTx.SerializeAsString());
+
+  // When
+  const auto [index, txVariant] =
     Transaction<FileUpdateTransaction>::fromBytes(internal::Utilities::stringToByteVector(txBody.SerializeAsString()));
 
   // Then
   ASSERT_EQ(index, 13);
   EXPECT_NO_THROW(const FileUpdateTransaction fileUpdateTransaction = std::get<13>(txVariant));
->>>>>>> 0758e384
+}
+
+TEST_F(TransactionTest, FileAppendTransactionFromTransactionBodyBytes)
+{
+  // Given
+  proto::TransactionBody txBody;
+  txBody.set_allocated_fileappend(new proto::FileAppendTransactionBody);
+
+  // When
+  const auto [index, txVariant] =
+    Transaction<FileAppendTransaction>::fromBytes(internal::Utilities::stringToByteVector(txBody.SerializeAsString()));
+
+  // Then
+  ASSERT_EQ(index, 14);
+  EXPECT_NO_THROW(const FileAppendTransaction fileAppendTransaction = std::get<14>(txVariant));
+}
+
+//-----
+TEST_F(TransactionTest, FileAppendTransactionFromSignedTransactionBytes)
+{
+  // Given
+  proto::TransactionBody txBody;
+  txBody.set_allocated_fileappend(new proto::FileAppendTransactionBody);
+
+  proto::SignedTransaction signedTx;
+  signedTx.set_bodybytes(txBody.SerializeAsString());
+  // SignatureMap not required
+
+  // When
+  const auto [index, txVariant] =
+    Transaction<FileAppendTransaction>::fromBytes(internal::Utilities::stringToByteVector(txBody.SerializeAsString()));
+
+  // Then
+  ASSERT_EQ(index, 14);
+  EXPECT_NO_THROW(const FileAppendTransaction fileAppendTransaction = std::get<14>(txVariant));
+}
+
+//-----
+TEST_F(TransactionTest, FileAppendTransactionFromTransactionBytes)
+{
+  // Given
+  proto::TransactionBody txBody;
+  txBody.set_allocated_fileappend(new proto::FileAppendTransactionBody);
+
+  proto::SignedTransaction signedTx;
+  signedTx.set_bodybytes(txBody.SerializeAsString());
+  // SignatureMap not required
+
+  proto::Transaction tx;
+  tx.set_signedtransactionbytes(signedTx.SerializeAsString());
+
+  // When
+  const auto [index, txVariant] =
+    Transaction<FileAppendTransaction>::fromBytes(internal::Utilities::stringToByteVector(txBody.SerializeAsString()));
+
+  // Then
+  ASSERT_EQ(index, 14);
+  EXPECT_NO_THROW(const FileAppendTransaction fileAppendTransaction = std::get<14>(txVariant));
 }