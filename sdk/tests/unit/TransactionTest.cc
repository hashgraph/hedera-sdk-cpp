/*-
 *
 * Hedera C++ SDK
 *
 * Copyright (C) 2020 - 2022 Hedera Hashgraph, LLC
 *
 * Licensed under the Apache License, Version 2.0 (the "License")
 * you may not use this file except in compliance with the License.
 * You may obtain a copy of the License at
 *
 *      http://www.apache.org/licenses/LICENSE-2.0
 *
 * Unless required by applicable law or agreed to in writing, software
 * distributed under the License is distributed on an "AS IS" BASIS,
 * WITHOUT WARRANTIES OR CONDITIONS OF ANY KIND, either express or implied.
 * See the License for the specific language governing permissions and
 * limitations under the License.
 *
 */
#include "Transaction.h"
#include "AccountAllowanceApproveTransaction.h"
#include "AccountAllowanceDeleteTransaction.h"
#include "AccountCreateTransaction.h"
#include "AccountDeleteTransaction.h"
#include "AccountUpdateTransaction.h"
#include "ContractCreateTransaction.h"
#include "ContractDeleteTransaction.h"
#include "ContractExecuteTransaction.h"
#include "ContractUpdateTransaction.h"
#include "EthereumTransaction.h"
#include "FileAppendTransaction.h"
#include "FileCreateTransaction.h"
#include "FileDeleteTransaction.h"
#include "FileUpdateTransaction.h"
#include "TokenAssociateTransaction.h"
#include "TokenBurnTransaction.h"
#include "TokenCreateTransaction.h"
#include "TokenDeleteTransaction.h"
#include "TokenDissociateTransaction.h"
#include "TokenFeeScheduleUpdateTransaction.h"
#include "TokenGrantKycTransaction.h"
#include "TokenMintTransaction.h"
<<<<<<< HEAD
#include "TokenPauseTransaction.h"
=======
#include "TokenRevokeKycTransaction.h"
>>>>>>> b63b6946
#include "TokenUpdateTransaction.h"
#include "TokenWipeTransaction.h"
#include "TransferTransaction.h"
#include "impl/Utilities.h"

#include <gtest/gtest.h>
#include <proto/transaction.pb.h>
#include <proto/transaction_body.pb.h>
#include <proto/transaction_contents.pb.h>

using namespace Hedera;

class TransactionTest : public ::testing::Test
{
};

//-----
TEST_F(TransactionTest, AccountCreateTransactionFromTransactionBodyBytes)
{
  // Given
  proto::TransactionBody txBody;
  txBody.set_allocated_cryptocreateaccount(new proto::CryptoCreateTransactionBody);

  // When
  const auto [index, txVariant] = Transaction<AccountCreateTransaction>::fromBytes(
    internal::Utilities::stringToByteVector(txBody.SerializeAsString()));

  // Then
  ASSERT_EQ(index, 0);
  EXPECT_NO_THROW(const AccountCreateTransaction accountCreateTransaction = std::get<0>(txVariant));
}

//-----
TEST_F(TransactionTest, AccountCreateTransactionFromSignedTransactionBytes)
{
  // Given
  proto::TransactionBody txBody;
  txBody.set_allocated_cryptocreateaccount(new proto::CryptoCreateTransactionBody);

  proto::SignedTransaction signedTx;
  signedTx.set_bodybytes(txBody.SerializeAsString());
  // SignatureMap not required

  // When
  const auto [index, txVariant] = Transaction<AccountCreateTransaction>::fromBytes(
    internal::Utilities::stringToByteVector(signedTx.SerializeAsString()));

  // Then
  ASSERT_EQ(index, 0);
  EXPECT_NO_THROW(const AccountCreateTransaction accountCreateTransaction = std::get<0>(txVariant));
}

//-----
TEST_F(TransactionTest, AccountCreateTransactionFromTransactionBytes)
{
  // Given
  proto::TransactionBody txBody;
  txBody.set_allocated_cryptocreateaccount(new proto::CryptoCreateTransactionBody);

  proto::SignedTransaction signedTx;
  signedTx.set_bodybytes(txBody.SerializeAsString());
  // SignatureMap not required

  proto::Transaction tx;
  tx.set_signedtransactionbytes(signedTx.SerializeAsString());

  // When
  const auto [index, txVariant] =
    Transaction<AccountCreateTransaction>::fromBytes(internal::Utilities::stringToByteVector(tx.SerializeAsString()));

  // Then
  ASSERT_EQ(index, 0);
  EXPECT_NO_THROW(const AccountCreateTransaction accountCreateTransaction = std::get<0>(txVariant));
}

//-----
TEST_F(TransactionTest, TransferTransactionFromTransactionBodyBytes)
{
  // Given
  proto::TransactionBody txBody;
  txBody.set_allocated_cryptotransfer(new proto::CryptoTransferTransactionBody);

  // When
  const auto [index, txVariant] =
    Transaction<TransferTransaction>::fromBytes(internal::Utilities::stringToByteVector(txBody.SerializeAsString()));

  // Then
  ASSERT_EQ(index, 1);
  EXPECT_NO_THROW(const TransferTransaction transferTransaction = std::get<1>(txVariant));
}

//-----
TEST_F(TransactionTest, TransferTransactionFromSignedTransactionBytes)
{
  // Given
  proto::TransactionBody txBody;
  txBody.set_allocated_cryptotransfer(new proto::CryptoTransferTransactionBody);

  proto::SignedTransaction signedTx;
  signedTx.set_bodybytes(txBody.SerializeAsString());
  // SignatureMap not required

  // When
  const auto [index, txVariant] =
    Transaction<TransferTransaction>::fromBytes(internal::Utilities::stringToByteVector(signedTx.SerializeAsString()));

  // Then
  ASSERT_EQ(index, 1);
  EXPECT_NO_THROW(const TransferTransaction transferTransaction = std::get<1>(txVariant));
}

//-----
TEST_F(TransactionTest, TransferTransactionFromTransactionBytes)
{
  // Given
  proto::TransactionBody txBody;
  txBody.set_allocated_cryptotransfer(new proto::CryptoTransferTransactionBody);

  proto::SignedTransaction signedTx;
  signedTx.set_bodybytes(txBody.SerializeAsString());
  // SignatureMap not required

  proto::Transaction tx;
  tx.set_signedtransactionbytes(signedTx.SerializeAsString());

  // When
  const auto [index, txVariant] =
    Transaction<TransferTransaction>::fromBytes(internal::Utilities::stringToByteVector(tx.SerializeAsString()));

  // Then
  ASSERT_EQ(index, 1);
  EXPECT_NO_THROW(const TransferTransaction transferTransaction = std::get<1>(txVariant));
}

//-----
TEST_F(TransactionTest, AccountUpdateTransactionFromTransactionBodyByte)
{
  // Given
  proto::TransactionBody txBody;
  txBody.set_allocated_cryptoupdateaccount(new proto::CryptoUpdateTransactionBody);

  // When
  const auto [index, txVariant] = Transaction<AccountUpdateTransaction>::fromBytes(
    internal::Utilities::stringToByteVector(txBody.SerializeAsString()));

  // Then
  ASSERT_EQ(index, 2);
  EXPECT_NO_THROW(const AccountUpdateTransaction accountUpdateTransaction = std::get<2>(txVariant));
}

//-----
TEST_F(TransactionTest, AccountUpdateTransactionFromSignedTransactionBytes)
{
  // Given
  proto::TransactionBody txBody;
  txBody.set_allocated_cryptoupdateaccount(new proto::CryptoUpdateTransactionBody);

  proto::SignedTransaction signedTx;
  signedTx.set_bodybytes(txBody.SerializeAsString());
  // SignatureMap not required

  // When
  const auto [index, txVariant] = Transaction<AccountUpdateTransaction>::fromBytes(
    internal::Utilities::stringToByteVector(signedTx.SerializeAsString()));

  // Then
  ASSERT_EQ(index, 2);
  EXPECT_NO_THROW(const AccountUpdateTransaction accountUpdateTransaction = std::get<2>(txVariant));
}

//-----
TEST_F(TransactionTest, AccountUpdateTransactionFromTransactionBytes)
{
  // Given
  proto::TransactionBody txBody;
  txBody.set_allocated_cryptoupdateaccount(new proto::CryptoUpdateTransactionBody);

  proto::SignedTransaction signedTx;
  signedTx.set_bodybytes(txBody.SerializeAsString());
  // SignatureMap not required

  proto::Transaction tx;
  tx.set_signedtransactionbytes(signedTx.SerializeAsString());

  // When
  const auto [index, txVariant] =
    Transaction<AccountUpdateTransaction>::fromBytes(internal::Utilities::stringToByteVector(tx.SerializeAsString()));

  // Then
  ASSERT_EQ(index, 2);
  EXPECT_NO_THROW(const AccountUpdateTransaction accountUpdateTransaction = std::get<2>(txVariant));
}

//-----
TEST_F(TransactionTest, AccountDeleteTransactionFromTransactionBodyBytes)
{
  // Given
  proto::TransactionBody txBody;
  txBody.set_allocated_cryptodelete(new proto::CryptoDeleteTransactionBody);

  // When
  const auto [index, txVariant] = Transaction<AccountDeleteTransaction>::fromBytes(
    internal::Utilities::stringToByteVector(txBody.SerializeAsString()));

  // Then
  ASSERT_EQ(index, 3);
  EXPECT_NO_THROW(const AccountDeleteTransaction accountDeleteTransaction = std::get<3>(txVariant));
}

//-----
TEST_F(TransactionTest, AccountDeleteTransactionFromSignedTransactionBytes)
{
  // Given
  proto::TransactionBody txBody;
  txBody.set_allocated_cryptodelete(new proto::CryptoDeleteTransactionBody);

  proto::SignedTransaction signedTx;
  signedTx.set_bodybytes(txBody.SerializeAsString());
  // SignatureMap not required

  // When
  const auto [index, txVariant] = Transaction<AccountDeleteTransaction>::fromBytes(
    internal::Utilities::stringToByteVector(signedTx.SerializeAsString()));

  // Then
  ASSERT_EQ(index, 3);
  EXPECT_NO_THROW(const AccountDeleteTransaction accountDeleteTransaction = std::get<3>(txVariant));
}

//-----
TEST_F(TransactionTest, AccountDeleteTransactionFromTransactionBytes)
{
  // Given
  proto::TransactionBody txBody;
  txBody.set_allocated_cryptodelete(new proto::CryptoDeleteTransactionBody);

  proto::SignedTransaction signedTx;
  signedTx.set_bodybytes(txBody.SerializeAsString());
  // SignatureMap not required

  proto::Transaction tx;
  tx.set_signedtransactionbytes(signedTx.SerializeAsString());

  // When
  const auto [index, txVariant] =
    Transaction<AccountDeleteTransaction>::fromBytes(internal::Utilities::stringToByteVector(tx.SerializeAsString()));

  // Then
  ASSERT_EQ(index, 3);
  EXPECT_NO_THROW(const AccountDeleteTransaction accountDeleteTransaction = std::get<3>(txVariant));
}

//-----
TEST_F(TransactionTest, AccountApproveAllowanceFromTransactionBodyBytes)
{
  // Given
  proto::TransactionBody txBody;
  txBody.set_allocated_cryptoapproveallowance(new proto::CryptoApproveAllowanceTransactionBody);

  // When
  const auto [index, txVariant] = Transaction<AccountAllowanceApproveTransaction>::fromBytes(
    internal::Utilities::stringToByteVector(txBody.SerializeAsString()));

  // Then
  ASSERT_EQ(index, 4);
  EXPECT_NO_THROW(const AccountAllowanceApproveTransaction accountAllowanceApproveTransaction = std::get<4>(txVariant));
}

//-----
TEST_F(TransactionTest, AccountApproveAllowanceFromSignedTransactionBytes)
{
  // Given
  proto::TransactionBody txBody;
  txBody.set_allocated_cryptoapproveallowance(new proto::CryptoApproveAllowanceTransactionBody);

  proto::SignedTransaction signedTx;
  signedTx.set_bodybytes(txBody.SerializeAsString());
  // SignatureMap not required

  // When
  const auto [index, txVariant] = Transaction<AccountAllowanceApproveTransaction>::fromBytes(
    internal::Utilities::stringToByteVector(signedTx.SerializeAsString()));

  // Then
  ASSERT_EQ(index, 4);
  EXPECT_NO_THROW(const AccountAllowanceApproveTransaction accountAllowanceApproveTransaction = std::get<4>(txVariant));
}

//-----
TEST_F(TransactionTest, AccountApproveAllowanceFromTransactionBytes)
{
  // Given
  proto::TransactionBody txBody;
  txBody.set_allocated_cryptoapproveallowance(new proto::CryptoApproveAllowanceTransactionBody);

  proto::SignedTransaction signedTx;
  signedTx.set_bodybytes(txBody.SerializeAsString());
  // SignatureMap not required

  proto::Transaction tx;
  tx.set_signedtransactionbytes(signedTx.SerializeAsString());

  // When
  const auto [index, txVariant] = Transaction<AccountAllowanceApproveTransaction>::fromBytes(
    internal::Utilities::stringToByteVector(tx.SerializeAsString()));

  // Then
  ASSERT_EQ(index, 4);
  EXPECT_NO_THROW(const AccountAllowanceApproveTransaction accountAllowanceApproveTransaction = std::get<4>(txVariant));
}

//-----
TEST_F(TransactionTest, AccountDeleteAllowanceFromTransactionBodyBytes)
{
  // Given
  proto::TransactionBody txBody;
  txBody.set_allocated_cryptodeleteallowance(new proto::CryptoDeleteAllowanceTransactionBody);

  // When
  const auto [index, txVariant] = Transaction<AccountAllowanceDeleteTransaction>::fromBytes(
    internal::Utilities::stringToByteVector(txBody.SerializeAsString()));

  // Then
  ASSERT_EQ(index, 5);
  EXPECT_NO_THROW(const AccountAllowanceDeleteTransaction accountAllowanceDeleteTransaction = std::get<5>(txVariant));
}

//-----
TEST_F(TransactionTest, AccountDeleteAllowanceFromSignedTransactionBytes)
{
  // Given
  proto::TransactionBody txBody;
  txBody.set_allocated_cryptodeleteallowance(new proto::CryptoDeleteAllowanceTransactionBody);

  proto::SignedTransaction signedTx;
  signedTx.set_bodybytes(txBody.SerializeAsString());
  // SignatureMap not required

  // When
  const auto [index, txVariant] = Transaction<AccountAllowanceDeleteTransaction>::fromBytes(
    internal::Utilities::stringToByteVector(signedTx.SerializeAsString()));

  // Then
  ASSERT_EQ(index, 5);
  EXPECT_NO_THROW(const AccountAllowanceDeleteTransaction accountAllowanceDeleteTransaction = std::get<5>(txVariant));
}

//-----
TEST_F(TransactionTest, AccountDeleteAllowanceFromTransactionBytes)
{
  // Given
  proto::TransactionBody txBody;
  txBody.set_allocated_cryptodeleteallowance(new proto::CryptoDeleteAllowanceTransactionBody);

  proto::SignedTransaction signedTx;
  signedTx.set_bodybytes(txBody.SerializeAsString());
  // SignatureMap not required

  proto::Transaction tx;
  tx.set_signedtransactionbytes(signedTx.SerializeAsString());

  // When
  const auto [index, txVariant] = Transaction<AccountAllowanceDeleteTransaction>::fromBytes(
    internal::Utilities::stringToByteVector(tx.SerializeAsString()));

  // Then
  ASSERT_EQ(index, 5);
  EXPECT_NO_THROW(const AccountAllowanceDeleteTransaction accountAllowanceDeleteTransaction = std::get<5>(txVariant));
}

//-----
TEST_F(TransactionTest, ContractCreateTransactionFromTransactionBodyBytes)
{
  // Given
  proto::TransactionBody txBody;
  txBody.set_allocated_contractcreateinstance(new proto::ContractCreateTransactionBody);

  // When
  const auto [index, txVariant] = Transaction<ContractCreateTransaction>::fromBytes(
    internal::Utilities::stringToByteVector(txBody.SerializeAsString()));

  // Then
  ASSERT_EQ(index, 6);
  EXPECT_NO_THROW(const ContractCreateTransaction contractCreateTransaction = std::get<6>(txVariant));
}

//-----
TEST_F(TransactionTest, ContractCreateTransactionFromSignedTransactionBytes)
{
  // Given
  proto::TransactionBody txBody;
  txBody.set_allocated_contractcreateinstance(new proto::ContractCreateTransactionBody);

  proto::SignedTransaction signedTx;
  signedTx.set_bodybytes(txBody.SerializeAsString());
  // SignatureMap not required

  // When
  const auto [index, txVariant] = Transaction<ContractCreateTransaction>::fromBytes(
    internal::Utilities::stringToByteVector(signedTx.SerializeAsString()));

  // Then
  ASSERT_EQ(index, 6);
  EXPECT_NO_THROW(const ContractCreateTransaction contractCreateTransaction = std::get<6>(txVariant));
}

//-----
TEST_F(TransactionTest, ContractCreateTransactionFromTransactionBytes)
{
  // Given
  proto::TransactionBody txBody;
  txBody.set_allocated_contractcreateinstance(new proto::ContractCreateTransactionBody);

  proto::SignedTransaction signedTx;
  signedTx.set_bodybytes(txBody.SerializeAsString());
  // SignatureMap not required

  proto::Transaction tx;
  tx.set_signedtransactionbytes(signedTx.SerializeAsString());

  // When
  const auto [index, txVariant] =
    Transaction<ContractCreateTransaction>::fromBytes(internal::Utilities::stringToByteVector(tx.SerializeAsString()));

  // Then
  ASSERT_EQ(index, 6);
  EXPECT_NO_THROW(const ContractCreateTransaction contractCreateTransaction = std::get<6>(txVariant));
}

//-----
TEST_F(TransactionTest, ContractDeleteTransactionFromTransactionBodyBytes)
{
  // Given
  proto::TransactionBody txBody;
  txBody.set_allocated_contractdeleteinstance(new proto::ContractDeleteTransactionBody());

  // When
  const auto [index, txVariant] = Transaction<ContractDeleteTransaction>::fromBytes(
    internal::Utilities::stringToByteVector(txBody.SerializeAsString()));

  // Then
  ASSERT_EQ(index, 7);
  EXPECT_NO_THROW(const ContractDeleteTransaction contractDeleteTransaction = std::get<7>(txVariant));
}

//-----
TEST_F(TransactionTest, ContractDeleteTransactionFromSignedTransactionBytes)
{
  // Given
  proto::TransactionBody txBody;
  txBody.set_allocated_contractdeleteinstance(new proto::ContractDeleteTransactionBody());

  proto::SignedTransaction signedTx;
  signedTx.set_bodybytes(txBody.SerializeAsString());
  // SignatureMap not required

  // When
  const auto [index, txVariant] = Transaction<ContractDeleteTransaction>::fromBytes(
    internal::Utilities::stringToByteVector(signedTx.SerializeAsString()));

  // Then
  ASSERT_EQ(index, 7);
  EXPECT_NO_THROW(const ContractDeleteTransaction contractDeleteTransaction = std::get<7>(txVariant));
}

//-----
TEST_F(TransactionTest, ContractDeleteTransactionFromTransactionBytes)
{
  // Given
  proto::TransactionBody txBody;
  txBody.set_allocated_contractdeleteinstance(new proto::ContractDeleteTransactionBody());

  proto::SignedTransaction signedTx;
  signedTx.set_bodybytes(txBody.SerializeAsString());
  // SignatureMap not required

  proto::Transaction tx;
  tx.set_signedtransactionbytes(signedTx.SerializeAsString());

  // When
  const auto [index, txVariant] =
    Transaction<ContractDeleteTransaction>::fromBytes(internal::Utilities::stringToByteVector(tx.SerializeAsString()));

  // Then
  ASSERT_EQ(index, 7);
  EXPECT_NO_THROW(const ContractDeleteTransaction contractDeleteTransaction = std::get<7>(txVariant));
}

//-----
TEST_F(TransactionTest, FileCreateTransactionFromTransactionBodyBytes)
{
  // Given
  proto::TransactionBody txBody;
  txBody.set_allocated_filecreate(new proto::FileCreateTransactionBody);

  // When
  const auto [index, txVariant] =
    Transaction<FileCreateTransaction>::fromBytes(internal::Utilities::stringToByteVector(txBody.SerializeAsString()));

  // Then
  ASSERT_EQ(index, 8);
  EXPECT_NO_THROW(const FileCreateTransaction fileCreateTransaction = std::get<8>(txVariant));
}

//-----
TEST_F(TransactionTest, FileCreateTransactionFromSignedTransactionBytes)
{
  // Given
  proto::TransactionBody txBody;
  txBody.set_allocated_filecreate(new proto::FileCreateTransactionBody);

  proto::SignedTransaction signedTx;
  signedTx.set_bodybytes(txBody.SerializeAsString());
  // SignatureMap not required

  // When
  const auto [index, txVariant] = Transaction<FileCreateTransaction>::fromBytes(
    internal::Utilities::stringToByteVector(signedTx.SerializeAsString()));

  // Then
  ASSERT_EQ(index, 8);
  EXPECT_NO_THROW(const FileCreateTransaction fileCreateTransaction = std::get<8>(txVariant));
}

//-----
TEST_F(TransactionTest, FileCreateTransactionFromTransactionBytes)
{
  // Given
  proto::TransactionBody txBody;
  txBody.set_allocated_filecreate(new proto::FileCreateTransactionBody);

  proto::SignedTransaction signedTx;
  signedTx.set_bodybytes(txBody.SerializeAsString());
  // SignatureMap not required

  proto::Transaction tx;
  tx.set_signedtransactionbytes(signedTx.SerializeAsString());

  // When
  const auto [index, txVariant] =
    Transaction<FileCreateTransaction>::fromBytes(internal::Utilities::stringToByteVector(tx.SerializeAsString()));

  // Then
  ASSERT_EQ(index, 8);
  EXPECT_NO_THROW(const FileCreateTransaction fileCreateTransaction = std::get<8>(txVariant));
}

//-----
TEST_F(TransactionTest, FileDeleteTransactionFromTransactionBodyBytes)
{
  // Given
  proto::TransactionBody txBody;
  txBody.set_allocated_filedelete(new proto::FileDeleteTransactionBody);

  // When
  const auto [index, txVariant] =
    Transaction<FileDeleteTransaction>::fromBytes(internal::Utilities::stringToByteVector(txBody.SerializeAsString()));

  // Then
  ASSERT_EQ(index, 9);
  EXPECT_NO_THROW(const FileDeleteTransaction fileDeleteTransaction = std::get<9>(txVariant));
}

//-----
TEST_F(TransactionTest, FileDeleteTransactionFromSignedTransactionBytes)
{
  // Given
  proto::TransactionBody txBody;
  txBody.set_allocated_filedelete(new proto::FileDeleteTransactionBody);

  proto::SignedTransaction signedTx;
  signedTx.set_bodybytes(txBody.SerializeAsString());
  // SignatureMap not required

  // When
  const auto [index, txVariant] = Transaction<FileDeleteTransaction>::fromBytes(
    internal::Utilities::stringToByteVector(signedTx.SerializeAsString()));

  // Then
  ASSERT_EQ(index, 9);
  EXPECT_NO_THROW(const FileDeleteTransaction fileDeleteTransaction = std::get<9>(txVariant));
}

//-----
TEST_F(TransactionTest, FileDeleteTransactionFromTransactionBytes)
{
  // Given
  proto::TransactionBody txBody;
  txBody.set_allocated_filedelete(new proto::FileDeleteTransactionBody);

  proto::SignedTransaction signedTx;
  signedTx.set_bodybytes(txBody.SerializeAsString());
  // SignatureMap not required

  proto::Transaction tx;
  tx.set_signedtransactionbytes(signedTx.SerializeAsString());

  // When
  const auto [index, txVariant] =
    Transaction<FileDeleteTransaction>::fromBytes(internal::Utilities::stringToByteVector(tx.SerializeAsString()));

  // Then
  ASSERT_EQ(index, 9);
  EXPECT_NO_THROW(const FileDeleteTransaction fileDeleteTransaction = std::get<9>(txVariant));
}

//-----
TEST_F(TransactionTest, ContractExecuteTransactionFromTransactionBodyBytes)
{
  // Given
  proto::TransactionBody txBody;
  txBody.set_allocated_contractcall(new proto::ContractCallTransactionBody);

  // When
  const auto [index, txVariant] = Transaction<ContractExecuteTransaction>::fromBytes(
    internal::Utilities::stringToByteVector(txBody.SerializeAsString()));

  // Then
  ASSERT_EQ(index, 10);
  EXPECT_NO_THROW(const ContractExecuteTransaction contractExecuteTransaction = std::get<10>(txVariant));
}

//-----
TEST_F(TransactionTest, ContractExecuteTransactionFromSignedTransactionBytes)
{
  // Given
  proto::TransactionBody txBody;
  txBody.set_allocated_contractcall(new proto::ContractCallTransactionBody);

  proto::SignedTransaction signedTx;
  signedTx.set_bodybytes(txBody.SerializeAsString());
  // SignatureMap not required

  // When
  const auto [index, txVariant] = Transaction<ContractExecuteTransaction>::fromBytes(
    internal::Utilities::stringToByteVector(signedTx.SerializeAsString()));

  // Then
  ASSERT_EQ(index, 10);
  EXPECT_NO_THROW(const ContractExecuteTransaction contractExecuteTransaction = std::get<10>(txVariant));
}

//-----
TEST_F(TransactionTest, ContractExecuteTransactionFromTransactionBytes)
{
  // Given
  proto::TransactionBody txBody;
  txBody.set_allocated_contractcall(new proto::ContractCallTransactionBody);

  proto::SignedTransaction signedTx;
  signedTx.set_bodybytes(txBody.SerializeAsString());
  // SignatureMap not required

  proto::Transaction tx;
  tx.set_signedtransactionbytes(signedTx.SerializeAsString());

  // When
  const auto [index, txVariant] =
    Transaction<ContractExecuteTransaction>::fromBytes(internal::Utilities::stringToByteVector(tx.SerializeAsString()));

  // Then
  ASSERT_EQ(index, 10);
  EXPECT_NO_THROW(const ContractExecuteTransaction contractExecuteTransaction = std::get<10>(txVariant));
}

//-----
TEST_F(TransactionTest, ContractUpdateTransactionFromTransactionBodyBytes)
{
  // Given
  proto::TransactionBody txBody;
  txBody.set_allocated_contractupdateinstance(new proto::ContractUpdateTransactionBody);

  // When
  const auto [index, txVariant] = Transaction<ContractUpdateTransaction>::fromBytes(
    internal::Utilities::stringToByteVector(txBody.SerializeAsString()));

  // Then
  ASSERT_EQ(index, 11);
  EXPECT_NO_THROW(const ContractUpdateTransaction contractUpdateTransaction = std::get<11>(txVariant));
}

//-----
TEST_F(TransactionTest, ContractUpdateTransactionFromSignedTransactionBytes)
{
  // Given
  proto::TransactionBody txBody;
  txBody.set_allocated_contractupdateinstance(new proto::ContractUpdateTransactionBody);

  proto::SignedTransaction signedTx;
  signedTx.set_bodybytes(txBody.SerializeAsString());
  // SignatureMap not required

  // When
  const auto [index, txVariant] = Transaction<ContractUpdateTransaction>::fromBytes(
    internal::Utilities::stringToByteVector(signedTx.SerializeAsString()));

  // Then
  ASSERT_EQ(index, 11);
  EXPECT_NO_THROW(const ContractUpdateTransaction contractUpdateTransaction = std::get<11>(txVariant));
}

//-----
TEST_F(TransactionTest, ContractUpdateTransactionFromTransactionBytes)
{
  // Given
  proto::TransactionBody txBody;
  txBody.set_allocated_contractupdateinstance(new proto::ContractUpdateTransactionBody);

  proto::SignedTransaction signedTx;
  signedTx.set_bodybytes(txBody.SerializeAsString());
  // SignatureMap not required

  proto::Transaction tx;
  tx.set_signedtransactionbytes(signedTx.SerializeAsString());

  // When
  const auto [index, txVariant] =
    Transaction<ContractUpdateTransaction>::fromBytes(internal::Utilities::stringToByteVector(tx.SerializeAsString()));

  // Then
  ASSERT_EQ(index, 11);
  EXPECT_NO_THROW(const ContractUpdateTransaction contractUpdateTransaction = std::get<11>(txVariant));
}

//-----
TEST_F(TransactionTest, EthereumTransactionFromTransactionBodyBytes)
{
  // Given
  proto::TransactionBody txBody;
  txBody.set_allocated_ethereumtransaction(new proto::EthereumTransactionBody);

  // When
  const auto [index, txVariant] =
    Transaction<EthereumTransaction>::fromBytes(internal::Utilities::stringToByteVector(txBody.SerializeAsString()));

  // Then
  ASSERT_EQ(index, 12);
  EXPECT_NO_THROW(const EthereumTransaction ethereumTransaction = std::get<12>(txVariant));
}

//-----
TEST_F(TransactionTest, EthereumTransactionFromSignedTransactionBytes)
{
  // Given
  proto::TransactionBody txBody;
  txBody.set_allocated_ethereumtransaction(new proto::EthereumTransactionBody);

  proto::SignedTransaction signedTx;
  signedTx.set_bodybytes(txBody.SerializeAsString());
  // SignatureMap not required

  // When
  const auto [index, txVariant] =
    Transaction<EthereumTransaction>::fromBytes(internal::Utilities::stringToByteVector(signedTx.SerializeAsString()));

  // Then
  ASSERT_EQ(index, 12);
  EXPECT_NO_THROW(const EthereumTransaction ethereumTransaction = std::get<12>(txVariant));
}

//-----
TEST_F(TransactionTest, EthereumTransactionFromTransactionBytes)
{
  // Given
  proto::TransactionBody txBody;
  txBody.set_allocated_ethereumtransaction(new proto::EthereumTransactionBody);

  proto::SignedTransaction signedTx;
  signedTx.set_bodybytes(txBody.SerializeAsString());
  // SignatureMap not required

  proto::Transaction tx;
  tx.set_signedtransactionbytes(signedTx.SerializeAsString());

  // When
  const auto [index, txVariant] =
    Transaction<EthereumTransaction>::fromBytes(internal::Utilities::stringToByteVector(tx.SerializeAsString()));

  // Then
  ASSERT_EQ(index, 12);
  EXPECT_NO_THROW(const EthereumTransaction ethereumTransaction = std::get<12>(txVariant));
}

//-----
TEST_F(TransactionTest, FileUpdateTransactionFromTransactionBodyBytes)
{
  // Given
  proto::TransactionBody txBody;
  txBody.set_allocated_fileupdate(new proto::FileUpdateTransactionBody);

  // When
  const auto [index, txVariant] =
    Transaction<FileUpdateTransaction>::fromBytes(internal::Utilities::stringToByteVector(txBody.SerializeAsString()));

  // Then
  ASSERT_EQ(index, 13);
  EXPECT_NO_THROW(const FileUpdateTransaction fileUpdateTransaction = std::get<13>(txVariant));
}

//-----
TEST_F(TransactionTest, FileUpdateTransactionFromSignedTransactionBytes)
{
  // Given
  proto::TransactionBody txBody;
  txBody.set_allocated_fileupdate(new proto::FileUpdateTransactionBody);

  proto::SignedTransaction signedTx;
  signedTx.set_bodybytes(txBody.SerializeAsString());
  // SignatureMap not required

  // When
  const auto [index, txVariant] =
    Transaction<FileUpdateTransaction>::fromBytes(internal::Utilities::stringToByteVector(txBody.SerializeAsString()));

  // Then
  ASSERT_EQ(index, 13);
  EXPECT_NO_THROW(const FileUpdateTransaction fileUpdateTransaction = std::get<13>(txVariant));
}

//-----
TEST_F(TransactionTest, FileUpdateTransactionFromTransactionBytes)
{
  // Given
  proto::TransactionBody txBody;
  txBody.set_allocated_fileupdate(new proto::FileUpdateTransactionBody);

  proto::SignedTransaction signedTx;
  signedTx.set_bodybytes(txBody.SerializeAsString());
  // SignatureMap not required

  proto::Transaction tx;
  tx.set_signedtransactionbytes(signedTx.SerializeAsString());

  // When
  const auto [index, txVariant] =
    Transaction<FileUpdateTransaction>::fromBytes(internal::Utilities::stringToByteVector(txBody.SerializeAsString()));

  // Then
  ASSERT_EQ(index, 13);
  EXPECT_NO_THROW(const FileUpdateTransaction fileUpdateTransaction = std::get<13>(txVariant));
}

TEST_F(TransactionTest, FileAppendTransactionFromTransactionBodyBytes)
{
  // Given
  proto::TransactionBody txBody;
  txBody.set_allocated_fileappend(new proto::FileAppendTransactionBody);

  // When
  const auto [index, txVariant] =
    Transaction<FileAppendTransaction>::fromBytes(internal::Utilities::stringToByteVector(txBody.SerializeAsString()));

  // Then
  ASSERT_EQ(index, 14);
  EXPECT_NO_THROW(const FileAppendTransaction fileAppendTransaction = std::get<14>(txVariant));
}

//-----
TEST_F(TransactionTest, FileAppendTransactionFromSignedTransactionBytes)
{
  // Given
  proto::TransactionBody txBody;
  txBody.set_allocated_fileappend(new proto::FileAppendTransactionBody);

  proto::SignedTransaction signedTx;
  signedTx.set_bodybytes(txBody.SerializeAsString());
  // SignatureMap not required

  // When
  const auto [index, txVariant] =
    Transaction<FileAppendTransaction>::fromBytes(internal::Utilities::stringToByteVector(txBody.SerializeAsString()));

  // Then
  ASSERT_EQ(index, 14);
  EXPECT_NO_THROW(const FileAppendTransaction fileAppendTransaction = std::get<14>(txVariant));
}

//-----
TEST_F(TransactionTest, FileAppendTransactionFromTransactionBytes)
{
  // Given
  proto::TransactionBody txBody;
  txBody.set_allocated_fileappend(new proto::FileAppendTransactionBody);

  proto::SignedTransaction signedTx;
  signedTx.set_bodybytes(txBody.SerializeAsString());
  // SignatureMap not required

  proto::Transaction tx;
  tx.set_signedtransactionbytes(signedTx.SerializeAsString());

  // When
  const auto [index, txVariant] =
    Transaction<FileAppendTransaction>::fromBytes(internal::Utilities::stringToByteVector(txBody.SerializeAsString()));

  // Then
  ASSERT_EQ(index, 14);
  EXPECT_NO_THROW(const FileAppendTransaction fileAppendTransaction = std::get<14>(txVariant));
}

//-----
TEST_F(TransactionTest, TokenCreateTransactionFromTransactionBodyBytes)
{
  // Given
  proto::TransactionBody txBody;
  txBody.set_allocated_tokencreation(new proto::TokenCreateTransactionBody);

  // When
  const auto [index, txVariant] =
    Transaction<TokenCreateTransaction>::fromBytes(internal::Utilities::stringToByteVector(txBody.SerializeAsString()));

  // Then
  ASSERT_EQ(index, 15);
  EXPECT_NO_THROW(const TokenCreateTransaction tokenCreateTransaction = std::get<15>(txVariant));
}

//-----
TEST_F(TransactionTest, TokenCreateTransactionFromSignedTransactionBytes)
{
  // Given
  proto::TransactionBody txBody;
  txBody.set_allocated_tokencreation(new proto::TokenCreateTransactionBody);

  proto::SignedTransaction signedTx;
  signedTx.set_bodybytes(txBody.SerializeAsString());
  // SignatureMap not required

  // When
  const auto [index, txVariant] =
    Transaction<TokenCreateTransaction>::fromBytes(internal::Utilities::stringToByteVector(txBody.SerializeAsString()));

  // Then
  ASSERT_EQ(index, 15);
  EXPECT_NO_THROW(const TokenCreateTransaction tokenCreateTransaction = std::get<15>(txVariant));
}

//-----
TEST_F(TransactionTest, TokenCreateTransactionFromTransactionBytes)
{
  // Given
  proto::TransactionBody txBody;
  txBody.set_allocated_tokencreation(new proto::TokenCreateTransactionBody);

  proto::SignedTransaction signedTx;
  signedTx.set_bodybytes(txBody.SerializeAsString());
  // SignatureMap not required

  proto::Transaction tx;
  tx.set_signedtransactionbytes(signedTx.SerializeAsString());

  // When
  const auto [index, txVariant] =
    Transaction<TokenCreateTransaction>::fromBytes(internal::Utilities::stringToByteVector(txBody.SerializeAsString()));

  // Then
  ASSERT_EQ(index, 15);
  EXPECT_NO_THROW(const TokenCreateTransaction tokenCreateTransaction = std::get<15>(txVariant));
}

//-----
TEST_F(TransactionTest, TokenDeleteTransactionFromTransactionBodyBytes)
{
  // Given
  proto::TransactionBody txBody;
  txBody.set_allocated_tokendeletion(new proto::TokenDeleteTransactionBody);

  // When
  const auto [index, txVariant] =
    Transaction<TokenDeleteTransaction>::fromBytes(internal::Utilities::stringToByteVector(txBody.SerializeAsString()));

  // Then
  ASSERT_EQ(index, 16);
  EXPECT_NO_THROW(const TokenDeleteTransaction tokenDeleteTransaction = std::get<16>(txVariant));
}

//-----
TEST_F(TransactionTest, TokenDeleteTransactionFromSignedTransactionBytes)
{
  // Given
  proto::TransactionBody txBody;
  txBody.set_allocated_tokendeletion(new proto::TokenDeleteTransactionBody);

  proto::SignedTransaction signedTx;
  signedTx.set_bodybytes(txBody.SerializeAsString());
  // SignatureMap not required

  // When
  const auto [index, txVariant] =
    Transaction<TokenDeleteTransaction>::fromBytes(internal::Utilities::stringToByteVector(txBody.SerializeAsString()));

  // Then
  ASSERT_EQ(index, 16);
  EXPECT_NO_THROW(const TokenDeleteTransaction tokenDeleteTransaction = std::get<16>(txVariant));
}

//-----
TEST_F(TransactionTest, TokenDeleteTransactionFromTransactionBytes)
{
  // Given
  proto::TransactionBody txBody;
  txBody.set_allocated_tokendeletion(new proto::TokenDeleteTransactionBody);

  proto::SignedTransaction signedTx;
  signedTx.set_bodybytes(txBody.SerializeAsString());
  // SignatureMap not required

  proto::Transaction tx;
  tx.set_signedtransactionbytes(signedTx.SerializeAsString());

  // When
  const auto [index, txVariant] =
    Transaction<TokenDeleteTransaction>::fromBytes(internal::Utilities::stringToByteVector(txBody.SerializeAsString()));

  // Then
  ASSERT_EQ(index, 16);
  EXPECT_NO_THROW(const TokenDeleteTransaction tokenDeleteTransaction = std::get<16>(txVariant));
}

//-----
TEST_F(TransactionTest, TokenAssociateTransactionFromTransactionBodyBytes)
{
  // Given
  proto::TransactionBody txBody;
  txBody.set_allocated_tokenassociate(new proto::TokenAssociateTransactionBody);

  // When
  const auto [index, txVariant] = Transaction<TokenAssociateTransaction>::fromBytes(
    internal::Utilities::stringToByteVector(txBody.SerializeAsString()));

  // Then
  ASSERT_EQ(index, 17);
  EXPECT_NO_THROW(const TokenAssociateTransaction tokenAssociateTransaction = std::get<17>(txVariant));
}

//-----
TEST_F(TransactionTest, TokenAssociateTransactionFromSignedTransactionBytes)
{
  // Given
  proto::TransactionBody txBody;
  txBody.set_allocated_tokenassociate(new proto::TokenAssociateTransactionBody);

  proto::SignedTransaction signedTx;
  signedTx.set_bodybytes(txBody.SerializeAsString());
  // SignatureMap not required

  // When
  const auto [index, txVariant] = Transaction<TokenAssociateTransaction>::fromBytes(
    internal::Utilities::stringToByteVector(txBody.SerializeAsString()));

  // Then
  ASSERT_EQ(index, 17);
  EXPECT_NO_THROW(const TokenAssociateTransaction tokenAssociateTransaction = std::get<17>(txVariant));
}

//-----
TEST_F(TransactionTest, TokenAssociateTransactionFromTransactionBytes)
{
  // Given
  proto::TransactionBody txBody;
  txBody.set_allocated_tokenassociate(new proto::TokenAssociateTransactionBody);

  proto::SignedTransaction signedTx;
  signedTx.set_bodybytes(txBody.SerializeAsString());
  // SignatureMap not required

  proto::Transaction tx;
  tx.set_signedtransactionbytes(signedTx.SerializeAsString());

  // When
  const auto [index, txVariant] = Transaction<TokenAssociateTransaction>::fromBytes(
    internal::Utilities::stringToByteVector(txBody.SerializeAsString()));

  // Then
  ASSERT_EQ(index, 17);
  EXPECT_NO_THROW(const TokenAssociateTransaction tokenAssociateTransaction = std::get<17>(txVariant));
}

//-----
TEST_F(TransactionTest, TokenMintTransactionFromTransactionBodyBytes)
{
  // Given
  proto::TransactionBody txBody;
  txBody.set_allocated_tokenmint(new proto::TokenMintTransactionBody);

  // When
  const auto [index, txVariant] =
    Transaction<TokenMintTransaction>::fromBytes(internal::Utilities::stringToByteVector(txBody.SerializeAsString()));

  // Then
  ASSERT_EQ(index, 18);
  EXPECT_NO_THROW(const TokenMintTransaction tokenMintTransaction = std::get<18>(txVariant));
}

//-----
TEST_F(TransactionTest, TokenMintTransactionFromSignedTransactionBytes)
{
  // Given
  proto::TransactionBody txBody;
  txBody.set_allocated_tokenmint(new proto::TokenMintTransactionBody);

  proto::SignedTransaction signedTx;
  signedTx.set_bodybytes(txBody.SerializeAsString());
  // SignatureMap not required

  // When
  const auto [index, txVariant] =
    Transaction<TokenMintTransaction>::fromBytes(internal::Utilities::stringToByteVector(txBody.SerializeAsString()));

  // Then
  ASSERT_EQ(index, 18);
  EXPECT_NO_THROW(const TokenMintTransaction tokenMintTransaction = std::get<18>(txVariant));
}

//-----
TEST_F(TransactionTest, TokenMintTransactionFromTransactionBytes)
{
  // Given
  proto::TransactionBody txBody;
  txBody.set_allocated_tokenmint(new proto::TokenMintTransactionBody);

  proto::SignedTransaction signedTx;
  signedTx.set_bodybytes(txBody.SerializeAsString());
  // SignatureMap not required

  proto::Transaction tx;
  tx.set_signedtransactionbytes(signedTx.SerializeAsString());

  // When
  const auto [index, txVariant] =
    Transaction<TokenMintTransaction>::fromBytes(internal::Utilities::stringToByteVector(txBody.SerializeAsString()));

  // Then
  ASSERT_EQ(index, 18);
  EXPECT_NO_THROW(const TokenMintTransaction tokenMintTransaction = std::get<18>(txVariant));
}

//-----
TEST_F(TransactionTest, TokenUpdateTransactionFromTransactionBodyBytes)
{
  // Given
  proto::TransactionBody txBody;
  txBody.set_allocated_tokenupdate(new proto::TokenUpdateTransactionBody);

  // When
  const auto [index, txVariant] =
    Transaction<TokenUpdateTransaction>::fromBytes(internal::Utilities::stringToByteVector(txBody.SerializeAsString()));

  // Then
  ASSERT_EQ(index, 19);
  EXPECT_NO_THROW(const TokenUpdateTransaction tokenUpdateTransaction = std::get<19>(txVariant));
}

//-----
TEST_F(TransactionTest, TokenUpdateTransactionFromSignedTransactionBytes)
{
  // Given
  proto::TransactionBody txBody;
  txBody.set_allocated_tokenupdate(new proto::TokenUpdateTransactionBody);

  proto::SignedTransaction signedTx;
  signedTx.set_bodybytes(txBody.SerializeAsString());
  // SignatureMap not required

  // When
  const auto [index, txVariant] =
    Transaction<TokenUpdateTransaction>::fromBytes(internal::Utilities::stringToByteVector(txBody.SerializeAsString()));

  // Then
  ASSERT_EQ(index, 19);
  EXPECT_NO_THROW(const TokenUpdateTransaction tokenUpdateTransaction = std::get<19>(txVariant));
}

//-----
TEST_F(TransactionTest, TokenUpdateTransactionFromTransactionBytes)
{
  // Given
  proto::TransactionBody txBody;
  txBody.set_allocated_tokenupdate(new proto::TokenUpdateTransactionBody);

  proto::SignedTransaction signedTx;
  signedTx.set_bodybytes(txBody.SerializeAsString());
  // SignatureMap not required

  proto::Transaction tx;
  tx.set_signedtransactionbytes(signedTx.SerializeAsString());

  // When
  const auto [index, txVariant] =
    Transaction<TokenUpdateTransaction>::fromBytes(internal::Utilities::stringToByteVector(txBody.SerializeAsString()));

  // Then
  ASSERT_EQ(index, 19);
  EXPECT_NO_THROW(const TokenUpdateTransaction tokenUpdateTransaction = std::get<19>(txVariant));
}

//-----
TEST_F(TransactionTest, TokenWipeTransactionFromTransactionBodyBytes)
{
  // Given
  proto::TransactionBody txBody;
  txBody.set_allocated_tokenwipe(new proto::TokenWipeAccountTransactionBody);

  // When
  const auto [index, txVariant] =
    Transaction<TokenWipeTransaction>::fromBytes(internal::Utilities::stringToByteVector(txBody.SerializeAsString()));

  // Then
  ASSERT_EQ(index, 20);
  EXPECT_NO_THROW(const TokenWipeTransaction tokenWipeTransaction = std::get<20>(txVariant));
}

//-----
TEST_F(TransactionTest, TokenWipeTransactionFromSignedTransactionBytes)
{
  // Given
  proto::TransactionBody txBody;
  txBody.set_allocated_tokenwipe(new proto::TokenWipeAccountTransactionBody);

  proto::SignedTransaction signedTx;
  signedTx.set_bodybytes(txBody.SerializeAsString());
  // SignatureMap not required

  // When
  const auto [index, txVariant] =
    Transaction<TokenWipeTransaction>::fromBytes(internal::Utilities::stringToByteVector(txBody.SerializeAsString()));

  // Then
  ASSERT_EQ(index, 20);
  EXPECT_NO_THROW(const TokenWipeTransaction tokenWipeTransaction = std::get<20>(txVariant));
}

//-----
TEST_F(TransactionTest, TokenWipeTransactionFromTransactionBytes)
{
  // Given
  proto::TransactionBody txBody;
  txBody.set_allocated_tokenwipe(new proto::TokenWipeAccountTransactionBody);

  proto::SignedTransaction signedTx;
  signedTx.set_bodybytes(txBody.SerializeAsString());
  // SignatureMap not required

  proto::Transaction tx;
  tx.set_signedtransactionbytes(signedTx.SerializeAsString());

  // When
  const auto [index, txVariant] =
    Transaction<TokenWipeTransaction>::fromBytes(internal::Utilities::stringToByteVector(txBody.SerializeAsString()));

  // Then
  ASSERT_EQ(index, 20);
  EXPECT_NO_THROW(const TokenWipeTransaction tokenWipeTransaction = std::get<20>(txVariant));
}

//-----
TEST_F(TransactionTest, TokenBurnTransactionFromTransactionBodyBytes)
{
  // Given
  proto::TransactionBody txBody;
  txBody.set_allocated_tokenburn(new proto::TokenBurnTransactionBody);

  // When
  const auto [index, txVariant] =
    Transaction<TokenBurnTransaction>::fromBytes(internal::Utilities::stringToByteVector(txBody.SerializeAsString()));

  // Then
  ASSERT_EQ(index, 21);
  EXPECT_NO_THROW(const TokenBurnTransaction tokenBurnTransaction = std::get<21>(txVariant));
}

//-----
TEST_F(TransactionTest, TokenBurnTransactionFromSignedTransactionBytes)
{
  // Given
  proto::TransactionBody txBody;
  txBody.set_allocated_tokenburn(new proto::TokenBurnTransactionBody);

  proto::SignedTransaction signedTx;
  signedTx.set_bodybytes(txBody.SerializeAsString());
  // SignatureMap not required

  // When
  const auto [index, txVariant] =
    Transaction<TokenBurnTransaction>::fromBytes(internal::Utilities::stringToByteVector(txBody.SerializeAsString()));

  // Then
  ASSERT_EQ(index, 21);
  EXPECT_NO_THROW(const TokenBurnTransaction tokenBurnTransaction = std::get<21>(txVariant));
}

//-----
TEST_F(TransactionTest, TokenBurnTransactionFromTransactionBytes)
{
  // Given
  proto::TransactionBody txBody;
  txBody.set_allocated_tokenburn(new proto::TokenBurnTransactionBody);

  proto::SignedTransaction signedTx;
  signedTx.set_bodybytes(txBody.SerializeAsString());
  // SignatureMap not required

  proto::Transaction tx;
  tx.set_signedtransactionbytes(signedTx.SerializeAsString());

  // When
  const auto [index, txVariant] =
    Transaction<TokenBurnTransaction>::fromBytes(internal::Utilities::stringToByteVector(txBody.SerializeAsString()));

  // Then
  ASSERT_EQ(index, 21);
  EXPECT_NO_THROW(const TokenBurnTransaction tokenBurnTransaction = std::get<21>(txVariant));
}

//-----
TEST_F(TransactionTest, TokenDissociateTransactionFromTransactionBodyBytes)
{
  // Given
  proto::TransactionBody txBody;
  txBody.set_allocated_tokendissociate(new proto::TokenDissociateTransactionBody);

  // When
  const auto [index, txVariant] = Transaction<TokenDissociateTransaction>::fromBytes(
    internal::Utilities::stringToByteVector(txBody.SerializeAsString()));

  // Then
  ASSERT_EQ(index, 22);
  EXPECT_NO_THROW(const TokenDissociateTransaction tokenDissociateTransaction = std::get<22>(txVariant));
}

//-----
TEST_F(TransactionTest, TokenDissociateTransactionFromSignedTransactionBytes)
{
  // Given
  proto::TransactionBody txBody;
  txBody.set_allocated_tokendissociate(new proto::TokenDissociateTransactionBody);

  proto::SignedTransaction signedTx;
  signedTx.set_bodybytes(txBody.SerializeAsString());
  // SignatureMap not required

  // When
  const auto [index, txVariant] = Transaction<TokenDissociateTransaction>::fromBytes(
    internal::Utilities::stringToByteVector(txBody.SerializeAsString()));

  // Then
  ASSERT_EQ(index, 22);
  EXPECT_NO_THROW(const TokenDissociateTransaction tokenDissociateTransaction = std::get<22>(txVariant));
}

//-----
TEST_F(TransactionTest, TokenDissociateTransactionFromTransactionBytes)
{
  // Given
  proto::TransactionBody txBody;
  txBody.set_allocated_tokendissociate(new proto::TokenDissociateTransactionBody);

  proto::SignedTransaction signedTx;
  signedTx.set_bodybytes(txBody.SerializeAsString());
  // SignatureMap not required

  proto::Transaction tx;
  tx.set_signedtransactionbytes(signedTx.SerializeAsString());

  // When
  const auto [index, txVariant] = Transaction<TokenDissociateTransaction>::fromBytes(
    internal::Utilities::stringToByteVector(txBody.SerializeAsString()));

  // Then
  ASSERT_EQ(index, 22);
  EXPECT_NO_THROW(const TokenDissociateTransaction tokenDissociateTransaction = std::get<22>(txVariant));
}

//-----
TEST_F(TransactionTest, TokenFeeScheduleUpdateTransactionFromTransactionBodyBytes)
{
  // Given
  proto::TransactionBody txBody;
  txBody.set_allocated_token_fee_schedule_update(new proto::TokenFeeScheduleUpdateTransactionBody);

  // When
  const auto [index, txVariant] = Transaction<TokenFeeScheduleUpdateTransaction>::fromBytes(
    internal::Utilities::stringToByteVector(txBody.SerializeAsString()));

  // Then
  ASSERT_EQ(index, 23);
  EXPECT_NO_THROW(const TokenFeeScheduleUpdateTransaction tokenFeeScheduleUpdateTransaction = std::get<23>(txVariant));
}

//-----
TEST_F(TransactionTest, TokenFeeScheduleUpdateTransactionFromSignedTransactionBytes)
{
  // Given
  proto::TransactionBody txBody;
  txBody.set_allocated_token_fee_schedule_update(new proto::TokenFeeScheduleUpdateTransactionBody);

  proto::SignedTransaction signedTx;
  signedTx.set_bodybytes(txBody.SerializeAsString());
  // SignatureMap not required

  // When
  const auto [index, txVariant] = Transaction<TokenFeeScheduleUpdateTransaction>::fromBytes(
    internal::Utilities::stringToByteVector(txBody.SerializeAsString()));

  // Then
  ASSERT_EQ(index, 23);
  EXPECT_NO_THROW(const TokenFeeScheduleUpdateTransaction tokenFeeScheduleUpdateTransaction = std::get<23>(txVariant));
}

//-----
TEST_F(TransactionTest, TokenFeeScheduleUpdateTransactionFromTransactionBytes)
{
  // Given
  proto::TransactionBody txBody;
  txBody.set_allocated_token_fee_schedule_update(new proto::TokenFeeScheduleUpdateTransactionBody);

  proto::SignedTransaction signedTx;
  signedTx.set_bodybytes(txBody.SerializeAsString());
  // SignatureMap not required

  proto::Transaction tx;
  tx.set_signedtransactionbytes(signedTx.SerializeAsString());

  // When
  const auto [index, txVariant] = Transaction<TokenFeeScheduleUpdateTransaction>::fromBytes(
    internal::Utilities::stringToByteVector(txBody.SerializeAsString()));

  // Then
  ASSERT_EQ(index, 23);
  EXPECT_NO_THROW(const TokenFeeScheduleUpdateTransaction tokenFeeScheduleUpdateTransaction = std::get<23>(txVariant));
}

//-----
<<<<<<< HEAD
TEST_F(TransactionTest, TokenPauseTransactionFromTransactionBodyBytes)
{
  // Given
  proto::TransactionBody txBody;
  txBody.set_allocated_token_pause(new proto::TokenPauseTransactionBody);

  // When
  const auto [index, txVariant] =
    Transaction<TokenPauseTransaction>::fromBytes(internal::Utilities::stringToByteVector(txBody.SerializeAsString()));

  // Then
  ASSERT_EQ(index, 24);
  EXPECT_NO_THROW(const TokenPauseTransaction tokenPauseTransaction = std::get<24>(txVariant));
}

//-----
TEST_F(TransactionTest, TokenPauseTransactionFromSignedTransactionBytes)
{
  // Given
  proto::TransactionBody txBody;
  txBody.set_allocated_token_pause(new proto::TokenPauseTransactionBody);
=======
TEST_F(TransactionTest, TokenGrantKycTransactionFromTransactionBodyBytes)
{
  // Given
  proto::TransactionBody txBody;
  txBody.set_allocated_tokengrantkyc(new proto::TokenGrantKycTransactionBody);

  // When
  const auto [index, txVariant] = Transaction<TokenGrantKycTransaction>::fromBytes(
    internal::Utilities::stringToByteVector(txBody.SerializeAsString()));

  // Then
  ASSERT_EQ(index, 24);
  EXPECT_NO_THROW(const TokenGrantKycTransaction tokenGrantKycTransaction = std::get<24>(txVariant));
}

//-----
TEST_F(TransactionTest, TokenGrantKycTransactionFromSignedTransactionBytes)
{
  // Given
  proto::TransactionBody txBody;
  txBody.set_allocated_tokengrantkyc(new proto::TokenGrantKycTransactionBody);
>>>>>>> b63b6946

  proto::SignedTransaction signedTx;
  signedTx.set_bodybytes(txBody.SerializeAsString());
  // SignatureMap not required

  // When
<<<<<<< HEAD
  const auto [index, txVariant] =
    Transaction<TokenPauseTransaction>::fromBytes(internal::Utilities::stringToByteVector(txBody.SerializeAsString()));

  // Then
  ASSERT_EQ(index, 24);
  EXPECT_NO_THROW(const TokenPauseTransaction tokenPauseTransaction = std::get<24>(txVariant));
}

//-----
TEST_F(TransactionTest, TokenPauseTransactionFromTransactionBytes)
{
  // Given
  proto::TransactionBody txBody;
  txBody.set_allocated_token_pause(new proto::TokenPauseTransactionBody);
=======
  const auto [index, txVariant] = Transaction<TokenGrantKycTransaction>::fromBytes(
    internal::Utilities::stringToByteVector(txBody.SerializeAsString()));

  // Then
  ASSERT_EQ(index, 24);
  EXPECT_NO_THROW(const TokenGrantKycTransaction tokenGrantKycTransaction = std::get<24>(txVariant));
}

//-----
TEST_F(TransactionTest, TokenGrantKycTransactionFromTransactionBytes)
{
  // Given
  proto::TransactionBody txBody;
  txBody.set_allocated_tokengrantkyc(new proto::TokenGrantKycTransactionBody);
>>>>>>> b63b6946

  proto::SignedTransaction signedTx;
  signedTx.set_bodybytes(txBody.SerializeAsString());
  // SignatureMap not required

  proto::Transaction tx;
  tx.set_signedtransactionbytes(signedTx.SerializeAsString());

  // When
<<<<<<< HEAD
  const auto [index, txVariant] =
    Transaction<TokenPauseTransaction>::fromBytes(internal::Utilities::stringToByteVector(txBody.SerializeAsString()));

  // Then
  ASSERT_EQ(index, 24);
  EXPECT_NO_THROW(const TokenPauseTransaction tokenPauseTransaction = std::get<24>(txVariant));
=======
  const auto [index, txVariant] = Transaction<TokenGrantKycTransaction>::fromBytes(
    internal::Utilities::stringToByteVector(txBody.SerializeAsString()));

  // Then
  ASSERT_EQ(index, 24);
  EXPECT_NO_THROW(const TokenGrantKycTransaction tokenGrantKycTransaction = std::get<24>(txVariant));
}

//-----
TEST_F(TransactionTest, TokenRevokeKycTransactionFromTransactionBodyBytes)
{
  // Given
  proto::TransactionBody txBody;
  txBody.set_allocated_tokenrevokekyc(new proto::TokenRevokeKycTransactionBody);

  // When
  const auto [index, txVariant] = Transaction<TokenRevokeKycTransaction>::fromBytes(
    internal::Utilities::stringToByteVector(txBody.SerializeAsString()));

  // Then
  ASSERT_EQ(index, 25);
  EXPECT_NO_THROW(const TokenRevokeKycTransaction tokenRevokeKycTransaction = std::get<25>(txVariant));
}

//-----
TEST_F(TransactionTest, TokenRevokeKycTransactionFromSignedTransactionBytes)
{
  // Given
  proto::TransactionBody txBody;
  txBody.set_allocated_tokenrevokekyc(new proto::TokenRevokeKycTransactionBody);

  proto::SignedTransaction signedTx;
  signedTx.set_bodybytes(txBody.SerializeAsString());
  // SignatureMap not required

  // When
  const auto [index, txVariant] = Transaction<TokenRevokeKycTransaction>::fromBytes(
    internal::Utilities::stringToByteVector(txBody.SerializeAsString()));

  // Then
  ASSERT_EQ(index, 25);
  EXPECT_NO_THROW(const TokenRevokeKycTransaction tokenRevokeKycTransaction = std::get<25>(txVariant));
}

//-----
TEST_F(TransactionTest, TokenRevokeKycTransactionFromTransactionBytes)
{
  // Given
  proto::TransactionBody txBody;
  txBody.set_allocated_tokenrevokekyc(new proto::TokenRevokeKycTransactionBody);

  proto::SignedTransaction signedTx;
  signedTx.set_bodybytes(txBody.SerializeAsString());
  // SignatureMap not required

  proto::Transaction tx;
  tx.set_signedtransactionbytes(signedTx.SerializeAsString());

  // When
  const auto [index, txVariant] = Transaction<TokenRevokeKycTransaction>::fromBytes(
    internal::Utilities::stringToByteVector(txBody.SerializeAsString()));

  // Then
  ASSERT_EQ(index, 25);
  EXPECT_NO_THROW(const TokenRevokeKycTransaction tokenRevokeKycTransaction = std::get<25>(txVariant));
>>>>>>> b63b6946
}<|MERGE_RESOLUTION|>--- conflicted
+++ resolved
@@ -40,11 +40,8 @@
 #include "TokenFeeScheduleUpdateTransaction.h"
 #include "TokenGrantKycTransaction.h"
 #include "TokenMintTransaction.h"
-<<<<<<< HEAD
 #include "TokenPauseTransaction.h"
-=======
 #include "TokenRevokeKycTransaction.h"
->>>>>>> b63b6946
 #include "TokenUpdateTransaction.h"
 #include "TokenWipeTransaction.h"
 #include "TransferTransaction.h"
@@ -1477,29 +1474,6 @@
 }
 
 //-----
-<<<<<<< HEAD
-TEST_F(TransactionTest, TokenPauseTransactionFromTransactionBodyBytes)
-{
-  // Given
-  proto::TransactionBody txBody;
-  txBody.set_allocated_token_pause(new proto::TokenPauseTransactionBody);
-
-  // When
-  const auto [index, txVariant] =
-    Transaction<TokenPauseTransaction>::fromBytes(internal::Utilities::stringToByteVector(txBody.SerializeAsString()));
-
-  // Then
-  ASSERT_EQ(index, 24);
-  EXPECT_NO_THROW(const TokenPauseTransaction tokenPauseTransaction = std::get<24>(txVariant));
-}
-
-//-----
-TEST_F(TransactionTest, TokenPauseTransactionFromSignedTransactionBytes)
-{
-  // Given
-  proto::TransactionBody txBody;
-  txBody.set_allocated_token_pause(new proto::TokenPauseTransactionBody);
-=======
 TEST_F(TransactionTest, TokenGrantKycTransactionFromTransactionBodyBytes)
 {
   // Given
@@ -1521,29 +1495,12 @@
   // Given
   proto::TransactionBody txBody;
   txBody.set_allocated_tokengrantkyc(new proto::TokenGrantKycTransactionBody);
->>>>>>> b63b6946
-
-  proto::SignedTransaction signedTx;
-  signedTx.set_bodybytes(txBody.SerializeAsString());
-  // SignatureMap not required
-
-  // When
-<<<<<<< HEAD
-  const auto [index, txVariant] =
-    Transaction<TokenPauseTransaction>::fromBytes(internal::Utilities::stringToByteVector(txBody.SerializeAsString()));
-
-  // Then
-  ASSERT_EQ(index, 24);
-  EXPECT_NO_THROW(const TokenPauseTransaction tokenPauseTransaction = std::get<24>(txVariant));
-}
-
-//-----
-TEST_F(TransactionTest, TokenPauseTransactionFromTransactionBytes)
-{
-  // Given
-  proto::TransactionBody txBody;
-  txBody.set_allocated_token_pause(new proto::TokenPauseTransactionBody);
-=======
+
+  proto::SignedTransaction signedTx;
+  signedTx.set_bodybytes(txBody.SerializeAsString());
+  // SignatureMap not required
+
+  // When
   const auto [index, txVariant] = Transaction<TokenGrantKycTransaction>::fromBytes(
     internal::Utilities::stringToByteVector(txBody.SerializeAsString()));
 
@@ -1558,24 +1515,15 @@
   // Given
   proto::TransactionBody txBody;
   txBody.set_allocated_tokengrantkyc(new proto::TokenGrantKycTransactionBody);
->>>>>>> b63b6946
-
-  proto::SignedTransaction signedTx;
-  signedTx.set_bodybytes(txBody.SerializeAsString());
-  // SignatureMap not required
-
-  proto::Transaction tx;
-  tx.set_signedtransactionbytes(signedTx.SerializeAsString());
-
-  // When
-<<<<<<< HEAD
-  const auto [index, txVariant] =
-    Transaction<TokenPauseTransaction>::fromBytes(internal::Utilities::stringToByteVector(txBody.SerializeAsString()));
-
-  // Then
-  ASSERT_EQ(index, 24);
-  EXPECT_NO_THROW(const TokenPauseTransaction tokenPauseTransaction = std::get<24>(txVariant));
-=======
+
+  proto::SignedTransaction signedTx;
+  signedTx.set_bodybytes(txBody.SerializeAsString());
+  // SignatureMap not required
+
+  proto::Transaction tx;
+  tx.set_signedtransactionbytes(signedTx.SerializeAsString());
+
+  // When
   const auto [index, txVariant] = Transaction<TokenGrantKycTransaction>::fromBytes(
     internal::Utilities::stringToByteVector(txBody.SerializeAsString()));
 
@@ -1641,5 +1589,63 @@
   // Then
   ASSERT_EQ(index, 25);
   EXPECT_NO_THROW(const TokenRevokeKycTransaction tokenRevokeKycTransaction = std::get<25>(txVariant));
->>>>>>> b63b6946
+}
+
+//-----
+TEST_F(TransactionTest, TokenPauseTransactionFromTransactionBodyBytes)
+{
+  // Given
+  proto::TransactionBody txBody;
+  txBody.set_allocated_token_pause(new proto::TokenPauseTransactionBody);
+
+  // When
+  const auto [index, txVariant] =
+    Transaction<TokenPauseTransaction>::fromBytes(internal::Utilities::stringToByteVector(txBody.SerializeAsString()));
+
+  // Then
+  ASSERT_EQ(index, 26);
+  EXPECT_NO_THROW(const TokenPauseTransaction tokenPauseTransaction = std::get<26>(txVariant));
+}
+
+//-----
+TEST_F(TransactionTest, TokenPauseTransactionFromSignedTransactionBytes)
+{
+  // Given
+  proto::TransactionBody txBody;
+  txBody.set_allocated_token_pause(new proto::TokenPauseTransactionBody);
+
+  proto::SignedTransaction signedTx;
+  signedTx.set_bodybytes(txBody.SerializeAsString());
+  // SignatureMap not required
+
+  // When
+  const auto [index, txVariant] =
+    Transaction<TokenPauseTransaction>::fromBytes(internal::Utilities::stringToByteVector(txBody.SerializeAsString()));
+
+  // Then
+  ASSERT_EQ(index, 26);
+  EXPECT_NO_THROW(const TokenPauseTransaction tokenPauseTransaction = std::get<26>(txVariant));
+}
+
+//-----
+TEST_F(TransactionTest, TokenPauseTransactionFromTransactionBytes)
+{
+  // Given
+  proto::TransactionBody txBody;
+  txBody.set_allocated_token_pause(new proto::TokenPauseTransactionBody);
+
+  proto::SignedTransaction signedTx;
+  signedTx.set_bodybytes(txBody.SerializeAsString());
+  // SignatureMap not required
+
+  proto::Transaction tx;
+  tx.set_signedtransactionbytes(signedTx.SerializeAsString());
+
+  // When
+  const auto [index, txVariant] =
+    Transaction<TokenPauseTransaction>::fromBytes(internal::Utilities::stringToByteVector(txBody.SerializeAsString()));
+
+  // Then
+  ASSERT_EQ(index, 26);
+  EXPECT_NO_THROW(const TokenPauseTransaction tokenPauseTransaction = std::get<26>(txVariant));
 }