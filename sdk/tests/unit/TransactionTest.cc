--- conflicted
+++ resolved
@@ -592,29 +592,6 @@
 }
 
 //-----
-<<<<<<< HEAD
-TEST_F(TransactionTest, ContractUpdateTransactionFromTransactionBodyBytes)
-{
-  // Given
-  proto::TransactionBody txBody;
-  txBody.set_allocated_contractupdateinstance(new proto::ContractUpdateTransactionBody);
-
-  // When
-  const auto [index, txVariant] =
-    Transaction<FileCreateTransaction>::fromBytes(internal::Utilities::stringToByteVector(txBody.SerializeAsString()));
-
-  // Then
-  ASSERT_EQ(index, 9);
-  EXPECT_NO_THROW(const ContractUpdateTransaction contractUpdateTransaction = std::get<9>(txVariant));
-}
-
-//-----
-TEST_F(TransactionTest, ContractUpdateTransactionFromSignedTransactionBytes)
-{
-  // Given
-  proto::TransactionBody txBody;
-  txBody.set_allocated_contractupdateinstance(new proto::ContractUpdateTransactionBody);
-=======
 TEST_F(TransactionTest, FileDeleteTransactionFromTransactionBodyBytes)
 {
   // Given
@@ -636,64 +613,98 @@
   // Given
   proto::TransactionBody txBody;
   txBody.set_allocated_filedelete(new proto::FileDeleteTransactionBody);
->>>>>>> 78235ef3
-
-  proto::SignedTransaction signedTx;
-  signedTx.set_bodybytes(txBody.SerializeAsString());
-  // SignatureMap not required
-
-  // When
-<<<<<<< HEAD
-  const auto [index, txVariant] = Transaction<FileCreateTransaction>::fromBytes(
-=======
+
+  proto::SignedTransaction signedTx;
+  signedTx.set_bodybytes(txBody.SerializeAsString());
+  // SignatureMap not required
+
+  // When
   const auto [index, txVariant] = Transaction<FileDeleteTransaction>::fromBytes(
->>>>>>> 78235ef3
-    internal::Utilities::stringToByteVector(signedTx.SerializeAsString()));
-
-  // Then
-  ASSERT_EQ(index, 9);
-<<<<<<< HEAD
-  EXPECT_NO_THROW(const ContractUpdateTransaction contractUpdateTransaction = std::get<9>(txVariant));
-}
-
-//-----
-TEST_F(TransactionTest, ContractUpdateTransactionFromTransactionBytes)
-{
-  // Given
-  proto::TransactionBody txBody;
-  txBody.set_allocated_contractupdateinstance(new proto::ContractUpdateTransactionBody);
-=======
-  EXPECT_NO_THROW(const FileDeleteTransaction fileDeleteTransaction = std::get<9>(txVariant));
-}
-
-//-----
-TEST_F(TransactionTest, FileDeleteTransactionFromTransactionBytes)
-{
-  // Given
-  proto::TransactionBody txBody;
-  txBody.set_allocated_filedelete(new proto::FileDeleteTransactionBody);
->>>>>>> 78235ef3
-
-  proto::SignedTransaction signedTx;
-  signedTx.set_bodybytes(txBody.SerializeAsString());
-  // SignatureMap not required
-
-  proto::Transaction tx;
-  tx.set_signedtransactionbytes(signedTx.SerializeAsString());
-
-  // When
-  const auto [index, txVariant] =
-<<<<<<< HEAD
-    Transaction<FileCreateTransaction>::fromBytes(internal::Utilities::stringToByteVector(tx.SerializeAsString()));
-
-  // Then
-  ASSERT_EQ(index, 9);
-  EXPECT_NO_THROW(const ContractUpdateTransaction contractUpdateTransaction = std::get<9>(txVariant));
-=======
-    Transaction<FileDeleteTransaction>::fromBytes(internal::Utilities::stringToByteVector(tx.SerializeAsString()));
+    internal::Utilities::stringToByteVector(signedTx.SerializeAsString()));
 
   // Then
   ASSERT_EQ(index, 9);
   EXPECT_NO_THROW(const FileDeleteTransaction fileDeleteTransaction = std::get<9>(txVariant));
->>>>>>> 78235ef3
+}
+
+//-----
+TEST_F(TransactionTest, FileDeleteTransactionFromTransactionBytes)
+{
+  // Given
+  proto::TransactionBody txBody;
+  txBody.set_allocated_filedelete(new proto::FileDeleteTransactionBody);
+
+  proto::SignedTransaction signedTx;
+  signedTx.set_bodybytes(txBody.SerializeAsString());
+  // SignatureMap not required
+
+  proto::Transaction tx;
+  tx.set_signedtransactionbytes(signedTx.SerializeAsString());
+
+  // When
+  const auto [index, txVariant] =
+    Transaction<FileDeleteTransaction>::fromBytes(internal::Utilities::stringToByteVector(tx.SerializeAsString()));
+
+  // Then
+  ASSERT_EQ(index, 9);
+  EXPECT_NO_THROW(const FileDeleteTransaction fileDeleteTransaction = std::get<9>(txVariant));
+}
+
+//-----
+TEST_F(TransactionTest, ContractUpdateTransactionFromTransactionBodyBytes)
+{
+  // Given
+  proto::TransactionBody txBody;
+  txBody.set_allocated_contractupdateinstance(new proto::ContractUpdateTransactionBody);
+
+  // When
+  const auto [index, txVariant] = Transaction<ContractUpdateTransaction>::fromBytes(
+    internal::Utilities::stringToByteVector(txBody.SerializeAsString()));
+
+  // Then
+  ASSERT_EQ(index, 10);
+  EXPECT_NO_THROW(const ContractUpdateTransaction contractUpdateTransaction = std::get<10>(txVariant));
+}
+
+//-----
+TEST_F(TransactionTest, ContractUpdateTransactionFromSignedTransactionBytes)
+{
+  // Given
+  proto::TransactionBody txBody;
+  txBody.set_allocated_contractupdateinstance(new proto::ContractUpdateTransactionBody);
+
+  proto::SignedTransaction signedTx;
+  signedTx.set_bodybytes(txBody.SerializeAsString());
+  // SignatureMap not required
+
+  // When
+  const auto [index, txVariant] = Transaction<ContractUpdateTransaction>::fromBytes(
+    internal::Utilities::stringToByteVector(signedTx.SerializeAsString()));
+
+  // Then
+  ASSERT_EQ(index, 10);
+  EXPECT_NO_THROW(const ContractUpdateTransaction contractUpdateTransaction = std::get<10>(txVariant));
+}
+
+//-----
+TEST_F(TransactionTest, ContractUpdateTransactionFromTransactionBytes)
+{
+  // Given
+  proto::TransactionBody txBody;
+  txBody.set_allocated_contractupdateinstance(new proto::ContractUpdateTransactionBody);
+
+  proto::SignedTransaction signedTx;
+  signedTx.set_bodybytes(txBody.SerializeAsString());
+  // SignatureMap not required
+
+  proto::Transaction tx;
+  tx.set_signedtransactionbytes(signedTx.SerializeAsString());
+
+  // When
+  const auto [index, txVariant] =
+    Transaction<ContractUpdateTransaction>::fromBytes(internal::Utilities::stringToByteVector(tx.SerializeAsString()));
+
+  // Then
+  ASSERT_EQ(index, 10);
+  EXPECT_NO_THROW(const ContractUpdateTransaction contractUpdateTransaction = std::get<10>(txVariant));
 }