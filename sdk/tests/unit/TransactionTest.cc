/*-
 *
 * Hedera C++ SDK
 *
 * Copyright (C) 2020 - 2022 Hedera Hashgraph, LLC
 *
 * Licensed under the Apache License, Version 2.0 (the "License")
 * you may not use this file except in compliance with the License.
 * You may obtain a copy of the License at
 *
 *      http://www.apache.org/licenses/LICENSE-2.0
 *
 * Unless required by applicable law or agreed to in writing, software
 * distributed under the License is distributed on an "AS IS" BASIS,
 * WITHOUT WARRANTIES OR CONDITIONS OF ANY KIND, either express or implied.
 * See the License for the specific language governing permissions and
 * limitations under the License.
 *
 */
#include "Transaction.h"
#include "AccountAllowanceApproveTransaction.h"
#include "AccountAllowanceDeleteTransaction.h"
#include "AccountCreateTransaction.h"
#include "AccountDeleteTransaction.h"
#include "AccountUpdateTransaction.h"
#include "ContractCreateTransaction.h"
#include "ContractDeleteTransaction.h"
#include "ContractExecuteTransaction.h"
#include "ContractUpdateTransaction.h"
#include "EthereumTransaction.h"
#include "FileAppendTransaction.h"
#include "FileCreateTransaction.h"
#include "FileDeleteTransaction.h"
#include "FileUpdateTransaction.h"
#include "TokenAssociateTransaction.h"
#include "TokenCreateTransaction.h"
#include "TokenDeleteTransaction.h"
<<<<<<< HEAD
#include "TokenUpdateTransaction.h"
=======
#include "TokenMintTransaction.h"
>>>>>>> b95e327d
#include "TransferTransaction.h"
#include "impl/Utilities.h"

#include <gtest/gtest.h>
#include <proto/transaction.pb.h>
#include <proto/transaction_body.pb.h>
#include <proto/transaction_contents.pb.h>

using namespace Hedera;

class TransactionTest : public ::testing::Test
{
};

//-----
TEST_F(TransactionTest, AccountCreateTransactionFromTransactionBodyBytes)
{
  // Given
  proto::TransactionBody txBody;
  txBody.set_allocated_cryptocreateaccount(new proto::CryptoCreateTransactionBody);

  // When
  const auto [index, txVariant] = Transaction<AccountCreateTransaction>::fromBytes(
    internal::Utilities::stringToByteVector(txBody.SerializeAsString()));

  // Then
  ASSERT_EQ(index, 0);
  EXPECT_NO_THROW(const AccountCreateTransaction accountCreateTransaction = std::get<0>(txVariant));
}

//-----
TEST_F(TransactionTest, AccountCreateTransactionFromSignedTransactionBytes)
{
  // Given
  proto::TransactionBody txBody;
  txBody.set_allocated_cryptocreateaccount(new proto::CryptoCreateTransactionBody);

  proto::SignedTransaction signedTx;
  signedTx.set_bodybytes(txBody.SerializeAsString());
  // SignatureMap not required

  // When
  const auto [index, txVariant] = Transaction<AccountCreateTransaction>::fromBytes(
    internal::Utilities::stringToByteVector(signedTx.SerializeAsString()));

  // Then
  ASSERT_EQ(index, 0);
  EXPECT_NO_THROW(const AccountCreateTransaction accountCreateTransaction = std::get<0>(txVariant));
}

//-----
TEST_F(TransactionTest, AccountCreateTransactionFromTransactionBytes)
{
  // Given
  proto::TransactionBody txBody;
  txBody.set_allocated_cryptocreateaccount(new proto::CryptoCreateTransactionBody);

  proto::SignedTransaction signedTx;
  signedTx.set_bodybytes(txBody.SerializeAsString());
  // SignatureMap not required

  proto::Transaction tx;
  tx.set_signedtransactionbytes(signedTx.SerializeAsString());

  // When
  const auto [index, txVariant] =
    Transaction<AccountCreateTransaction>::fromBytes(internal::Utilities::stringToByteVector(tx.SerializeAsString()));

  // Then
  ASSERT_EQ(index, 0);
  EXPECT_NO_THROW(const AccountCreateTransaction accountCreateTransaction = std::get<0>(txVariant));
}

//-----
TEST_F(TransactionTest, TransferTransactionFromTransactionBodyBytes)
{
  // Given
  proto::TransactionBody txBody;
  txBody.set_allocated_cryptotransfer(new proto::CryptoTransferTransactionBody);

  // When
  const auto [index, txVariant] =
    Transaction<TransferTransaction>::fromBytes(internal::Utilities::stringToByteVector(txBody.SerializeAsString()));

  // Then
  ASSERT_EQ(index, 1);
  EXPECT_NO_THROW(const TransferTransaction transferTransaction = std::get<1>(txVariant));
}

//-----
TEST_F(TransactionTest, TransferTransactionFromSignedTransactionBytes)
{
  // Given
  proto::TransactionBody txBody;
  txBody.set_allocated_cryptotransfer(new proto::CryptoTransferTransactionBody);

  proto::SignedTransaction signedTx;
  signedTx.set_bodybytes(txBody.SerializeAsString());
  // SignatureMap not required

  // When
  const auto [index, txVariant] =
    Transaction<TransferTransaction>::fromBytes(internal::Utilities::stringToByteVector(signedTx.SerializeAsString()));

  // Then
  ASSERT_EQ(index, 1);
  EXPECT_NO_THROW(const TransferTransaction transferTransaction = std::get<1>(txVariant));
}

//-----
TEST_F(TransactionTest, TransferTransactionFromTransactionBytes)
{
  // Given
  proto::TransactionBody txBody;
  txBody.set_allocated_cryptotransfer(new proto::CryptoTransferTransactionBody);

  proto::SignedTransaction signedTx;
  signedTx.set_bodybytes(txBody.SerializeAsString());
  // SignatureMap not required

  proto::Transaction tx;
  tx.set_signedtransactionbytes(signedTx.SerializeAsString());

  // When
  const auto [index, txVariant] =
    Transaction<TransferTransaction>::fromBytes(internal::Utilities::stringToByteVector(tx.SerializeAsString()));

  // Then
  ASSERT_EQ(index, 1);
  EXPECT_NO_THROW(const TransferTransaction transferTransaction = std::get<1>(txVariant));
}

//-----
TEST_F(TransactionTest, AccountUpdateTransactionFromTransactionBodyByte)
{
  // Given
  proto::TransactionBody txBody;
  txBody.set_allocated_cryptoupdateaccount(new proto::CryptoUpdateTransactionBody);

  // When
  const auto [index, txVariant] = Transaction<AccountUpdateTransaction>::fromBytes(
    internal::Utilities::stringToByteVector(txBody.SerializeAsString()));

  // Then
  ASSERT_EQ(index, 2);
  EXPECT_NO_THROW(const AccountUpdateTransaction accountUpdateTransaction = std::get<2>(txVariant));
}

//-----
TEST_F(TransactionTest, AccountUpdateTransactionFromSignedTransactionBytes)
{
  // Given
  proto::TransactionBody txBody;
  txBody.set_allocated_cryptoupdateaccount(new proto::CryptoUpdateTransactionBody);

  proto::SignedTransaction signedTx;
  signedTx.set_bodybytes(txBody.SerializeAsString());
  // SignatureMap not required

  // When
  const auto [index, txVariant] = Transaction<AccountUpdateTransaction>::fromBytes(
    internal::Utilities::stringToByteVector(signedTx.SerializeAsString()));

  // Then
  ASSERT_EQ(index, 2);
  EXPECT_NO_THROW(const AccountUpdateTransaction accountUpdateTransaction = std::get<2>(txVariant));
}

//-----
TEST_F(TransactionTest, AccountUpdateTransactionFromTransactionBytes)
{
  // Given
  proto::TransactionBody txBody;
  txBody.set_allocated_cryptoupdateaccount(new proto::CryptoUpdateTransactionBody);

  proto::SignedTransaction signedTx;
  signedTx.set_bodybytes(txBody.SerializeAsString());
  // SignatureMap not required

  proto::Transaction tx;
  tx.set_signedtransactionbytes(signedTx.SerializeAsString());

  // When
  const auto [index, txVariant] =
    Transaction<AccountUpdateTransaction>::fromBytes(internal::Utilities::stringToByteVector(tx.SerializeAsString()));

  // Then
  ASSERT_EQ(index, 2);
  EXPECT_NO_THROW(const AccountUpdateTransaction accountUpdateTransaction = std::get<2>(txVariant));
}

//-----
TEST_F(TransactionTest, AccountDeleteTransactionFromTransactionBodyBytes)
{
  // Given
  proto::TransactionBody txBody;
  txBody.set_allocated_cryptodelete(new proto::CryptoDeleteTransactionBody);

  // When
  const auto [index, txVariant] = Transaction<AccountDeleteTransaction>::fromBytes(
    internal::Utilities::stringToByteVector(txBody.SerializeAsString()));

  // Then
  ASSERT_EQ(index, 3);
  EXPECT_NO_THROW(const AccountDeleteTransaction accountDeleteTransaction = std::get<3>(txVariant));
}

//-----
TEST_F(TransactionTest, AccountDeleteTransactionFromSignedTransactionBytes)
{
  // Given
  proto::TransactionBody txBody;
  txBody.set_allocated_cryptodelete(new proto::CryptoDeleteTransactionBody);

  proto::SignedTransaction signedTx;
  signedTx.set_bodybytes(txBody.SerializeAsString());
  // SignatureMap not required

  // When
  const auto [index, txVariant] = Transaction<AccountDeleteTransaction>::fromBytes(
    internal::Utilities::stringToByteVector(signedTx.SerializeAsString()));

  // Then
  ASSERT_EQ(index, 3);
  EXPECT_NO_THROW(const AccountDeleteTransaction accountDeleteTransaction = std::get<3>(txVariant));
}

//-----
TEST_F(TransactionTest, AccountDeleteTransactionFromTransactionBytes)
{
  // Given
  proto::TransactionBody txBody;
  txBody.set_allocated_cryptodelete(new proto::CryptoDeleteTransactionBody);

  proto::SignedTransaction signedTx;
  signedTx.set_bodybytes(txBody.SerializeAsString());
  // SignatureMap not required

  proto::Transaction tx;
  tx.set_signedtransactionbytes(signedTx.SerializeAsString());

  // When
  const auto [index, txVariant] =
    Transaction<AccountDeleteTransaction>::fromBytes(internal::Utilities::stringToByteVector(tx.SerializeAsString()));

  // Then
  ASSERT_EQ(index, 3);
  EXPECT_NO_THROW(const AccountDeleteTransaction accountDeleteTransaction = std::get<3>(txVariant));
}

//-----
TEST_F(TransactionTest, AccountApproveAllowanceFromTransactionBodyBytes)
{
  // Given
  proto::TransactionBody txBody;
  txBody.set_allocated_cryptoapproveallowance(new proto::CryptoApproveAllowanceTransactionBody);

  // When
  const auto [index, txVariant] = Transaction<AccountAllowanceApproveTransaction>::fromBytes(
    internal::Utilities::stringToByteVector(txBody.SerializeAsString()));

  // Then
  ASSERT_EQ(index, 4);
  EXPECT_NO_THROW(const AccountAllowanceApproveTransaction accountAllowanceApproveTransaction = std::get<4>(txVariant));
}

//-----
TEST_F(TransactionTest, AccountApproveAllowanceFromSignedTransactionBytes)
{
  // Given
  proto::TransactionBody txBody;
  txBody.set_allocated_cryptoapproveallowance(new proto::CryptoApproveAllowanceTransactionBody);

  proto::SignedTransaction signedTx;
  signedTx.set_bodybytes(txBody.SerializeAsString());
  // SignatureMap not required

  // When
  const auto [index, txVariant] = Transaction<AccountAllowanceApproveTransaction>::fromBytes(
    internal::Utilities::stringToByteVector(signedTx.SerializeAsString()));

  // Then
  ASSERT_EQ(index, 4);
  EXPECT_NO_THROW(const AccountAllowanceApproveTransaction accountAllowanceApproveTransaction = std::get<4>(txVariant));
}

//-----
TEST_F(TransactionTest, AccountApproveAllowanceFromTransactionBytes)
{
  // Given
  proto::TransactionBody txBody;
  txBody.set_allocated_cryptoapproveallowance(new proto::CryptoApproveAllowanceTransactionBody);

  proto::SignedTransaction signedTx;
  signedTx.set_bodybytes(txBody.SerializeAsString());
  // SignatureMap not required

  proto::Transaction tx;
  tx.set_signedtransactionbytes(signedTx.SerializeAsString());

  // When
  const auto [index, txVariant] = Transaction<AccountAllowanceApproveTransaction>::fromBytes(
    internal::Utilities::stringToByteVector(tx.SerializeAsString()));

  // Then
  ASSERT_EQ(index, 4);
  EXPECT_NO_THROW(const AccountAllowanceApproveTransaction accountAllowanceApproveTransaction = std::get<4>(txVariant));
}

//-----
TEST_F(TransactionTest, AccountDeleteAllowanceFromTransactionBodyBytes)
{
  // Given
  proto::TransactionBody txBody;
  txBody.set_allocated_cryptodeleteallowance(new proto::CryptoDeleteAllowanceTransactionBody);

  // When
  const auto [index, txVariant] = Transaction<AccountAllowanceDeleteTransaction>::fromBytes(
    internal::Utilities::stringToByteVector(txBody.SerializeAsString()));

  // Then
  ASSERT_EQ(index, 5);
  EXPECT_NO_THROW(const AccountAllowanceDeleteTransaction accountAllowanceDeleteTransaction = std::get<5>(txVariant));
}

//-----
TEST_F(TransactionTest, AccountDeleteAllowanceFromSignedTransactionBytes)
{
  // Given
  proto::TransactionBody txBody;
  txBody.set_allocated_cryptodeleteallowance(new proto::CryptoDeleteAllowanceTransactionBody);

  proto::SignedTransaction signedTx;
  signedTx.set_bodybytes(txBody.SerializeAsString());
  // SignatureMap not required

  // When
  const auto [index, txVariant] = Transaction<AccountAllowanceDeleteTransaction>::fromBytes(
    internal::Utilities::stringToByteVector(signedTx.SerializeAsString()));

  // Then
  ASSERT_EQ(index, 5);
  EXPECT_NO_THROW(const AccountAllowanceDeleteTransaction accountAllowanceDeleteTransaction = std::get<5>(txVariant));
}

//-----
TEST_F(TransactionTest, AccountDeleteAllowanceFromTransactionBytes)
{
  // Given
  proto::TransactionBody txBody;
  txBody.set_allocated_cryptodeleteallowance(new proto::CryptoDeleteAllowanceTransactionBody);

  proto::SignedTransaction signedTx;
  signedTx.set_bodybytes(txBody.SerializeAsString());
  // SignatureMap not required

  proto::Transaction tx;
  tx.set_signedtransactionbytes(signedTx.SerializeAsString());

  // When
  const auto [index, txVariant] = Transaction<AccountAllowanceDeleteTransaction>::fromBytes(
    internal::Utilities::stringToByteVector(tx.SerializeAsString()));

  // Then
  ASSERT_EQ(index, 5);
  EXPECT_NO_THROW(const AccountAllowanceDeleteTransaction accountAllowanceDeleteTransaction = std::get<5>(txVariant));
}

//-----
TEST_F(TransactionTest, ContractCreateTransactionFromTransactionBodyBytes)
{
  // Given
  proto::TransactionBody txBody;
  txBody.set_allocated_contractcreateinstance(new proto::ContractCreateTransactionBody);

  // When
  const auto [index, txVariant] = Transaction<ContractCreateTransaction>::fromBytes(
    internal::Utilities::stringToByteVector(txBody.SerializeAsString()));

  // Then
  ASSERT_EQ(index, 6);
  EXPECT_NO_THROW(const ContractCreateTransaction contractCreateTransaction = std::get<6>(txVariant));
}

//-----
TEST_F(TransactionTest, ContractCreateTransactionFromSignedTransactionBytes)
{
  // Given
  proto::TransactionBody txBody;
  txBody.set_allocated_contractcreateinstance(new proto::ContractCreateTransactionBody);

  proto::SignedTransaction signedTx;
  signedTx.set_bodybytes(txBody.SerializeAsString());
  // SignatureMap not required

  // When
  const auto [index, txVariant] = Transaction<ContractCreateTransaction>::fromBytes(
    internal::Utilities::stringToByteVector(signedTx.SerializeAsString()));

  // Then
  ASSERT_EQ(index, 6);
  EXPECT_NO_THROW(const ContractCreateTransaction contractCreateTransaction = std::get<6>(txVariant));
}

//-----
TEST_F(TransactionTest, ContractCreateTransactionFromTransactionBytes)
{
  // Given
  proto::TransactionBody txBody;
  txBody.set_allocated_contractcreateinstance(new proto::ContractCreateTransactionBody);

  proto::SignedTransaction signedTx;
  signedTx.set_bodybytes(txBody.SerializeAsString());
  // SignatureMap not required

  proto::Transaction tx;
  tx.set_signedtransactionbytes(signedTx.SerializeAsString());

  // When
  const auto [index, txVariant] =
    Transaction<ContractCreateTransaction>::fromBytes(internal::Utilities::stringToByteVector(tx.SerializeAsString()));

  // Then
  ASSERT_EQ(index, 6);
  EXPECT_NO_THROW(const ContractCreateTransaction contractCreateTransaction = std::get<6>(txVariant));
}

//-----
TEST_F(TransactionTest, ContractDeleteTransactionFromTransactionBodyBytes)
{
  // Given
  proto::TransactionBody txBody;
  txBody.set_allocated_contractdeleteinstance(new proto::ContractDeleteTransactionBody());

  // When
  const auto [index, txVariant] = Transaction<ContractDeleteTransaction>::fromBytes(
    internal::Utilities::stringToByteVector(txBody.SerializeAsString()));

  // Then
  ASSERT_EQ(index, 7);
  EXPECT_NO_THROW(const ContractDeleteTransaction contractDeleteTransaction = std::get<7>(txVariant));
}

//-----
TEST_F(TransactionTest, ContractDeleteTransactionFromSignedTransactionBytes)
{
  // Given
  proto::TransactionBody txBody;
  txBody.set_allocated_contractdeleteinstance(new proto::ContractDeleteTransactionBody());

  proto::SignedTransaction signedTx;
  signedTx.set_bodybytes(txBody.SerializeAsString());
  // SignatureMap not required

  // When
  const auto [index, txVariant] = Transaction<ContractDeleteTransaction>::fromBytes(
    internal::Utilities::stringToByteVector(signedTx.SerializeAsString()));

  // Then
  ASSERT_EQ(index, 7);
  EXPECT_NO_THROW(const ContractDeleteTransaction contractDeleteTransaction = std::get<7>(txVariant));
}

//-----
TEST_F(TransactionTest, ContractDeleteTransactionFromTransactionBytes)
{
  // Given
  proto::TransactionBody txBody;
  txBody.set_allocated_contractdeleteinstance(new proto::ContractDeleteTransactionBody());

  proto::SignedTransaction signedTx;
  signedTx.set_bodybytes(txBody.SerializeAsString());
  // SignatureMap not required

  proto::Transaction tx;
  tx.set_signedtransactionbytes(signedTx.SerializeAsString());

  // When
  const auto [index, txVariant] =
    Transaction<ContractDeleteTransaction>::fromBytes(internal::Utilities::stringToByteVector(tx.SerializeAsString()));

  // Then
  ASSERT_EQ(index, 7);
  EXPECT_NO_THROW(const ContractDeleteTransaction contractDeleteTransaction = std::get<7>(txVariant));
}

//-----
TEST_F(TransactionTest, FileCreateTransactionFromTransactionBodyBytes)
{
  // Given
  proto::TransactionBody txBody;
  txBody.set_allocated_filecreate(new proto::FileCreateTransactionBody);

  // When
  const auto [index, txVariant] =
    Transaction<FileCreateTransaction>::fromBytes(internal::Utilities::stringToByteVector(txBody.SerializeAsString()));

  // Then
  ASSERT_EQ(index, 8);
  EXPECT_NO_THROW(const FileCreateTransaction fileCreateTransaction = std::get<8>(txVariant));
}

//-----
TEST_F(TransactionTest, FileCreateTransactionFromSignedTransactionBytes)
{
  // Given
  proto::TransactionBody txBody;
  txBody.set_allocated_filecreate(new proto::FileCreateTransactionBody);

  proto::SignedTransaction signedTx;
  signedTx.set_bodybytes(txBody.SerializeAsString());
  // SignatureMap not required

  // When
  const auto [index, txVariant] = Transaction<FileCreateTransaction>::fromBytes(
    internal::Utilities::stringToByteVector(signedTx.SerializeAsString()));

  // Then
  ASSERT_EQ(index, 8);
  EXPECT_NO_THROW(const FileCreateTransaction fileCreateTransaction = std::get<8>(txVariant));
}

//-----
TEST_F(TransactionTest, FileCreateTransactionFromTransactionBytes)
{
  // Given
  proto::TransactionBody txBody;
  txBody.set_allocated_filecreate(new proto::FileCreateTransactionBody);

  proto::SignedTransaction signedTx;
  signedTx.set_bodybytes(txBody.SerializeAsString());
  // SignatureMap not required

  proto::Transaction tx;
  tx.set_signedtransactionbytes(signedTx.SerializeAsString());

  // When
  const auto [index, txVariant] =
    Transaction<FileCreateTransaction>::fromBytes(internal::Utilities::stringToByteVector(tx.SerializeAsString()));

  // Then
  ASSERT_EQ(index, 8);
  EXPECT_NO_THROW(const FileCreateTransaction fileCreateTransaction = std::get<8>(txVariant));
}

//-----
TEST_F(TransactionTest, FileDeleteTransactionFromTransactionBodyBytes)
{
  // Given
  proto::TransactionBody txBody;
  txBody.set_allocated_filedelete(new proto::FileDeleteTransactionBody);

  // When
  const auto [index, txVariant] =
    Transaction<FileDeleteTransaction>::fromBytes(internal::Utilities::stringToByteVector(txBody.SerializeAsString()));

  // Then
  ASSERT_EQ(index, 9);
  EXPECT_NO_THROW(const FileDeleteTransaction fileDeleteTransaction = std::get<9>(txVariant));
}

//-----
TEST_F(TransactionTest, FileDeleteTransactionFromSignedTransactionBytes)
{
  // Given
  proto::TransactionBody txBody;
  txBody.set_allocated_filedelete(new proto::FileDeleteTransactionBody);

  proto::SignedTransaction signedTx;
  signedTx.set_bodybytes(txBody.SerializeAsString());
  // SignatureMap not required

  // When
  const auto [index, txVariant] = Transaction<FileDeleteTransaction>::fromBytes(
    internal::Utilities::stringToByteVector(signedTx.SerializeAsString()));

  // Then
  ASSERT_EQ(index, 9);
  EXPECT_NO_THROW(const FileDeleteTransaction fileDeleteTransaction = std::get<9>(txVariant));
}

//-----
TEST_F(TransactionTest, FileDeleteTransactionFromTransactionBytes)
{
  // Given
  proto::TransactionBody txBody;
  txBody.set_allocated_filedelete(new proto::FileDeleteTransactionBody);

  proto::SignedTransaction signedTx;
  signedTx.set_bodybytes(txBody.SerializeAsString());
  // SignatureMap not required

  proto::Transaction tx;
  tx.set_signedtransactionbytes(signedTx.SerializeAsString());

  // When
  const auto [index, txVariant] =
    Transaction<FileDeleteTransaction>::fromBytes(internal::Utilities::stringToByteVector(tx.SerializeAsString()));

  // Then
  ASSERT_EQ(index, 9);
  EXPECT_NO_THROW(const FileDeleteTransaction fileDeleteTransaction = std::get<9>(txVariant));
}

//-----
TEST_F(TransactionTest, ContractExecuteTransactionFromTransactionBodyBytes)
{
  // Given
  proto::TransactionBody txBody;
  txBody.set_allocated_contractcall(new proto::ContractCallTransactionBody);

  // When
  const auto [index, txVariant] = Transaction<ContractExecuteTransaction>::fromBytes(
    internal::Utilities::stringToByteVector(txBody.SerializeAsString()));

  // Then
  ASSERT_EQ(index, 10);
  EXPECT_NO_THROW(const ContractExecuteTransaction contractExecuteTransaction = std::get<10>(txVariant));
}

//-----
TEST_F(TransactionTest, ContractExecuteTransactionFromSignedTransactionBytes)
{
  // Given
  proto::TransactionBody txBody;
  txBody.set_allocated_contractcall(new proto::ContractCallTransactionBody);

  proto::SignedTransaction signedTx;
  signedTx.set_bodybytes(txBody.SerializeAsString());
  // SignatureMap not required

  // When
  const auto [index, txVariant] = Transaction<ContractExecuteTransaction>::fromBytes(
    internal::Utilities::stringToByteVector(signedTx.SerializeAsString()));

  // Then
  ASSERT_EQ(index, 10);
  EXPECT_NO_THROW(const ContractExecuteTransaction contractExecuteTransaction = std::get<10>(txVariant));
}

//-----
TEST_F(TransactionTest, ContractExecuteTransactionFromTransactionBytes)
{
  // Given
  proto::TransactionBody txBody;
  txBody.set_allocated_contractcall(new proto::ContractCallTransactionBody);

  proto::SignedTransaction signedTx;
  signedTx.set_bodybytes(txBody.SerializeAsString());
  // SignatureMap not required

  proto::Transaction tx;
  tx.set_signedtransactionbytes(signedTx.SerializeAsString());

  // When
  const auto [index, txVariant] =
    Transaction<ContractExecuteTransaction>::fromBytes(internal::Utilities::stringToByteVector(tx.SerializeAsString()));

  // Then
  ASSERT_EQ(index, 10);
  EXPECT_NO_THROW(const ContractExecuteTransaction contractExecuteTransaction = std::get<10>(txVariant));
}

//-----
TEST_F(TransactionTest, ContractUpdateTransactionFromTransactionBodyBytes)
{
  // Given
  proto::TransactionBody txBody;
  txBody.set_allocated_contractupdateinstance(new proto::ContractUpdateTransactionBody);

  // When
  const auto [index, txVariant] = Transaction<ContractUpdateTransaction>::fromBytes(
    internal::Utilities::stringToByteVector(txBody.SerializeAsString()));

  // Then
  ASSERT_EQ(index, 11);
  EXPECT_NO_THROW(const ContractUpdateTransaction contractUpdateTransaction = std::get<11>(txVariant));
}

//-----
TEST_F(TransactionTest, ContractUpdateTransactionFromSignedTransactionBytes)
{
  // Given
  proto::TransactionBody txBody;
  txBody.set_allocated_contractupdateinstance(new proto::ContractUpdateTransactionBody);

  proto::SignedTransaction signedTx;
  signedTx.set_bodybytes(txBody.SerializeAsString());
  // SignatureMap not required

  // When
  const auto [index, txVariant] = Transaction<ContractUpdateTransaction>::fromBytes(
    internal::Utilities::stringToByteVector(signedTx.SerializeAsString()));

  // Then
  ASSERT_EQ(index, 11);
  EXPECT_NO_THROW(const ContractUpdateTransaction contractUpdateTransaction = std::get<11>(txVariant));
}

//-----
TEST_F(TransactionTest, ContractUpdateTransactionFromTransactionBytes)
{
  // Given
  proto::TransactionBody txBody;
  txBody.set_allocated_contractupdateinstance(new proto::ContractUpdateTransactionBody);

  proto::SignedTransaction signedTx;
  signedTx.set_bodybytes(txBody.SerializeAsString());
  // SignatureMap not required

  proto::Transaction tx;
  tx.set_signedtransactionbytes(signedTx.SerializeAsString());

  // When
  const auto [index, txVariant] =
    Transaction<ContractUpdateTransaction>::fromBytes(internal::Utilities::stringToByteVector(tx.SerializeAsString()));

  // Then
  ASSERT_EQ(index, 11);
  EXPECT_NO_THROW(const ContractUpdateTransaction contractUpdateTransaction = std::get<11>(txVariant));
}

//-----
TEST_F(TransactionTest, EthereumTransactionFromTransactionBodyBytes)
{
  // Given
  proto::TransactionBody txBody;
  txBody.set_allocated_ethereumtransaction(new proto::EthereumTransactionBody);

  // When
  const auto [index, txVariant] =
    Transaction<EthereumTransaction>::fromBytes(internal::Utilities::stringToByteVector(txBody.SerializeAsString()));

  // Then
  ASSERT_EQ(index, 12);
  EXPECT_NO_THROW(const EthereumTransaction ethereumTransaction = std::get<12>(txVariant));
}

//-----
TEST_F(TransactionTest, EthereumTransactionFromSignedTransactionBytes)
{
  // Given
  proto::TransactionBody txBody;
  txBody.set_allocated_ethereumtransaction(new proto::EthereumTransactionBody);

  proto::SignedTransaction signedTx;
  signedTx.set_bodybytes(txBody.SerializeAsString());
  // SignatureMap not required

  // When
  const auto [index, txVariant] =
    Transaction<EthereumTransaction>::fromBytes(internal::Utilities::stringToByteVector(signedTx.SerializeAsString()));

  // Then
  ASSERT_EQ(index, 12);
  EXPECT_NO_THROW(const EthereumTransaction ethereumTransaction = std::get<12>(txVariant));
}

//-----
TEST_F(TransactionTest, EthereumTransactionFromTransactionBytes)
{
  // Given
  proto::TransactionBody txBody;
  txBody.set_allocated_ethereumtransaction(new proto::EthereumTransactionBody);

  proto::SignedTransaction signedTx;
  signedTx.set_bodybytes(txBody.SerializeAsString());
  // SignatureMap not required

  proto::Transaction tx;
  tx.set_signedtransactionbytes(signedTx.SerializeAsString());

  // When
  const auto [index, txVariant] =
    Transaction<EthereumTransaction>::fromBytes(internal::Utilities::stringToByteVector(tx.SerializeAsString()));

  // Then
  ASSERT_EQ(index, 12);
  EXPECT_NO_THROW(const EthereumTransaction ethereumTransaction = std::get<12>(txVariant));
}

//-----
TEST_F(TransactionTest, FileUpdateTransactionFromTransactionBodyBytes)
{
  // Given
  proto::TransactionBody txBody;
  txBody.set_allocated_fileupdate(new proto::FileUpdateTransactionBody);

  // When
  const auto [index, txVariant] =
    Transaction<FileUpdateTransaction>::fromBytes(internal::Utilities::stringToByteVector(txBody.SerializeAsString()));

  // Then
  ASSERT_EQ(index, 13);
  EXPECT_NO_THROW(const FileUpdateTransaction fileUpdateTransaction = std::get<13>(txVariant));
}

//-----
TEST_F(TransactionTest, FileUpdateTransactionFromSignedTransactionBytes)
{
  // Given
  proto::TransactionBody txBody;
  txBody.set_allocated_fileupdate(new proto::FileUpdateTransactionBody);

  proto::SignedTransaction signedTx;
  signedTx.set_bodybytes(txBody.SerializeAsString());
  // SignatureMap not required

  // When
  const auto [index, txVariant] =
    Transaction<FileUpdateTransaction>::fromBytes(internal::Utilities::stringToByteVector(txBody.SerializeAsString()));

  // Then
  ASSERT_EQ(index, 13);
  EXPECT_NO_THROW(const FileUpdateTransaction fileUpdateTransaction = std::get<13>(txVariant));
}

//-----
TEST_F(TransactionTest, FileUpdateTransactionFromTransactionBytes)
{
  // Given
  proto::TransactionBody txBody;
  txBody.set_allocated_fileupdate(new proto::FileUpdateTransactionBody);

  proto::SignedTransaction signedTx;
  signedTx.set_bodybytes(txBody.SerializeAsString());
  // SignatureMap not required

  proto::Transaction tx;
  tx.set_signedtransactionbytes(signedTx.SerializeAsString());

  // When
  const auto [index, txVariant] =
    Transaction<FileUpdateTransaction>::fromBytes(internal::Utilities::stringToByteVector(txBody.SerializeAsString()));

  // Then
  ASSERT_EQ(index, 13);
  EXPECT_NO_THROW(const FileUpdateTransaction fileUpdateTransaction = std::get<13>(txVariant));
}

TEST_F(TransactionTest, FileAppendTransactionFromTransactionBodyBytes)
{
  // Given
  proto::TransactionBody txBody;
  txBody.set_allocated_fileappend(new proto::FileAppendTransactionBody);

  // When
  const auto [index, txVariant] =
    Transaction<FileAppendTransaction>::fromBytes(internal::Utilities::stringToByteVector(txBody.SerializeAsString()));

  // Then
  ASSERT_EQ(index, 14);
  EXPECT_NO_THROW(const FileAppendTransaction fileAppendTransaction = std::get<14>(txVariant));
}

//-----
TEST_F(TransactionTest, FileAppendTransactionFromSignedTransactionBytes)
{
  // Given
  proto::TransactionBody txBody;
  txBody.set_allocated_fileappend(new proto::FileAppendTransactionBody);

  proto::SignedTransaction signedTx;
  signedTx.set_bodybytes(txBody.SerializeAsString());
  // SignatureMap not required

  // When
  const auto [index, txVariant] =
    Transaction<FileAppendTransaction>::fromBytes(internal::Utilities::stringToByteVector(txBody.SerializeAsString()));

  // Then
  ASSERT_EQ(index, 14);
  EXPECT_NO_THROW(const FileAppendTransaction fileAppendTransaction = std::get<14>(txVariant));
}

//-----
TEST_F(TransactionTest, FileAppendTransactionFromTransactionBytes)
{
  // Given
  proto::TransactionBody txBody;
  txBody.set_allocated_fileappend(new proto::FileAppendTransactionBody);

  proto::SignedTransaction signedTx;
  signedTx.set_bodybytes(txBody.SerializeAsString());
  // SignatureMap not required

  proto::Transaction tx;
  tx.set_signedtransactionbytes(signedTx.SerializeAsString());

  // When
  const auto [index, txVariant] =
    Transaction<FileAppendTransaction>::fromBytes(internal::Utilities::stringToByteVector(txBody.SerializeAsString()));

  // Then
  ASSERT_EQ(index, 14);
  EXPECT_NO_THROW(const FileAppendTransaction fileAppendTransaction = std::get<14>(txVariant));
}

//-----
TEST_F(TransactionTest, TokenCreateTransactionFromTransactionBodyBytes)
{
  // Given
  proto::TransactionBody txBody;
  txBody.set_allocated_tokencreation(new proto::TokenCreateTransactionBody);

  // When
  const auto [index, txVariant] =
    Transaction<TokenCreateTransaction>::fromBytes(internal::Utilities::stringToByteVector(txBody.SerializeAsString()));

  // Then
  ASSERT_EQ(index, 15);
  EXPECT_NO_THROW(const TokenCreateTransaction tokenCreateTransaction = std::get<15>(txVariant));
}

//-----
TEST_F(TransactionTest, TokenCreateTransactionFromSignedTransactionBytes)
{
  // Given
  proto::TransactionBody txBody;
  txBody.set_allocated_tokencreation(new proto::TokenCreateTransactionBody);

  proto::SignedTransaction signedTx;
  signedTx.set_bodybytes(txBody.SerializeAsString());
  // SignatureMap not required

  // When
  const auto [index, txVariant] =
    Transaction<TokenCreateTransaction>::fromBytes(internal::Utilities::stringToByteVector(txBody.SerializeAsString()));

  // Then
  ASSERT_EQ(index, 15);
  EXPECT_NO_THROW(const TokenCreateTransaction tokenCreateTransaction = std::get<15>(txVariant));
}

//-----
TEST_F(TransactionTest, TokenCreateTransactionFromTransactionBytes)
{
  // Given
  proto::TransactionBody txBody;
  txBody.set_allocated_tokencreation(new proto::TokenCreateTransactionBody);

  proto::SignedTransaction signedTx;
  signedTx.set_bodybytes(txBody.SerializeAsString());
  // SignatureMap not required

  proto::Transaction tx;
  tx.set_signedtransactionbytes(signedTx.SerializeAsString());

  // When
  const auto [index, txVariant] =
    Transaction<TokenCreateTransaction>::fromBytes(internal::Utilities::stringToByteVector(txBody.SerializeAsString()));

  // Then
  ASSERT_EQ(index, 15);
  EXPECT_NO_THROW(const TokenCreateTransaction tokenCreateTransaction = std::get<15>(txVariant));
}

//-----
TEST_F(TransactionTest, TokenDeleteTransactionFromTransactionBodyBytes)
{
  // Given
  proto::TransactionBody txBody;
  txBody.set_allocated_tokendeletion(new proto::TokenDeleteTransactionBody);

  // When
  const auto [index, txVariant] =
    Transaction<TokenDeleteTransaction>::fromBytes(internal::Utilities::stringToByteVector(txBody.SerializeAsString()));

  // Then
  ASSERT_EQ(index, 16);
  EXPECT_NO_THROW(const TokenDeleteTransaction tokenDeleteTransaction = std::get<16>(txVariant));
}

//-----
TEST_F(TransactionTest, TokenDeleteTransactionFromSignedTransactionBytes)
{
  // Given
  proto::TransactionBody txBody;
  txBody.set_allocated_tokendeletion(new proto::TokenDeleteTransactionBody);

  proto::SignedTransaction signedTx;
  signedTx.set_bodybytes(txBody.SerializeAsString());
  // SignatureMap not required

  // When
  const auto [index, txVariant] =
    Transaction<TokenDeleteTransaction>::fromBytes(internal::Utilities::stringToByteVector(txBody.SerializeAsString()));

  // Then
  ASSERT_EQ(index, 16);
  EXPECT_NO_THROW(const TokenDeleteTransaction tokenDeleteTransaction = std::get<16>(txVariant));
}

//-----
TEST_F(TransactionTest, TokenDeleteTransactionFromTransactionBytes)
{
  // Given
  proto::TransactionBody txBody;
  txBody.set_allocated_tokendeletion(new proto::TokenDeleteTransactionBody);

  proto::SignedTransaction signedTx;
  signedTx.set_bodybytes(txBody.SerializeAsString());
  // SignatureMap not required

  proto::Transaction tx;
  tx.set_signedtransactionbytes(signedTx.SerializeAsString());

  // When
  const auto [index, txVariant] =
    Transaction<TokenDeleteTransaction>::fromBytes(internal::Utilities::stringToByteVector(txBody.SerializeAsString()));

  // Then
  ASSERT_EQ(index, 16);
  EXPECT_NO_THROW(const TokenDeleteTransaction tokenDeleteTransaction = std::get<16>(txVariant));
}

//-----
TEST_F(TransactionTest, TokenAssociateTransactionFromTransactionBodyBytes)
{
  // Given
  proto::TransactionBody txBody;
  txBody.set_allocated_tokenassociate(new proto::TokenAssociateTransactionBody);

  // When
  const auto [index, txVariant] = Transaction<TokenAssociateTransaction>::fromBytes(
    internal::Utilities::stringToByteVector(txBody.SerializeAsString()));

  // Then
  ASSERT_EQ(index, 17);
  EXPECT_NO_THROW(const TokenAssociateTransaction tokenAssociateTransaction = std::get<17>(txVariant));
}

//-----
TEST_F(TransactionTest, TokenAssociateTransactionFromSignedTransactionBytes)
{
  // Given
  proto::TransactionBody txBody;
  txBody.set_allocated_tokenassociate(new proto::TokenAssociateTransactionBody);

  proto::SignedTransaction signedTx;
  signedTx.set_bodybytes(txBody.SerializeAsString());
  // SignatureMap not required

  // When
  const auto [index, txVariant] = Transaction<TokenAssociateTransaction>::fromBytes(
    internal::Utilities::stringToByteVector(txBody.SerializeAsString()));

  // Then
  ASSERT_EQ(index, 17);
  EXPECT_NO_THROW(const TokenAssociateTransaction tokenAssociateTransaction = std::get<17>(txVariant));
}

//-----
TEST_F(TransactionTest, TokenAssociateTransactionFromTransactionBytes)
{
  // Given
  proto::TransactionBody txBody;
  txBody.set_allocated_tokenassociate(new proto::TokenAssociateTransactionBody);

  proto::SignedTransaction signedTx;
  signedTx.set_bodybytes(txBody.SerializeAsString());
  // SignatureMap not required

  proto::Transaction tx;
  tx.set_signedtransactionbytes(signedTx.SerializeAsString());

  // When
  const auto [index, txVariant] = Transaction<TokenAssociateTransaction>::fromBytes(
    internal::Utilities::stringToByteVector(txBody.SerializeAsString()));

  // Then
  ASSERT_EQ(index, 17);
  EXPECT_NO_THROW(const TokenAssociateTransaction tokenAssociateTransaction = std::get<17>(txVariant));
}

//-----
<<<<<<< HEAD
TEST_F(TransactionTest, TokenUpdateTransactionFromTransactionBodyBytes)
{
  // Given
  proto::TransactionBody txBody;
  txBody.set_allocated_tokenupdate(new proto::TokenUpdateTransactionBody);

  // When
  const auto [index, txVariant] =
    Transaction<TokenUpdateTransaction>::fromBytes(internal::Utilities::stringToByteVector(txBody.SerializeAsString()));

  // Then
  ASSERT_EQ(index, 18);
  EXPECT_NO_THROW(const TokenUpdateTransaction tokenUpdateTransaction = std::get<18>(txVariant));
}

//-----
TEST_F(TransactionTest, TokenUpdateTransactionFromSignedTransactionBytes)
{
  // Given
  proto::TransactionBody txBody;
  txBody.set_allocated_tokenupdate(new proto::TokenUpdateTransactionBody);
=======
TEST_F(TransactionTest, TokenMintTransactionFromTransactionBodyBytes)
{
  // Given
  proto::TransactionBody txBody;
  txBody.set_allocated_tokenmint(new proto::TokenMintTransactionBody);

  // When
  const auto [index, txVariant] =
    Transaction<TokenMintTransaction>::fromBytes(internal::Utilities::stringToByteVector(txBody.SerializeAsString()));

  // Then
  ASSERT_EQ(index, 18);
  EXPECT_NO_THROW(const TokenMintTransaction tokenMintTransaction = std::get<18>(txVariant));
}

//-----
TEST_F(TransactionTest, TokenMintTransactionFromSignedTransactionBytes)
{
  // Given
  proto::TransactionBody txBody;
  txBody.set_allocated_tokenmint(new proto::TokenMintTransactionBody);
>>>>>>> b95e327d

  proto::SignedTransaction signedTx;
  signedTx.set_bodybytes(txBody.SerializeAsString());
  // SignatureMap not required

  // When
  const auto [index, txVariant] =
<<<<<<< HEAD
    Transaction<TokenUpdateTransaction>::fromBytes(internal::Utilities::stringToByteVector(txBody.SerializeAsString()));

  // Then
  ASSERT_EQ(index, 18);
  EXPECT_NO_THROW(const TokenUpdateTransaction tokenUpdateTransaction = std::get<18>(txVariant));
}

//-----
TEST_F(TransactionTest, TokenUpdateTransactionFromTransactionBytes)
{
  // Given
  proto::TransactionBody txBody;
  txBody.set_allocated_tokenupdate(new proto::TokenUpdateTransactionBody);
=======
    Transaction<TokenMintTransaction>::fromBytes(internal::Utilities::stringToByteVector(txBody.SerializeAsString()));

  // Then
  ASSERT_EQ(index, 18);
  EXPECT_NO_THROW(const TokenMintTransaction tokenMintTransaction = std::get<18>(txVariant));
}

//-----
TEST_F(TransactionTest, TokenMintTransactionFromTransactionBytes)
{
  // Given
  proto::TransactionBody txBody;
  txBody.set_allocated_tokenmint(new proto::TokenMintTransactionBody);
>>>>>>> b95e327d

  proto::SignedTransaction signedTx;
  signedTx.set_bodybytes(txBody.SerializeAsString());
  // SignatureMap not required

  proto::Transaction tx;
  tx.set_signedtransactionbytes(signedTx.SerializeAsString());

  // When
  const auto [index, txVariant] =
<<<<<<< HEAD
    Transaction<TokenUpdateTransaction>::fromBytes(internal::Utilities::stringToByteVector(txBody.SerializeAsString()));

  // Then
  ASSERT_EQ(index, 18);
  EXPECT_NO_THROW(const TokenUpdateTransaction tokenUpdateTransaction = std::get<18>(txVariant));
=======
    Transaction<TokenMintTransaction>::fromBytes(internal::Utilities::stringToByteVector(txBody.SerializeAsString()));

  // Then
  ASSERT_EQ(index, 18);
  EXPECT_NO_THROW(const TokenMintTransaction tokenMintTransaction = std::get<18>(txVariant));
>>>>>>> b95e327d
}<|MERGE_RESOLUTION|>--- conflicted
+++ resolved
@@ -35,11 +35,8 @@
 #include "TokenAssociateTransaction.h"
 #include "TokenCreateTransaction.h"
 #include "TokenDeleteTransaction.h"
-<<<<<<< HEAD
+#include "TokenMintTransaction.h"
 #include "TokenUpdateTransaction.h"
-=======
-#include "TokenMintTransaction.h"
->>>>>>> b95e327d
 #include "TransferTransaction.h"
 #include "impl/Utilities.h"
 
@@ -1116,29 +1113,6 @@
 }
 
 //-----
-<<<<<<< HEAD
-TEST_F(TransactionTest, TokenUpdateTransactionFromTransactionBodyBytes)
-{
-  // Given
-  proto::TransactionBody txBody;
-  txBody.set_allocated_tokenupdate(new proto::TokenUpdateTransactionBody);
-
-  // When
-  const auto [index, txVariant] =
-    Transaction<TokenUpdateTransaction>::fromBytes(internal::Utilities::stringToByteVector(txBody.SerializeAsString()));
-
-  // Then
-  ASSERT_EQ(index, 18);
-  EXPECT_NO_THROW(const TokenUpdateTransaction tokenUpdateTransaction = std::get<18>(txVariant));
-}
-
-//-----
-TEST_F(TransactionTest, TokenUpdateTransactionFromSignedTransactionBytes)
-{
-  // Given
-  proto::TransactionBody txBody;
-  txBody.set_allocated_tokenupdate(new proto::TokenUpdateTransactionBody);
-=======
 TEST_F(TransactionTest, TokenMintTransactionFromTransactionBodyBytes)
 {
   // Given
@@ -1160,29 +1134,13 @@
   // Given
   proto::TransactionBody txBody;
   txBody.set_allocated_tokenmint(new proto::TokenMintTransactionBody);
->>>>>>> b95e327d
-
-  proto::SignedTransaction signedTx;
-  signedTx.set_bodybytes(txBody.SerializeAsString());
-  // SignatureMap not required
-
-  // When
-  const auto [index, txVariant] =
-<<<<<<< HEAD
-    Transaction<TokenUpdateTransaction>::fromBytes(internal::Utilities::stringToByteVector(txBody.SerializeAsString()));
-
-  // Then
-  ASSERT_EQ(index, 18);
-  EXPECT_NO_THROW(const TokenUpdateTransaction tokenUpdateTransaction = std::get<18>(txVariant));
-}
-
-//-----
-TEST_F(TransactionTest, TokenUpdateTransactionFromTransactionBytes)
-{
-  // Given
-  proto::TransactionBody txBody;
-  txBody.set_allocated_tokenupdate(new proto::TokenUpdateTransactionBody);
-=======
+
+  proto::SignedTransaction signedTx;
+  signedTx.set_bodybytes(txBody.SerializeAsString());
+  // SignatureMap not required
+
+  // When
+  const auto [index, txVariant] =
     Transaction<TokenMintTransaction>::fromBytes(internal::Utilities::stringToByteVector(txBody.SerializeAsString()));
 
   // Then
@@ -1196,28 +1154,78 @@
   // Given
   proto::TransactionBody txBody;
   txBody.set_allocated_tokenmint(new proto::TokenMintTransactionBody);
->>>>>>> b95e327d
-
-  proto::SignedTransaction signedTx;
-  signedTx.set_bodybytes(txBody.SerializeAsString());
-  // SignatureMap not required
-
-  proto::Transaction tx;
-  tx.set_signedtransactionbytes(signedTx.SerializeAsString());
-
-  // When
-  const auto [index, txVariant] =
-<<<<<<< HEAD
-    Transaction<TokenUpdateTransaction>::fromBytes(internal::Utilities::stringToByteVector(txBody.SerializeAsString()));
-
-  // Then
-  ASSERT_EQ(index, 18);
-  EXPECT_NO_THROW(const TokenUpdateTransaction tokenUpdateTransaction = std::get<18>(txVariant));
-=======
+
+  proto::SignedTransaction signedTx;
+  signedTx.set_bodybytes(txBody.SerializeAsString());
+  // SignatureMap not required
+
+  proto::Transaction tx;
+  tx.set_signedtransactionbytes(signedTx.SerializeAsString());
+
+  // When
+  const auto [index, txVariant] =
     Transaction<TokenMintTransaction>::fromBytes(internal::Utilities::stringToByteVector(txBody.SerializeAsString()));
 
   // Then
   ASSERT_EQ(index, 18);
   EXPECT_NO_THROW(const TokenMintTransaction tokenMintTransaction = std::get<18>(txVariant));
->>>>>>> b95e327d
+}
+
+//-----
+TEST_F(TransactionTest, TokenUpdateTransactionFromTransactionBodyBytes)
+{
+  // Given
+  proto::TransactionBody txBody;
+  txBody.set_allocated_tokenupdate(new proto::TokenUpdateTransactionBody);
+
+  // When
+  const auto [index, txVariant] =
+    Transaction<TokenUpdateTransaction>::fromBytes(internal::Utilities::stringToByteVector(txBody.SerializeAsString()));
+
+  // Then
+  ASSERT_EQ(index, 19);
+  EXPECT_NO_THROW(const TokenUpdateTransaction tokenUpdateTransaction = std::get<19>(txVariant));
+}
+
+//-----
+TEST_F(TransactionTest, TokenUpdateTransactionFromSignedTransactionBytes)
+{
+  // Given
+  proto::TransactionBody txBody;
+  txBody.set_allocated_tokenupdate(new proto::TokenUpdateTransactionBody);
+
+  proto::SignedTransaction signedTx;
+  signedTx.set_bodybytes(txBody.SerializeAsString());
+  // SignatureMap not required
+
+  // When
+  const auto [index, txVariant] =
+    Transaction<TokenUpdateTransaction>::fromBytes(internal::Utilities::stringToByteVector(txBody.SerializeAsString()));
+
+  // Then
+  ASSERT_EQ(index, 19);
+  EXPECT_NO_THROW(const TokenUpdateTransaction tokenUpdateTransaction = std::get<19>(txVariant));
+}
+
+//-----
+TEST_F(TransactionTest, TokenUpdateTransactionFromTransactionBytes)
+{
+  // Given
+  proto::TransactionBody txBody;
+  txBody.set_allocated_tokenupdate(new proto::TokenUpdateTransactionBody);
+
+  proto::SignedTransaction signedTx;
+  signedTx.set_bodybytes(txBody.SerializeAsString());
+  // SignatureMap not required
+
+  proto::Transaction tx;
+  tx.set_signedtransactionbytes(signedTx.SerializeAsString());
+
+  // When
+  const auto [index, txVariant] =
+    Transaction<TokenUpdateTransaction>::fromBytes(internal::Utilities::stringToByteVector(txBody.SerializeAsString()));
+
+  // Then
+  ASSERT_EQ(index, 19);
+  EXPECT_NO_THROW(const TokenUpdateTransaction tokenUpdateTransaction = std::get<19>(txVariant));
 }