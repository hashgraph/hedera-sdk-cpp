--- conflicted
+++ resolved
@@ -36,11 +36,8 @@
 #include "TokenCreateTransaction.h"
 #include "TokenDeleteTransaction.h"
 #include "TokenMintTransaction.h"
-<<<<<<< HEAD
+#include "TokenUpdateTransaction.h"
 #include "TokenWipeTransaction.h"
-=======
-#include "TokenUpdateTransaction.h"
->>>>>>> 91c789bc
 #include "TransferTransaction.h"
 #include "impl/Utilities.h"
 
@@ -1176,29 +1173,6 @@
 }
 
 //-----
-<<<<<<< HEAD
-TEST_F(TransactionTest, TokenWipeTransactionFromTransactionBodyBytes)
-{
-  // Given
-  proto::TransactionBody txBody;
-  txBody.set_allocated_tokenwipe(new proto::TokenWipeAccountTransactionBody);
-
-  // When
-  const auto [index, txVariant] =
-    Transaction<TokenWipeTransaction>::fromBytes(internal::Utilities::stringToByteVector(txBody.SerializeAsString()));
-
-  // Then
-  ASSERT_EQ(index, 19);
-  EXPECT_NO_THROW(const TokenWipeTransaction tokenWipeTransaction = std::get<19>(txVariant));
-}
-
-//-----
-TEST_F(TransactionTest, TokenWipeTransactionFromSignedTransactionBytes)
-{
-  // Given
-  proto::TransactionBody txBody;
-  txBody.set_allocated_tokenwipe(new proto::TokenWipeAccountTransactionBody);
-=======
 TEST_F(TransactionTest, TokenUpdateTransactionFromTransactionBodyBytes)
 {
   // Given
@@ -1220,29 +1194,13 @@
   // Given
   proto::TransactionBody txBody;
   txBody.set_allocated_tokenupdate(new proto::TokenUpdateTransactionBody);
->>>>>>> 91c789bc
-
-  proto::SignedTransaction signedTx;
-  signedTx.set_bodybytes(txBody.SerializeAsString());
-  // SignatureMap not required
-
-  // When
-  const auto [index, txVariant] =
-<<<<<<< HEAD
-    Transaction<TokenWipeTransaction>::fromBytes(internal::Utilities::stringToByteVector(txBody.SerializeAsString()));
-
-  // Then
-  ASSERT_EQ(index, 19);
-  EXPECT_NO_THROW(const TokenWipeTransaction tokenWipeTransaction = std::get<19>(txVariant));
-}
-
-//-----
-TEST_F(TransactionTest, TokenWipeTransactionFromTransactionBytes)
-{
-  // Given
-  proto::TransactionBody txBody;
-  txBody.set_allocated_tokenwipe(new proto::TokenWipeAccountTransactionBody);
-=======
+
+  proto::SignedTransaction signedTx;
+  signedTx.set_bodybytes(txBody.SerializeAsString());
+  // SignatureMap not required
+
+  // When
+  const auto [index, txVariant] =
     Transaction<TokenUpdateTransaction>::fromBytes(internal::Utilities::stringToByteVector(txBody.SerializeAsString()));
 
   // Then
@@ -1256,28 +1214,78 @@
   // Given
   proto::TransactionBody txBody;
   txBody.set_allocated_tokenupdate(new proto::TokenUpdateTransactionBody);
->>>>>>> 91c789bc
-
-  proto::SignedTransaction signedTx;
-  signedTx.set_bodybytes(txBody.SerializeAsString());
-  // SignatureMap not required
-
-  proto::Transaction tx;
-  tx.set_signedtransactionbytes(signedTx.SerializeAsString());
-
-  // When
-  const auto [index, txVariant] =
-<<<<<<< HEAD
-    Transaction<TokenWipeTransaction>::fromBytes(internal::Utilities::stringToByteVector(txBody.SerializeAsString()));
-
-  // Then
-  ASSERT_EQ(index, 19);
-  EXPECT_NO_THROW(const TokenWipeTransaction tokenWipeTransaction = std::get<19>(txVariant));
-=======
+
+  proto::SignedTransaction signedTx;
+  signedTx.set_bodybytes(txBody.SerializeAsString());
+  // SignatureMap not required
+
+  proto::Transaction tx;
+  tx.set_signedtransactionbytes(signedTx.SerializeAsString());
+
+  // When
+  const auto [index, txVariant] =
     Transaction<TokenUpdateTransaction>::fromBytes(internal::Utilities::stringToByteVector(txBody.SerializeAsString()));
 
   // Then
   ASSERT_EQ(index, 19);
   EXPECT_NO_THROW(const TokenUpdateTransaction tokenUpdateTransaction = std::get<19>(txVariant));
->>>>>>> 91c789bc
+}
+
+//-----
+TEST_F(TransactionTest, TokenWipeTransactionFromTransactionBodyBytes)
+{
+  // Given
+  proto::TransactionBody txBody;
+  txBody.set_allocated_tokenwipe(new proto::TokenWipeAccountTransactionBody);
+
+  // When
+  const auto [index, txVariant] =
+    Transaction<TokenWipeTransaction>::fromBytes(internal::Utilities::stringToByteVector(txBody.SerializeAsString()));
+
+  // Then
+  ASSERT_EQ(index, 20);
+  EXPECT_NO_THROW(const TokenWipeTransaction tokenWipeTransaction = std::get<20>(txVariant));
+}
+
+//-----
+TEST_F(TransactionTest, TokenWipeTransactionFromSignedTransactionBytes)
+{
+  // Given
+  proto::TransactionBody txBody;
+  txBody.set_allocated_tokenwipe(new proto::TokenWipeAccountTransactionBody);
+
+  proto::SignedTransaction signedTx;
+  signedTx.set_bodybytes(txBody.SerializeAsString());
+  // SignatureMap not required
+
+  // When
+  const auto [index, txVariant] =
+    Transaction<TokenWipeTransaction>::fromBytes(internal::Utilities::stringToByteVector(txBody.SerializeAsString()));
+
+  // Then
+  ASSERT_EQ(index, 20);
+  EXPECT_NO_THROW(const TokenWipeTransaction tokenWipeTransaction = std::get<20>(txVariant));
+}
+
+//-----
+TEST_F(TransactionTest, TokenWipeTransactionFromTransactionBytes)
+{
+  // Given
+  proto::TransactionBody txBody;
+  txBody.set_allocated_tokenwipe(new proto::TokenWipeAccountTransactionBody);
+
+  proto::SignedTransaction signedTx;
+  signedTx.set_bodybytes(txBody.SerializeAsString());
+  // SignatureMap not required
+
+  proto::Transaction tx;
+  tx.set_signedtransactionbytes(signedTx.SerializeAsString());
+
+  // When
+  const auto [index, txVariant] =
+    Transaction<TokenWipeTransaction>::fromBytes(internal::Utilities::stringToByteVector(txBody.SerializeAsString()));
+
+  // Then
+  ASSERT_EQ(index, 20);
+  EXPECT_NO_THROW(const TokenWipeTransaction tokenWipeTransaction = std::get<20>(txVariant));
 }