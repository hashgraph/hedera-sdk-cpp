--- conflicted
+++ resolved
@@ -32,11 +32,8 @@
 #include "FileCreateTransaction.h"
 #include "FileDeleteTransaction.h"
 #include "FileUpdateTransaction.h"
-<<<<<<< HEAD
+#include "TokenAssociateTransaction.h"
 #include "TokenMintTransaction.h"
-=======
-#include "TokenAssociateTransaction.h"
->>>>>>> 68803261
 #include "TransferTransaction.h"
 #include "impl/Utilities.h"
 
@@ -935,29 +932,7 @@
   EXPECT_NO_THROW(const FileAppendTransaction fileAppendTransaction = std::get<14>(txVariant));
 }
 
-<<<<<<< HEAD
-TEST_F(TransactionTest, TokenMintTransactionFromTransactionBodyBytes)
-{
-  // Given
-  proto::TransactionBody txBody;
-  txBody.set_allocated_tokenmint(new proto::TokenMintTransactionBody);
-
-  // When
-  const auto [index, txVariant] =
-    Transaction<TokenMintTransaction>::fromBytes(internal::Utilities::stringToByteVector(txBody.SerializeAsString()));
-
-  // Then
-  ASSERT_EQ(index, 15);
-  EXPECT_NO_THROW(const TokenMintTransaction tokenMintTransaction = std::get<15>(txVariant));
-}
-
-//-----
-TEST_F(TransactionTest, TokenMintTransactionFromSignedTransactionBytes)
-{
-  // Given
-  proto::TransactionBody txBody;
-  txBody.set_allocated_tokenmint(new proto::TokenMintTransactionBody);
-=======
+//-----
 TEST_F(TransactionTest, TokenAssociateTransactionFromTransactionBodyBytes)
 {
   // Given
@@ -979,29 +954,12 @@
   // Given
   proto::TransactionBody txBody;
   txBody.set_allocated_tokenassociate(new proto::TokenAssociateTransactionBody);
->>>>>>> 68803261
-
-  proto::SignedTransaction signedTx;
-  signedTx.set_bodybytes(txBody.SerializeAsString());
-  // SignatureMap not required
-
-  // When
-<<<<<<< HEAD
-  const auto [index, txVariant] =
-    Transaction<TokenMintTransaction>::fromBytes(internal::Utilities::stringToByteVector(txBody.SerializeAsString()));
-
-  // Then
-  ASSERT_EQ(index, 15);
-  EXPECT_NO_THROW(const TokenMintTransaction tokenMintTransaction = std::get<15>(txVariant));
-}
-
-//-----
-TEST_F(TransactionTest, TokenMintTransactionFromTransactionBytes)
-{
-  // Given
-  proto::TransactionBody txBody;
-  txBody.set_allocated_tokenmint(new proto::TokenMintTransactionBody);
-=======
+
+  proto::SignedTransaction signedTx;
+  signedTx.set_bodybytes(txBody.SerializeAsString());
+  // SignatureMap not required
+
+  // When
   const auto [index, txVariant] = Transaction<TokenAssociateTransaction>::fromBytes(
     internal::Utilities::stringToByteVector(txBody.SerializeAsString()));
 
@@ -1016,29 +974,78 @@
   // Given
   proto::TransactionBody txBody;
   txBody.set_allocated_tokenassociate(new proto::TokenAssociateTransactionBody);
->>>>>>> 68803261
-
-  proto::SignedTransaction signedTx;
-  signedTx.set_bodybytes(txBody.SerializeAsString());
-  // SignatureMap not required
-
-  proto::Transaction tx;
-  tx.set_signedtransactionbytes(signedTx.SerializeAsString());
-
-  // When
-<<<<<<< HEAD
-  const auto [index, txVariant] =
-    Transaction<TokenMintTransaction>::fromBytes(internal::Utilities::stringToByteVector(txBody.SerializeAsString()));
-
-  // Then
-  ASSERT_EQ(index, 15);
-  EXPECT_NO_THROW(const TokenMintTransaction tokenMintTransaction = std::get<15>(txVariant));
-=======
+
+  proto::SignedTransaction signedTx;
+  signedTx.set_bodybytes(txBody.SerializeAsString());
+  // SignatureMap not required
+
+  proto::Transaction tx;
+  tx.set_signedtransactionbytes(signedTx.SerializeAsString());
+
+  // When
   const auto [index, txVariant] = Transaction<TokenAssociateTransaction>::fromBytes(
     internal::Utilities::stringToByteVector(txBody.SerializeAsString()));
 
   // Then
   ASSERT_EQ(index, 15);
   EXPECT_NO_THROW(const TokenAssociateTransaction tokenAssociateTransaction = std::get<15>(txVariant));
->>>>>>> 68803261
+}
+
+//-----
+TEST_F(TransactionTest, TokenMintTransactionFromTransactionBodyBytes)
+{
+  // Given
+  proto::TransactionBody txBody;
+  txBody.set_allocated_tokenmint(new proto::TokenMintTransactionBody);
+
+  // When
+  const auto [index, txVariant] =
+    Transaction<TokenMintTransaction>::fromBytes(internal::Utilities::stringToByteVector(txBody.SerializeAsString()));
+
+  // Then
+  ASSERT_EQ(index, 16);
+  EXPECT_NO_THROW(const TokenMintTransaction tokenMintTransaction = std::get<16>(txVariant));
+}
+
+//-----
+TEST_F(TransactionTest, TokenMintTransactionFromSignedTransactionBytes)
+{
+  // Given
+  proto::TransactionBody txBody;
+  txBody.set_allocated_tokenmint(new proto::TokenMintTransactionBody);
+
+  proto::SignedTransaction signedTx;
+  signedTx.set_bodybytes(txBody.SerializeAsString());
+  // SignatureMap not required
+
+  // When
+  const auto [index, txVariant] =
+    Transaction<TokenMintTransaction>::fromBytes(internal::Utilities::stringToByteVector(txBody.SerializeAsString()));
+
+  // Then
+  ASSERT_EQ(index, 16);
+  EXPECT_NO_THROW(const TokenMintTransaction tokenMintTransaction = std::get<16>(txVariant));
+}
+
+//-----
+TEST_F(TransactionTest, TokenMintTransactionFromTransactionBytes)
+{
+  // Given
+  proto::TransactionBody txBody;
+  txBody.set_allocated_tokenmint(new proto::TokenMintTransactionBody);
+
+  proto::SignedTransaction signedTx;
+  signedTx.set_bodybytes(txBody.SerializeAsString());
+  // SignatureMap not required
+
+  proto::Transaction tx;
+  tx.set_signedtransactionbytes(signedTx.SerializeAsString());
+
+  // When
+  const auto [index, txVariant] =
+    Transaction<TokenMintTransaction>::fromBytes(internal::Utilities::stringToByteVector(txBody.SerializeAsString()));
+
+  // Then
+  ASSERT_EQ(index, 16);
+  EXPECT_NO_THROW(const TokenMintTransaction tokenMintTransaction = std::get<16>(txVariant));
 }