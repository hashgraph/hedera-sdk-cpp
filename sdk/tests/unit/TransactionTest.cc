--- conflicted
+++ resolved
@@ -41,13 +41,10 @@
 #include "TokenFreezeTransaction.h"
 #include "TokenGrantKycTransaction.h"
 #include "TokenMintTransaction.h"
-<<<<<<< HEAD
-#include "TokenUnfreezeTransaction.h"
-=======
 #include "TokenPauseTransaction.h"
 #include "TokenRevokeKycTransaction.h"
+#include "TokenUnfreezeTransaction.h"
 #include "TokenUnpauseTransaction.h"
->>>>>>> 9926c6b0
 #include "TokenUpdateTransaction.h"
 #include "TokenWipeTransaction.h"
 #include "TransferTransaction.h"
@@ -1480,16 +1477,6 @@
 }
 
 //-----
-<<<<<<< HEAD
-TEST_F(TransactionTest, TokenUnfreezeTransactionFromTransactionBodyBytes)
-{
-  // Given
-  proto::TransactionBody txBody;
-  txBody.set_allocated_tokenunfreeze(new proto::TokenUnfreezeAccountTransactionBody);
-
-  // When
-  const auto [index, txVariant] = Transaction<TokenUnfreezeTransaction>::fromBytes(
-=======
 TEST_F(TransactionTest, TokenGrantKycTransactionFromTransactionBodyBytes)
 {
   // Given
@@ -1498,22 +1485,10 @@
 
   // When
   const auto [index, txVariant] = Transaction<TokenGrantKycTransaction>::fromBytes(
->>>>>>> 9926c6b0
     internal::Utilities::stringToByteVector(txBody.SerializeAsString()));
 
   // Then
   ASSERT_EQ(index, 24);
-<<<<<<< HEAD
-  EXPECT_NO_THROW(const TokenUnfreezeTransaction tokenUnfreezeTransaction = std::get<24>(txVariant));
-}
-
-//-----
-TEST_F(TransactionTest, TokenUnfreezeTransactionFromSignedTransactionBytes)
-{
-  // Given
-  proto::TransactionBody txBody;
-  txBody.set_allocated_tokenunfreeze(new proto::TokenUnfreezeAccountTransactionBody);
-=======
   EXPECT_NO_THROW(const TokenGrantKycTransaction tokenGrantKycTransaction = std::get<24>(txVariant));
 }
 
@@ -1523,33 +1498,17 @@
   // Given
   proto::TransactionBody txBody;
   txBody.set_allocated_tokengrantkyc(new proto::TokenGrantKycTransactionBody);
->>>>>>> 9926c6b0
-
-  proto::SignedTransaction signedTx;
-  signedTx.set_bodybytes(txBody.SerializeAsString());
-  // SignatureMap not required
-
-  // When
-<<<<<<< HEAD
-  const auto [index, txVariant] = Transaction<TokenUnfreezeTransaction>::fromBytes(
-=======
+
+  proto::SignedTransaction signedTx;
+  signedTx.set_bodybytes(txBody.SerializeAsString());
+  // SignatureMap not required
+
+  // When
   const auto [index, txVariant] = Transaction<TokenGrantKycTransaction>::fromBytes(
->>>>>>> 9926c6b0
     internal::Utilities::stringToByteVector(txBody.SerializeAsString()));
 
   // Then
   ASSERT_EQ(index, 24);
-<<<<<<< HEAD
-  EXPECT_NO_THROW(const TokenUnfreezeTransaction tokenUnfreezeTransaction = std::get<24>(txVariant));
-}
-
-//-----
-TEST_F(TransactionTest, TokenUnfreezeTransactionFromTransactionBytes)
-{
-  // Given
-  proto::TransactionBody txBody;
-  txBody.set_allocated_tokenunfreeze(new proto::TokenUnfreezeAccountTransactionBody);
-=======
   EXPECT_NO_THROW(const TokenGrantKycTransaction tokenGrantKycTransaction = std::get<24>(txVariant));
 }
 
@@ -1559,28 +1518,20 @@
   // Given
   proto::TransactionBody txBody;
   txBody.set_allocated_tokengrantkyc(new proto::TokenGrantKycTransactionBody);
->>>>>>> 9926c6b0
-
-  proto::SignedTransaction signedTx;
-  signedTx.set_bodybytes(txBody.SerializeAsString());
-  // SignatureMap not required
-
-  proto::Transaction tx;
-  tx.set_signedtransactionbytes(signedTx.SerializeAsString());
-
-  // When
-<<<<<<< HEAD
-  const auto [index, txVariant] = Transaction<TokenUnfreezeTransaction>::fromBytes(
-=======
+
+  proto::SignedTransaction signedTx;
+  signedTx.set_bodybytes(txBody.SerializeAsString());
+  // SignatureMap not required
+
+  proto::Transaction tx;
+  tx.set_signedtransactionbytes(signedTx.SerializeAsString());
+
+  // When
   const auto [index, txVariant] = Transaction<TokenGrantKycTransaction>::fromBytes(
->>>>>>> 9926c6b0
     internal::Utilities::stringToByteVector(txBody.SerializeAsString()));
 
   // Then
   ASSERT_EQ(index, 24);
-<<<<<<< HEAD
-  EXPECT_NO_THROW(const TokenUnfreezeTransaction tokenUnfreezeTransaction = std::get<24>(txVariant));
-=======
   EXPECT_NO_THROW(const TokenGrantKycTransaction tokenGrantKycTransaction = std::get<24>(txVariant));
 }
 
@@ -1818,5 +1769,63 @@
   // Then
   ASSERT_EQ(index, 28);
   EXPECT_NO_THROW(const TokenFreezeTransaction tokenFreezeTransaction = std::get<28>(txVariant));
->>>>>>> 9926c6b0
+}
+
+//-----
+TEST_F(TransactionTest, TokenUnfreezeTransactionFromTransactionBodyBytes)
+{
+  // Given
+  proto::TransactionBody txBody;
+  txBody.set_allocated_tokenunfreeze(new proto::TokenUnfreezeAccountTransactionBody);
+
+  // When
+  const auto [index, txVariant] = Transaction<TokenUnfreezeTransaction>::fromBytes(
+    internal::Utilities::stringToByteVector(txBody.SerializeAsString()));
+
+  // Then
+  ASSERT_EQ(index, 29);
+  EXPECT_NO_THROW(const TokenUnfreezeTransaction tokenUnfreezeTransaction = std::get<29>(txVariant));
+}
+
+//-----
+TEST_F(TransactionTest, TokenUnfreezeTransactionFromSignedTransactionBytes)
+{
+  // Given
+  proto::TransactionBody txBody;
+  txBody.set_allocated_tokenunfreeze(new proto::TokenUnfreezeAccountTransactionBody);
+
+  proto::SignedTransaction signedTx;
+  signedTx.set_bodybytes(txBody.SerializeAsString());
+  // SignatureMap not required
+
+  // When
+  const auto [index, txVariant] = Transaction<TokenUnfreezeTransaction>::fromBytes(
+    internal::Utilities::stringToByteVector(txBody.SerializeAsString()));
+
+  // Then
+  ASSERT_EQ(index, 29);
+  EXPECT_NO_THROW(const TokenUnfreezeTransaction tokenUnfreezeTransaction = std::get<29>(txVariant));
+}
+
+//-----
+TEST_F(TransactionTest, TokenUnfreezeTransactionFromTransactionBytes)
+{
+  // Given
+  proto::TransactionBody txBody;
+  txBody.set_allocated_tokenunfreeze(new proto::TokenUnfreezeAccountTransactionBody);
+
+  proto::SignedTransaction signedTx;
+  signedTx.set_bodybytes(txBody.SerializeAsString());
+  // SignatureMap not required
+
+  proto::Transaction tx;
+  tx.set_signedtransactionbytes(signedTx.SerializeAsString());
+
+  // When
+  const auto [index, txVariant] = Transaction<TokenUnfreezeTransaction>::fromBytes(
+    internal::Utilities::stringToByteVector(txBody.SerializeAsString()));
+
+  // Then
+  ASSERT_EQ(index, 29);
+  EXPECT_NO_THROW(const TokenUnfreezeTransaction tokenUnfreezeTransaction = std::get<29>(txVariant));
 }