--- conflicted
+++ resolved
@@ -32,13 +32,10 @@
 #include "FileCreateTransaction.h"
 #include "FileDeleteTransaction.h"
 #include "FileUpdateTransaction.h"
-<<<<<<< HEAD
 #include "TokenAssociateTransaction.h"
-#include "TokenMintTransaction.h"
-=======
 #include "TokenCreateTransaction.h"
 #include "TokenDeleteTransaction.h"
->>>>>>> f88fff7f
+#include "TokenMintTransaction.h"
 #include "TransferTransaction.h"
 #include "impl/Utilities.h"
 
@@ -937,7 +934,124 @@
   EXPECT_NO_THROW(const FileAppendTransaction fileAppendTransaction = std::get<14>(txVariant));
 }
 
-<<<<<<< HEAD
+//-----
+TEST_F(TransactionTest, TokenCreateTransactionFromTransactionBodyBytes)
+{
+  // Given
+  proto::TransactionBody txBody;
+  txBody.set_allocated_tokencreation(new proto::TokenCreateTransactionBody);
+
+  // When
+  const auto [index, txVariant] =
+    Transaction<TokenCreateTransaction>::fromBytes(internal::Utilities::stringToByteVector(txBody.SerializeAsString()));
+
+  // Then
+  ASSERT_EQ(index, 15);
+  EXPECT_NO_THROW(const TokenCreateTransaction tokenCreateTransaction = std::get<15>(txVariant));
+}
+
+//-----
+TEST_F(TransactionTest, TokenCreateTransactionFromSignedTransactionBytes)
+{
+  // Given
+  proto::TransactionBody txBody;
+  txBody.set_allocated_tokencreation(new proto::TokenCreateTransactionBody);
+
+  proto::SignedTransaction signedTx;
+  signedTx.set_bodybytes(txBody.SerializeAsString());
+  // SignatureMap not required
+
+  // When
+  const auto [index, txVariant] =
+    Transaction<TokenCreateTransaction>::fromBytes(internal::Utilities::stringToByteVector(txBody.SerializeAsString()));
+
+  // Then
+  ASSERT_EQ(index, 15);
+  EXPECT_NO_THROW(const TokenCreateTransaction tokenCreateTransaction = std::get<15>(txVariant));
+}
+
+//-----
+TEST_F(TransactionTest, TokenCreateTransactionFromTransactionBytes)
+{
+  // Given
+  proto::TransactionBody txBody;
+  txBody.set_allocated_tokencreation(new proto::TokenCreateTransactionBody);
+
+  proto::SignedTransaction signedTx;
+  signedTx.set_bodybytes(txBody.SerializeAsString());
+  // SignatureMap not required
+
+  proto::Transaction tx;
+  tx.set_signedtransactionbytes(signedTx.SerializeAsString());
+
+  // When
+  const auto [index, txVariant] =
+    Transaction<TokenCreateTransaction>::fromBytes(internal::Utilities::stringToByteVector(txBody.SerializeAsString()));
+
+  // Then
+  ASSERT_EQ(index, 15);
+  EXPECT_NO_THROW(const TokenCreateTransaction tokenCreateTransaction = std::get<15>(txVariant));
+}
+
+//-----
+TEST_F(TransactionTest, TokenDeleteTransactionFromTransactionBodyBytes)
+{
+  // Given
+  proto::TransactionBody txBody;
+  txBody.set_allocated_tokendeletion(new proto::TokenDeleteTransactionBody);
+
+  // When
+  const auto [index, txVariant] =
+    Transaction<TokenDeleteTransaction>::fromBytes(internal::Utilities::stringToByteVector(txBody.SerializeAsString()));
+
+  // Then
+  ASSERT_EQ(index, 16);
+  EXPECT_NO_THROW(const TokenDeleteTransaction tokenDeleteTransaction = std::get<16>(txVariant));
+}
+
+//-----
+TEST_F(TransactionTest, TokenDeleteTransactionFromSignedTransactionBytes)
+{
+  // Given
+  proto::TransactionBody txBody;
+  txBody.set_allocated_tokendeletion(new proto::TokenDeleteTransactionBody);
+
+  proto::SignedTransaction signedTx;
+  signedTx.set_bodybytes(txBody.SerializeAsString());
+  // SignatureMap not required
+
+  // When
+  const auto [index, txVariant] =
+    Transaction<TokenDeleteTransaction>::fromBytes(internal::Utilities::stringToByteVector(txBody.SerializeAsString()));
+
+  // Then
+  ASSERT_EQ(index, 16);
+  EXPECT_NO_THROW(const TokenDeleteTransaction tokenDeleteTransaction = std::get<16>(txVariant));
+}
+
+//-----
+TEST_F(TransactionTest, TokenDeleteTransactionFromTransactionBytes)
+{
+  // Given
+  proto::TransactionBody txBody;
+  txBody.set_allocated_tokendeletion(new proto::TokenDeleteTransactionBody);
+
+  proto::SignedTransaction signedTx;
+  signedTx.set_bodybytes(txBody.SerializeAsString());
+  // SignatureMap not required
+
+  proto::Transaction tx;
+  tx.set_signedtransactionbytes(signedTx.SerializeAsString());
+
+  // When
+  const auto [index, txVariant] =
+    Transaction<TokenDeleteTransaction>::fromBytes(internal::Utilities::stringToByteVector(txBody.SerializeAsString()));
+
+  // Then
+  ASSERT_EQ(index, 16);
+  EXPECT_NO_THROW(const TokenDeleteTransaction tokenDeleteTransaction = std::get<16>(txVariant));
+}
+
 //-----
 TEST_F(TransactionTest, TokenAssociateTransactionFromTransactionBodyBytes)
 {
@@ -950,8 +1064,8 @@
     internal::Utilities::stringToByteVector(txBody.SerializeAsString()));
 
   // Then
-  ASSERT_EQ(index, 15);
-  EXPECT_NO_THROW(const TokenAssociateTransaction tokenAssociateTransaction = std::get<15>(txVariant));
+  ASSERT_EQ(index, 17);
+  EXPECT_NO_THROW(const TokenAssociateTransaction tokenAssociateTransaction = std::get<17>(txVariant));
 }
 
 //-----
@@ -960,42 +1074,18 @@
   // Given
   proto::TransactionBody txBody;
   txBody.set_allocated_tokenassociate(new proto::TokenAssociateTransactionBody);
-=======
-TEST_F(TransactionTest, TokenCreateTransactionFromTransactionBodyBytes)
-{
-  // Given
-  proto::TransactionBody txBody;
-  txBody.set_allocated_tokencreation(new proto::TokenCreateTransactionBody);
-
-  // When
-  const auto [index, txVariant] =
-    Transaction<TokenCreateTransaction>::fromBytes(internal::Utilities::stringToByteVector(txBody.SerializeAsString()));
-
-  // Then
-  ASSERT_EQ(index, 15);
-  EXPECT_NO_THROW(const TokenCreateTransaction tokenCreateTransaction = std::get<15>(txVariant));
-}
-
-//-----
-TEST_F(TransactionTest, TokenCreateTransactionFromSignedTransactionBytes)
-{
-  // Given
-  proto::TransactionBody txBody;
-  txBody.set_allocated_tokencreation(new proto::TokenCreateTransactionBody);
->>>>>>> f88fff7f
-
-  proto::SignedTransaction signedTx;
-  signedTx.set_bodybytes(txBody.SerializeAsString());
-  // SignatureMap not required
-
-  // When
-<<<<<<< HEAD
+
+  proto::SignedTransaction signedTx;
+  signedTx.set_bodybytes(txBody.SerializeAsString());
+  // SignatureMap not required
+
+  // When
   const auto [index, txVariant] = Transaction<TokenAssociateTransaction>::fromBytes(
     internal::Utilities::stringToByteVector(txBody.SerializeAsString()));
 
   // Then
-  ASSERT_EQ(index, 15);
-  EXPECT_NO_THROW(const TokenAssociateTransaction tokenAssociateTransaction = std::get<15>(txVariant));
+  ASSERT_EQ(index, 17);
+  EXPECT_NO_THROW(const TokenAssociateTransaction tokenAssociateTransaction = std::get<17>(txVariant));
 }
 
 //-----
@@ -1004,38 +1094,21 @@
   // Given
   proto::TransactionBody txBody;
   txBody.set_allocated_tokenassociate(new proto::TokenAssociateTransactionBody);
-=======
-  const auto [index, txVariant] =
-    Transaction<TokenCreateTransaction>::fromBytes(internal::Utilities::stringToByteVector(txBody.SerializeAsString()));
-
-  // Then
-  ASSERT_EQ(index, 15);
-  EXPECT_NO_THROW(const TokenCreateTransaction tokenCreateTransaction = std::get<15>(txVariant));
-}
-
-//-----
-TEST_F(TransactionTest, TokenCreateTransactionFromTransactionBytes)
-{
-  // Given
-  proto::TransactionBody txBody;
-  txBody.set_allocated_tokencreation(new proto::TokenCreateTransactionBody);
->>>>>>> f88fff7f
-
-  proto::SignedTransaction signedTx;
-  signedTx.set_bodybytes(txBody.SerializeAsString());
-  // SignatureMap not required
-
-  proto::Transaction tx;
-  tx.set_signedtransactionbytes(signedTx.SerializeAsString());
-
-  // When
-<<<<<<< HEAD
+
+  proto::SignedTransaction signedTx;
+  signedTx.set_bodybytes(txBody.SerializeAsString());
+  // SignatureMap not required
+
+  proto::Transaction tx;
+  tx.set_signedtransactionbytes(signedTx.SerializeAsString());
+
+  // When
   const auto [index, txVariant] = Transaction<TokenAssociateTransaction>::fromBytes(
     internal::Utilities::stringToByteVector(txBody.SerializeAsString()));
 
   // Then
-  ASSERT_EQ(index, 15);
-  EXPECT_NO_THROW(const TokenAssociateTransaction tokenAssociateTransaction = std::get<15>(txVariant));
+  ASSERT_EQ(index, 17);
+  EXPECT_NO_THROW(const TokenAssociateTransaction tokenAssociateTransaction = std::get<17>(txVariant));
 }
 
 //-----
@@ -1050,8 +1123,8 @@
     Transaction<TokenMintTransaction>::fromBytes(internal::Utilities::stringToByteVector(txBody.SerializeAsString()));
 
   // Then
-  ASSERT_EQ(index, 16);
-  EXPECT_NO_THROW(const TokenMintTransaction tokenMintTransaction = std::get<16>(txVariant));
+  ASSERT_EQ(index, 18);
+  EXPECT_NO_THROW(const TokenMintTransaction tokenMintTransaction = std::get<18>(txVariant));
 }
 
 //-----
@@ -1060,50 +1133,18 @@
   // Given
   proto::TransactionBody txBody;
   txBody.set_allocated_tokenmint(new proto::TokenMintTransactionBody);
-=======
-  const auto [index, txVariant] =
-    Transaction<TokenCreateTransaction>::fromBytes(internal::Utilities::stringToByteVector(txBody.SerializeAsString()));
-
-  // Then
-  ASSERT_EQ(index, 15);
-  EXPECT_NO_THROW(const TokenCreateTransaction tokenCreateTransaction = std::get<15>(txVariant));
-}
-
-TEST_F(TransactionTest, TokenDeleteTransactionFromTransactionBodyBytes)
-{
-  // Given
-  proto::TransactionBody txBody;
-  txBody.set_allocated_tokendeletion(new proto::TokenDeleteTransactionBody);
-
-  // When
-  const auto [index, txVariant] =
-    Transaction<TokenDeleteTransaction>::fromBytes(internal::Utilities::stringToByteVector(txBody.SerializeAsString()));
-
-  // Then
-  ASSERT_EQ(index, 16);
-  EXPECT_NO_THROW(const TokenDeleteTransaction tokenDeleteTransaction = std::get<16>(txVariant));
-}
-
-//-----
-TEST_F(TransactionTest, TokenDeleteTransactionFromSignedTransactionBytes)
-{
-  // Given
-  proto::TransactionBody txBody;
-  txBody.set_allocated_tokendeletion(new proto::TokenDeleteTransactionBody);
->>>>>>> f88fff7f
-
-  proto::SignedTransaction signedTx;
-  signedTx.set_bodybytes(txBody.SerializeAsString());
-  // SignatureMap not required
-
-  // When
-  const auto [index, txVariant] =
-<<<<<<< HEAD
+
+  proto::SignedTransaction signedTx;
+  signedTx.set_bodybytes(txBody.SerializeAsString());
+  // SignatureMap not required
+
+  // When
+  const auto [index, txVariant] =
     Transaction<TokenMintTransaction>::fromBytes(internal::Utilities::stringToByteVector(txBody.SerializeAsString()));
 
   // Then
-  ASSERT_EQ(index, 16);
-  EXPECT_NO_THROW(const TokenMintTransaction tokenMintTransaction = std::get<16>(txVariant));
+  ASSERT_EQ(index, 18);
+  EXPECT_NO_THROW(const TokenMintTransaction tokenMintTransaction = std::get<18>(txVariant));
 }
 
 //-----
@@ -1112,42 +1153,19 @@
   // Given
   proto::TransactionBody txBody;
   txBody.set_allocated_tokenmint(new proto::TokenMintTransactionBody);
-=======
-    Transaction<TokenDeleteTransaction>::fromBytes(internal::Utilities::stringToByteVector(txBody.SerializeAsString()));
-
-  // Then
-  ASSERT_EQ(index, 16);
-  EXPECT_NO_THROW(const TokenDeleteTransaction tokenDeleteTransaction = std::get<16>(txVariant));
-}
-
-//-----
-TEST_F(TransactionTest, TokenDeleteTransactionFromTransactionBytes)
-{
-  // Given
-  proto::TransactionBody txBody;
-  txBody.set_allocated_tokendeletion(new proto::TokenDeleteTransactionBody);
->>>>>>> f88fff7f
-
-  proto::SignedTransaction signedTx;
-  signedTx.set_bodybytes(txBody.SerializeAsString());
-  // SignatureMap not required
-
-  proto::Transaction tx;
-  tx.set_signedtransactionbytes(signedTx.SerializeAsString());
-
-  // When
-  const auto [index, txVariant] =
-<<<<<<< HEAD
+
+  proto::SignedTransaction signedTx;
+  signedTx.set_bodybytes(txBody.SerializeAsString());
+  // SignatureMap not required
+
+  proto::Transaction tx;
+  tx.set_signedtransactionbytes(signedTx.SerializeAsString());
+
+  // When
+  const auto [index, txVariant] =
     Transaction<TokenMintTransaction>::fromBytes(internal::Utilities::stringToByteVector(txBody.SerializeAsString()));
 
   // Then
-  ASSERT_EQ(index, 16);
-  EXPECT_NO_THROW(const TokenMintTransaction tokenMintTransaction = std::get<16>(txVariant));
-=======
-    Transaction<TokenDeleteTransaction>::fromBytes(internal::Utilities::stringToByteVector(txBody.SerializeAsString()));
-
-  // Then
-  ASSERT_EQ(index, 16);
-  EXPECT_NO_THROW(const TokenDeleteTransaction tokenDeleteTransaction = std::get<16>(txVariant));
->>>>>>> f88fff7f
+  ASSERT_EQ(index, 18);
+  EXPECT_NO_THROW(const TokenMintTransaction tokenMintTransaction = std::get<18>(txVariant));
 }