set(TEST_PROJECT_NAME ${PROJECT_NAME}-unit-tests)
add_executable(${TEST_PROJECT_NAME}
        AccountAllowanceApproveTransactionTest.cc
        AccountAllowanceDeleteTransactionTest.cc
        AccountBalanceQueryTest.cc
        AccountBalanceTest.cc
        AccountCreateTransactionTest.cc
        AccountDeleteTransactionTest.cc
        AccountIdTest.cc
        AccountInfoQueryTest.cc
        AccountInfoTest.cc
        AccountRecordsQueryTest.cc
        AccountRecordsTest.cc
        AccountUpdateTransactionTest.cc
        AssessedCustomFeesTest.cc
        ChunkedTransactionTest.cc
        ClientTest.cc
        ContractByteCodeQueryTest.cc
        ContractCallQueryTest.cc
        ContractCreateFlowTest.cc
        ContractCreateTransactionTest.cc
        ContractDeleteTransactionTest.cc
        ContractExecuteTransactionTest.cc
        ContractFunctionParametersTest.cc
        ContractFunctionResultTest.cc
        ContractFunctionSelectorTest.cc
        ContractIdTest.cc
        ContractInfoQueryTest.cc
        ContractInfoTest.cc
        ContractLogInfoTest.cc
        ContractUpdateTransactionTest.cc
        CustomFixedFeeTest.cc
        CustomFractionalFeeTest.cc
        CustomRoyaltyFeeTest.cc
        DelegateContractIdTest.cc
        ECDSAsecp256k1PrivateKeyTest.cc
        ECDSAsecp256k1PublicKeyTest.cc
        ED25519PrivateKeyTest.cc
        ED25519PublicKeyTest.cc
        EthereumFlowTest.cc
        EthereumTransactionTest.cc
        EthereumTransactionDataEip1559Test.cc
        EthereumTransactionDataLegacyTest.cc
        EvmAddressTest.cc
        ExchangeRateTest.cc
        FeeAssessmentMethodTest.cc
        FileAppendTransactionTest.cc
        FileContentsQueryTest.cc
        FileCreateTransactionTest.cc
        FileDeleteTransactionTest.cc
        FileIdTest.cc
        FileInfoQueryTest.cc
        FileInfoTest.cc
        FileUpdateTransactionTest.cc
        HbarAllowanceTest.cc
        HbarTest.cc
        HbarTransferTest.cc
        KeyListTest.cc
        LedgerIdTest.cc
        NftIdTest.cc
        NodeAddressTest.cc
        StakingInfoTest.cc
        TokenAllowanceTest.cc
        TokenAssociateTransactionUnitTests.cc
        TokenAssociationUnitTests.cc
        TokenBurnTransactionUnitTests.cc
        TokenCreateTransactionTest.cc
        TokenDeleteTransactionTest.cc
        TokenDissociateTransactionUnitTests.cc
        TokenFeeScheduleUpdateTransactionUnitTests.cc
        TokenGrantKycTransactionUnitTests.cc
        TokenIdTest.cc
        TokenInfoQueryUnitTests.cc
        TokenInfoUnitTests.cc
        TokenMintTransactionUnitTests.cc
        TokenNftAllowanceTest.cc
        TokenNftRemoveAllowanceTest.cc
        TokenNftTransferTest.cc
        TokenPauseTransactionUnitTests.cc
<<<<<<< HEAD
=======
        TokenRevokeKycTransactionUnitTests.cc
>>>>>>> d240737b
        TokenSupplyTypeTest.cc
        TokenTransferTest.cc
        TokenTypeTest.cc
        TokenUnpauseTransactionUnitTests.cc
        TokenUpdateTransactionUnitTests.cc
        TokenWipeTransactionUnitTests.cc
        TransactionIdTest.cc
        TransactionReceiptQueryTest.cc
        TransactionReceiptTest.cc
        TransactionRecordQueryTest.cc
        TransactionRecordTest.cc
        TransactionResponseTest.cc
        TransactionTest.cc
        TransferTransactionTest.cc

        vectors/BIP39TestVectors.cc
        vectors/Hedera12WordMnemonicBIP39TestVectors.cc
        vectors/Hedera24WordMnemonicBIP39TestVectors.cc
        vectors/RFC8032TestVectors.cc
        vectors/SLIP10TestVectors.cc)

target_link_libraries(${TEST_PROJECT_NAME} PRIVATE gtest_main gtest ${PROJECT_NAME})
gtest_discover_tests(${TEST_PROJECT_NAME} WORKING_DIRECTORY ${CMAKE_CURRENT_BINARY_DIR}/${CMAKE_BUILD_TYPE})

target_link_libraries(${TEST_PROJECT_NAME} PRIVATE nlohmann_json::nlohmann_json)

file(COPY ${PROJECT_SOURCE_DIR}/addressbook/previewnet.pb
        DESTINATION ${CMAKE_CURRENT_BINARY_DIR}/${CMAKE_BUILD_TYPE})
file(COPY ${PROJECT_SOURCE_DIR}/addressbook/testnet.pb
        DESTINATION ${CMAKE_CURRENT_BINARY_DIR}/${CMAKE_BUILD_TYPE})
file(COPY ${PROJECT_SOURCE_DIR}/addressbook/mainnet.pb
        DESTINATION ${CMAKE_CURRENT_BINARY_DIR}/${CMAKE_BUILD_TYPE})<|MERGE_RESOLUTION|>--- conflicted
+++ resolved
@@ -77,10 +77,7 @@
         TokenNftRemoveAllowanceTest.cc
         TokenNftTransferTest.cc
         TokenPauseTransactionUnitTests.cc
-<<<<<<< HEAD
-=======
         TokenRevokeKycTransactionUnitTests.cc
->>>>>>> d240737b
         TokenSupplyTypeTest.cc
         TokenTransferTest.cc
         TokenTypeTest.cc
