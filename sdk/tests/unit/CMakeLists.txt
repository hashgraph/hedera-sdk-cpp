set(TEST_PROJECT_NAME ${PROJECT_NAME}-unit-tests)
add_executable(${TEST_PROJECT_NAME}
        AccountAllowanceApproveTransactionTest.cc
        AccountAllowanceDeleteTransactionTest.cc
        AccountBalanceQueryTest.cc
        AccountBalanceTest.cc
        AccountCreateTransactionTest.cc
        AccountDeleteTransactionTest.cc
        AccountIdTest.cc
        AccountInfoQueryTest.cc
        AccountInfoTest.cc
        AccountRecordsQueryTest.cc
        AccountRecordsTest.cc
        AccountUpdateTransactionTest.cc
        ChunkedTransactionTest.cc
        ClientTest.cc
        ContractByteCodeQueryTest.cc
        ContractCallQueryTest.cc
        ContractCreateFlowTest.cc
        ContractCreateTransactionTest.cc
        ContractDeleteTransactionTest.cc
        ContractExecuteTransactionTest.cc
        ContractFunctionParametersTest.cc
        ContractFunctionResultTest.cc
        ContractFunctionSelectorTest.cc
        ContractIdTest.cc
        ContractInfoQueryTest.cc
        ContractInfoTest.cc
        ContractLogInfoTest.cc
        ContractUpdateTransactionTest.cc
        CustomFixedFeeTest.cc
        CustomFractionalFeeTest.cc
        CustomRoyaltyFeeTest.cc
        DelegateContractIdTest.cc
        ECDSAsecp256k1PrivateKeyTest.cc
        ECDSAsecp256k1PublicKeyTest.cc
        ED25519PrivateKeyTest.cc
        ED25519PublicKeyTest.cc
        EthereumFlowTest.cc
        EthereumTransactionTest.cc
        EthereumTransactionDataEip1559Test.cc
        EthereumTransactionDataLegacyTest.cc
        EvmAddressTest.cc
        ExchangeRateTest.cc
        FeeAssessmentMethodTest.cc
        FileAppendTransactionTest.cc
        FileContentsQueryTest.cc
        FileCreateTransactionTest.cc
        FileDeleteTransactionTest.cc
        FileIdTest.cc
        FileInfoQueryTest.cc
        FileInfoTest.cc
        FileUpdateTransactionTest.cc
        HbarAllowanceTest.cc
        HbarTest.cc
        HbarTransferTest.cc
        KeyListTest.cc
        LedgerIdTest.cc
        NftIdTest.cc
        NodeAddressTest.cc
        StakingInfoTest.cc
        TokenAllowanceTest.cc
<<<<<<< HEAD
        TokenDeleteTransactionTest.cc
=======
        TokenCreateTransactionTest.cc
>>>>>>> df7a245c
        TokenIdTest.cc
        TokenNftAllowanceTest.cc
        TokenNftRemoveAllowanceTest.cc
        TokenNftTransferTest.cc
        TokenSupplyTypeTest.cc
        TokenTransferTest.cc
        TokenTypeTest.cc
        TransactionIdTest.cc
        TransactionReceiptQueryTest.cc
        TransactionReceiptTest.cc
        TransactionRecordQueryTest.cc
        TransactionRecordTest.cc
        TransactionResponseTest.cc
        TransactionTest.cc
        TransferTransactionTest.cc

        vectors/BIP39TestVectors.cc
        vectors/Hedera12WordMnemonicBIP39TestVectors.cc
        vectors/Hedera24WordMnemonicBIP39TestVectors.cc
        vectors/RFC8032TestVectors.cc
        vectors/SLIP10TestVectors.cc)

target_link_libraries(${TEST_PROJECT_NAME} PRIVATE gtest_main gtest ${PROJECT_NAME})
gtest_discover_tests(${TEST_PROJECT_NAME} WORKING_DIRECTORY ${CMAKE_CURRENT_BINARY_DIR}/${CMAKE_BUILD_TYPE})

target_link_libraries(${TEST_PROJECT_NAME} PRIVATE nlohmann_json::nlohmann_json)

file(COPY ${PROJECT_SOURCE_DIR}/addressbook/previewnet.pb
        DESTINATION ${CMAKE_CURRENT_BINARY_DIR}/${CMAKE_BUILD_TYPE})
file(COPY ${PROJECT_SOURCE_DIR}/addressbook/testnet.pb
        DESTINATION ${CMAKE_CURRENT_BINARY_DIR}/${CMAKE_BUILD_TYPE})
file(COPY ${PROJECT_SOURCE_DIR}/addressbook/mainnet.pb
        DESTINATION ${CMAKE_CURRENT_BINARY_DIR}/${CMAKE_BUILD_TYPE})<|MERGE_RESOLUTION|>--- conflicted
+++ resolved
@@ -60,11 +60,8 @@
         NodeAddressTest.cc
         StakingInfoTest.cc
         TokenAllowanceTest.cc
-<<<<<<< HEAD
+        TokenCreateTransactionTest.cc
         TokenDeleteTransactionTest.cc
-=======
-        TokenCreateTransactionTest.cc
->>>>>>> df7a245c
         TokenIdTest.cc
         TokenNftAllowanceTest.cc
         TokenNftRemoveAllowanceTest.cc
