--- conflicted
+++ resolved
@@ -82,11 +82,8 @@
         TokenSupplyTypeTest.cc
         TokenTransferTest.cc
         TokenTypeTest.cc
-<<<<<<< HEAD
         TokenUnfreezeTransactionUnitTests.cc
-=======
         TokenUnpauseTransactionUnitTests.cc
->>>>>>> 9926c6b0
         TokenUpdateTransactionUnitTests.cc
         TokenWipeTransactionUnitTests.cc
         TransactionIdTest.cc
