--- conflicted
+++ resolved
@@ -76,11 +76,8 @@
         TokenNftAllowanceTest.cc
         TokenNftRemoveAllowanceTest.cc
         TokenNftTransferTest.cc
-<<<<<<< HEAD
         TokenPauseTransactionUnitTests.cc
-=======
         TokenRevokeKycTransactionUnitTests.cc
->>>>>>> b63b6946
         TokenSupplyTypeTest.cc
         TokenTransferTest.cc
         TokenTypeTest.cc
