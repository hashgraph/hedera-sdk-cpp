--- conflicted
+++ resolved
@@ -75,11 +75,7 @@
         TokenInfoUnitTests.cc
         TokenMintTransactionUnitTests.cc
         TokenNftAllowanceTest.cc
-<<<<<<< HEAD
-=======
         TokenNftInfoQueryUnitTests.cc
-        TokenNftRemoveAllowanceTest.cc
->>>>>>> 33869876
         TokenNftTransferTest.cc
         TokenPauseTransactionUnitTests.cc
         TokenRevokeKycTransactionUnitTests.cc
