set(TEST_PROJECT_NAME ${PROJECT_NAME}-unit-tests)
add_executable(${TEST_PROJECT_NAME}
        AccountAllowanceApproveTransactionTest.cc
        AccountAllowanceDeleteTransactionTest.cc
        AccountBalanceQueryTest.cc
        AccountBalanceTest.cc
        AccountCreateTransactionTest.cc
        AccountDeleteTransactionTest.cc
        AccountIdTest.cc
        AccountInfoQueryTest.cc
        AccountInfoTest.cc
        AccountRecordsQueryTest.cc
        AccountRecordsTest.cc
        AccountUpdateTransactionTest.cc
        AssessedCustomFeesTest.cc
        ChunkedTransactionTest.cc
        ClientTest.cc
        ContractByteCodeQueryTest.cc
        ContractCallQueryTest.cc
        ContractCreateFlowTest.cc
        ContractCreateTransactionTest.cc
        ContractDeleteTransactionTest.cc
        ContractExecuteTransactionTest.cc
        ContractFunctionParametersTest.cc
        ContractFunctionResultTest.cc
        ContractFunctionSelectorTest.cc
        ContractIdTest.cc
        ContractInfoQueryTest.cc
        ContractInfoTest.cc
        ContractLogInfoTest.cc
        ContractUpdateTransactionTest.cc
        CustomFixedFeeTest.cc
        CustomFractionalFeeTest.cc
        CustomRoyaltyFeeTest.cc
        DelegateContractIdTest.cc
        ECDSAsecp256k1PrivateKeyTest.cc
        ECDSAsecp256k1PublicKeyTest.cc
        ED25519PrivateKeyTest.cc
        ED25519PublicKeyTest.cc
        EthereumFlowTest.cc
        EthereumTransactionTest.cc
        EthereumTransactionDataEip1559Test.cc
        EthereumTransactionDataLegacyTest.cc
        EvmAddressTest.cc
        ExchangeRateTest.cc
        FeeAssessmentMethodTest.cc
        FileAppendTransactionTest.cc
        FileContentsQueryTest.cc
        FileCreateTransactionTest.cc
        FileDeleteTransactionTest.cc
        FileIdTest.cc
        FileInfoQueryTest.cc
        FileInfoTest.cc
        FileUpdateTransactionTest.cc
        HbarAllowanceTest.cc
        HbarTest.cc
        HbarTransferTest.cc
        KeyListTest.cc
        LedgerIdTest.cc
        NftIdTest.cc
        NodeAddressTest.cc
        StakingInfoTest.cc
        TokenAllowanceTest.cc
        TokenAssociateTransactionUnitTests.cc
        TokenAssociationUnitTests.cc
        TokenBurnTransactionUnitTests.cc
        TokenCreateTransactionTest.cc
        TokenDeleteTransactionTest.cc
        TokenDissociateTransactionUnitTests.cc
        TokenFeeScheduleUpdateTransactionUnitTests.cc
        TokenFreezeTransactionUnitTests.cc
        TokenGrantKycTransactionUnitTests.cc
        TokenIdTest.cc
        TokenInfoQueryUnitTests.cc
        TokenInfoUnitTests.cc
        TokenMintTransactionUnitTests.cc
        TokenNftAllowanceTest.cc
        TokenNftInfoQueryUnitTests.cc
        TokenNftTransferTest.cc
        TokenPauseTransactionUnitTests.cc
        TokenRevokeKycTransactionUnitTests.cc
        TokenSupplyTypeTest.cc
        TokenTransferTest.cc
        TokenTypeTest.cc
        TokenUnfreezeTransactionUnitTests.cc
        TokenUnpauseTransactionUnitTests.cc
        TokenUpdateTransactionUnitTests.cc
        TokenWipeTransactionUnitTests.cc
<<<<<<< HEAD
        TopicIdUnitTests.cc
        TopicInfoQueryUnitTests.cc
        TopicInfoUnitTests.cc
=======
        TopicCreateTransactionUnitTests.cc
>>>>>>> 19bf2de8
        TransactionIdTest.cc
        TransactionReceiptQueryTest.cc
        TransactionReceiptTest.cc
        TransactionRecordQueryTest.cc
        TransactionRecordTest.cc
        TransactionResponseTest.cc
        TransactionTest.cc
        TransferTransactionTest.cc

        vectors/BIP39TestVectors.cc
        vectors/Hedera12WordMnemonicBIP39TestVectors.cc
        vectors/Hedera24WordMnemonicBIP39TestVectors.cc
        vectors/RFC8032TestVectors.cc
        vectors/SLIP10TestVectors.cc)

target_link_libraries(${TEST_PROJECT_NAME} PRIVATE gtest_main gtest ${PROJECT_NAME})
gtest_discover_tests(${TEST_PROJECT_NAME} WORKING_DIRECTORY ${CMAKE_CURRENT_BINARY_DIR}/${CMAKE_BUILD_TYPE})

target_link_libraries(${TEST_PROJECT_NAME} PRIVATE nlohmann_json::nlohmann_json)

file(COPY ${PROJECT_SOURCE_DIR}/addressbook/previewnet.pb
        DESTINATION ${CMAKE_CURRENT_BINARY_DIR}/${CMAKE_BUILD_TYPE})
file(COPY ${PROJECT_SOURCE_DIR}/addressbook/testnet.pb
        DESTINATION ${CMAKE_CURRENT_BINARY_DIR}/${CMAKE_BUILD_TYPE})
file(COPY ${PROJECT_SOURCE_DIR}/addressbook/mainnet.pb
        DESTINATION ${CMAKE_CURRENT_BINARY_DIR}/${CMAKE_BUILD_TYPE})<|MERGE_RESOLUTION|>--- conflicted
+++ resolved
@@ -86,13 +86,10 @@
         TokenUnpauseTransactionUnitTests.cc
         TokenUpdateTransactionUnitTests.cc
         TokenWipeTransactionUnitTests.cc
-<<<<<<< HEAD
+        TopicCreateTransactionUnitTests.cc
         TopicIdUnitTests.cc
         TopicInfoQueryUnitTests.cc
         TopicInfoUnitTests.cc
-=======
-        TopicCreateTransactionUnitTests.cc
->>>>>>> 19bf2de8
         TransactionIdTest.cc
         TransactionReceiptQueryTest.cc
         TransactionReceiptTest.cc
