set(TEST_PROJECT_NAME ${PROJECT_NAME}-unit-tests)
add_executable(${TEST_PROJECT_NAME}
        AccountAllowanceApproveTransactionTest.cc
        AccountAllowanceDeleteTransactionTest.cc
        AccountBalanceQueryTest.cc
        AccountBalanceTest.cc
        AccountCreateTransactionTest.cc
        AccountDeleteTransactionTest.cc
        AccountIdTest.cc
        AccountInfoQueryTest.cc
        AccountInfoTest.cc
        AccountRecordsQueryTest.cc
        AccountRecordsTest.cc
        AccountUpdateTransactionTest.cc
        AssessedCustomFeesTest.cc
        ChunkedTransactionTest.cc
        ClientTest.cc
        ContractByteCodeQueryTest.cc
        ContractCallQueryTest.cc
        ContractCreateFlowTest.cc
        ContractCreateTransactionTest.cc
        ContractDeleteTransactionTest.cc
        ContractExecuteTransactionTest.cc
        ContractFunctionParametersTest.cc
        ContractFunctionResultTest.cc
        ContractFunctionSelectorTest.cc
        ContractIdTest.cc
        ContractInfoQueryTest.cc
        ContractInfoTest.cc
        ContractLogInfoTest.cc
        ContractNonceInfoUnitTests.cc
        ContractUpdateTransactionTest.cc
        CustomFixedFeeTest.cc
        CustomFractionalFeeTest.cc
        CustomRoyaltyFeeTest.cc
        DelegateContractIdTest.cc
        ECDSAsecp256k1PrivateKeyTest.cc
        ECDSAsecp256k1PublicKeyTest.cc
        ED25519PrivateKeyTest.cc
        ED25519PublicKeyTest.cc
        EthereumFlowTest.cc
        EthereumTransactionTest.cc
        EthereumTransactionDataEip1559Test.cc
        EthereumTransactionDataLegacyTest.cc
        EvmAddressTest.cc
        ExchangeRateTest.cc
        FeeAssessmentMethodTest.cc
        FileAppendTransactionTest.cc
        FileContentsQueryTest.cc
        FileCreateTransactionTest.cc
        FileDeleteTransactionTest.cc
        FileIdTest.cc
        FileInfoQueryTest.cc
        FileInfoTest.cc
        FileUpdateTransactionTest.cc
        FreezeTransactionUnitTests.cc
        HbarAllowanceTest.cc
        HbarTest.cc
        HbarTransferTest.cc
        KeyListTest.cc
        LedgerIdTest.cc
        NftIdTest.cc
        NodeAddressTest.cc
        ScheduleCreateTransactionUnitTests.cc
        ScheduleDeleteTransactionUnitTests.cc
        ScheduleIdUnitTests.cc
        ScheduleInfoQueryUnitTests.cc
        ScheduleInfoUnitTests.cc
        ScheduleSignTransactionUnitTests.cc
        StakingInfoTest.cc
        SystemDeleteTransactionUnitTests.cc
<<<<<<< HEAD
        SystemUndeleteTransactionUnitTests.cc
=======
>>>>>>> bfe7102d
        TokenAllowanceTest.cc
        TokenAssociateTransactionUnitTests.cc
        TokenAssociationUnitTests.cc
        TokenBurnTransactionUnitTests.cc
        TokenCreateTransactionTest.cc
        TokenDeleteTransactionTest.cc
        TokenDissociateTransactionUnitTests.cc
        TokenFeeScheduleUpdateTransactionUnitTests.cc
        TokenFreezeTransactionUnitTests.cc
        TokenGrantKycTransactionUnitTests.cc
        TokenIdTest.cc
        TokenInfoQueryUnitTests.cc
        TokenInfoUnitTests.cc
        TokenMintTransactionUnitTests.cc
        TokenNftAllowanceTest.cc
        TokenNftInfoQueryUnitTests.cc
        TokenNftTransferTest.cc
        TokenPauseTransactionUnitTests.cc
        TokenRevokeKycTransactionUnitTests.cc
        TokenSupplyTypeTest.cc
        TokenTransferTest.cc
        TokenTypeTest.cc
        TokenUnfreezeTransactionUnitTests.cc
        TokenUnpauseTransactionUnitTests.cc
        TokenUpdateTransactionUnitTests.cc
        TokenWipeTransactionUnitTests.cc
        TopicCreateTransactionUnitTests.cc
        TopicDeleteTransactionUnitTests.cc
        TopicIdUnitTests.cc
        TopicInfoQueryUnitTests.cc
        TopicInfoUnitTests.cc
        TopicMessageChunkUnitTests.cc
        TopicMessageQueryUnitTests.cc
        TopicMessageSubmitTransactionUnitTests.cc
        TopicMessageUnitTests.cc
        TopicUpdateTransactionUnitTests.cc
        TransactionIdTest.cc
        TransactionReceiptQueryTest.cc
        TransactionReceiptTest.cc
        TransactionRecordQueryTest.cc
        TransactionRecordTest.cc
        TransactionResponseTest.cc
        TransactionTest.cc
        TransferTransactionTest.cc

        vectors/BIP39TestVectors.cc
        vectors/Hedera12WordMnemonicBIP39TestVectors.cc
        vectors/Hedera24WordMnemonicBIP39TestVectors.cc
        vectors/RFC8032TestVectors.cc
        vectors/SLIP10TestVectors.cc)

target_link_libraries(${TEST_PROJECT_NAME} PRIVATE gtest_main gtest ${PROJECT_NAME})
gtest_discover_tests(${TEST_PROJECT_NAME} WORKING_DIRECTORY ${CMAKE_CURRENT_BINARY_DIR}/${CMAKE_BUILD_TYPE})

target_link_libraries(${TEST_PROJECT_NAME} PRIVATE nlohmann_json::nlohmann_json)

file(COPY ${PROJECT_SOURCE_DIR}/addressbook/previewnet.pb
        DESTINATION ${CMAKE_CURRENT_BINARY_DIR}/${CMAKE_BUILD_TYPE})
file(COPY ${PROJECT_SOURCE_DIR}/addressbook/testnet.pb
        DESTINATION ${CMAKE_CURRENT_BINARY_DIR}/${CMAKE_BUILD_TYPE})
file(COPY ${PROJECT_SOURCE_DIR}/addressbook/mainnet.pb
        DESTINATION ${CMAKE_CURRENT_BINARY_DIR}/${CMAKE_BUILD_TYPE})<|MERGE_RESOLUTION|>--- conflicted
+++ resolved
@@ -69,10 +69,7 @@
         ScheduleSignTransactionUnitTests.cc
         StakingInfoTest.cc
         SystemDeleteTransactionUnitTests.cc
-<<<<<<< HEAD
         SystemUndeleteTransactionUnitTests.cc
-=======
->>>>>>> bfe7102d
         TokenAllowanceTest.cc
         TokenAssociateTransactionUnitTests.cc
         TokenAssociationUnitTests.cc
