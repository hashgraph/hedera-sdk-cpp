set(TEST_PROJECT_NAME ${PROJECT_NAME}-unit-tests)
add_executable(${TEST_PROJECT_NAME}
        AccountAllowanceApproveTransactionTest.cc
        AccountAllowanceDeleteTransactionTest.cc
        AccountBalanceQueryTest.cc
        AccountBalanceTest.cc
        AccountCreateTransactionTest.cc
        AccountDeleteTransactionTest.cc
        AccountIdTest.cc
        AccountInfoQueryTest.cc
        AccountInfoTest.cc
        AccountRecordsQueryTest.cc
        AccountRecordsTest.cc
        AccountUpdateTransactionTest.cc
        AssessedCustomFeesTest.cc
        ChunkedTransactionTest.cc
        ClientTest.cc
        ContractByteCodeQueryTest.cc
        ContractCallQueryTest.cc
        ContractCreateFlowTest.cc
        ContractCreateTransactionTest.cc
        ContractDeleteTransactionTest.cc
        ContractExecuteTransactionTest.cc
        ContractFunctionParametersTest.cc
        ContractFunctionResultTest.cc
        ContractFunctionSelectorTest.cc
        ContractIdTest.cc
        ContractInfoQueryTest.cc
        ContractInfoTest.cc
        ContractLogInfoTest.cc
        ContractUpdateTransactionTest.cc
        CustomFixedFeeTest.cc
        CustomFractionalFeeTest.cc
        CustomRoyaltyFeeTest.cc
        DelegateContractIdTest.cc
        ECDSAsecp256k1PrivateKeyTest.cc
        ECDSAsecp256k1PublicKeyTest.cc
        ED25519PrivateKeyTest.cc
        ED25519PublicKeyTest.cc
        EthereumFlowTest.cc
        EthereumTransactionTest.cc
        EthereumTransactionDataEip1559Test.cc
        EthereumTransactionDataLegacyTest.cc
        EvmAddressTest.cc
        ExchangeRateTest.cc
        FeeAssessmentMethodTest.cc
        FileAppendTransactionTest.cc
        FileContentsQueryTest.cc
        FileCreateTransactionTest.cc
        FileDeleteTransactionTest.cc
        FileIdTest.cc
        FileInfoQueryTest.cc
        FileInfoTest.cc
        FileUpdateTransactionTest.cc
        HbarAllowanceTest.cc
        HbarTest.cc
        HbarTransferTest.cc
        KeyListTest.cc
        LedgerIdTest.cc
        NftIdTest.cc
        NodeAddressTest.cc
        StakingInfoTest.cc
        TokenAllowanceTest.cc
        TokenAssociateTransactionUnitTests.cc
        TokenAssociationUnitTests.cc
        TokenBurnTransactionUnitTests.cc
        TokenCreateTransactionTest.cc
        TokenDeleteTransactionTest.cc
<<<<<<< HEAD
        TokenFeeScheduleUpdateTransactionUnitTests.cc
=======
        TokenDissociateTransactionUnitTests.cc
>>>>>>> 7f3372b4
        TokenIdTest.cc
        TokenInfoQueryUnitTests.cc
        TokenInfoUnitTests.cc
        TokenMintTransactionUnitTests.cc
        TokenNftAllowanceTest.cc
        TokenNftRemoveAllowanceTest.cc
        TokenNftTransferTest.cc
        TokenSupplyTypeTest.cc
        TokenTransferTest.cc
        TokenTypeTest.cc
        TokenUpdateTransactionUnitTests.cc
        TokenWipeTransactionUnitTests.cc
        TransactionIdTest.cc
        TransactionReceiptQueryTest.cc
        TransactionReceiptTest.cc
        TransactionRecordQueryTest.cc
        TransactionRecordTest.cc
        TransactionResponseTest.cc
        TransactionTest.cc
        TransferTransactionTest.cc

        vectors/BIP39TestVectors.cc
        vectors/Hedera12WordMnemonicBIP39TestVectors.cc
        vectors/Hedera24WordMnemonicBIP39TestVectors.cc
        vectors/RFC8032TestVectors.cc
        vectors/SLIP10TestVectors.cc)

target_link_libraries(${TEST_PROJECT_NAME} PRIVATE gtest_main gtest ${PROJECT_NAME})
gtest_discover_tests(${TEST_PROJECT_NAME} WORKING_DIRECTORY ${CMAKE_CURRENT_BINARY_DIR}/${CMAKE_BUILD_TYPE})

target_link_libraries(${TEST_PROJECT_NAME} PRIVATE nlohmann_json::nlohmann_json)

file(COPY ${PROJECT_SOURCE_DIR}/addressbook/previewnet.pb
        DESTINATION ${CMAKE_CURRENT_BINARY_DIR}/${CMAKE_BUILD_TYPE})
file(COPY ${PROJECT_SOURCE_DIR}/addressbook/testnet.pb
        DESTINATION ${CMAKE_CURRENT_BINARY_DIR}/${CMAKE_BUILD_TYPE})
file(COPY ${PROJECT_SOURCE_DIR}/addressbook/mainnet.pb
        DESTINATION ${CMAKE_CURRENT_BINARY_DIR}/${CMAKE_BUILD_TYPE})<|MERGE_RESOLUTION|>--- conflicted
+++ resolved
@@ -66,11 +66,8 @@
         TokenBurnTransactionUnitTests.cc
         TokenCreateTransactionTest.cc
         TokenDeleteTransactionTest.cc
-<<<<<<< HEAD
+        TokenDissociateTransactionUnitTests.cc
         TokenFeeScheduleUpdateTransactionUnitTests.cc
-=======
-        TokenDissociateTransactionUnitTests.cc
->>>>>>> 7f3372b4
         TokenIdTest.cc
         TokenInfoQueryUnitTests.cc
         TokenInfoUnitTests.cc
