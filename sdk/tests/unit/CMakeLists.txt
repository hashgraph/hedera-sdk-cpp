--- conflicted
+++ resolved
@@ -66,12 +66,9 @@
         TokenCreateTransactionTest.cc
         TokenDeleteTransactionTest.cc
         TokenIdTest.cc
-<<<<<<< HEAD
         TokenInfoQueryUnitTests.cc
         TokenInfoUnitTests.cc
-=======
         TokenMintTransactionUnitTests.cc
->>>>>>> b95e327d
         TokenNftAllowanceTest.cc
         TokenNftRemoveAllowanceTest.cc
         TokenNftTransferTest.cc
