set(TEST_PROJECT_NAME ${PROJECT_NAME}-unit-tests)
add_executable(${TEST_PROJECT_NAME}
        AccountAllowanceApproveTransactionTest.cc
        AccountAllowanceDeleteTransactionTest.cc
        AccountBalanceQueryTest.cc
        AccountBalanceTest.cc
        AccountCreateTransactionTest.cc
        AccountDeleteTransactionTest.cc
        AccountIdTest.cc
        AccountInfoQueryTest.cc
        AccountInfoTest.cc
        AccountRecordsQueryTest.cc
        AccountRecordsTest.cc
        AccountUpdateTransactionTest.cc
        AssessedCustomFeesTest.cc
        ChunkedTransactionTest.cc
        ClientTest.cc
        ContractByteCodeQueryTest.cc
        ContractCallQueryTest.cc
        ContractCreateFlowTest.cc
        ContractCreateTransactionTest.cc
        ContractDeleteTransactionTest.cc
        ContractExecuteTransactionTest.cc
        ContractFunctionParametersTest.cc
        ContractFunctionResultTest.cc
        ContractFunctionSelectorTest.cc
        ContractIdTest.cc
        ContractInfoQueryTest.cc
        ContractInfoTest.cc
        ContractLogInfoTest.cc
        ContractUpdateTransactionTest.cc
        CustomFixedFeeTest.cc
        CustomFractionalFeeTest.cc
        CustomRoyaltyFeeTest.cc
        DelegateContractIdTest.cc
        ECDSAsecp256k1PrivateKeyTest.cc
        ECDSAsecp256k1PublicKeyTest.cc
        ED25519PrivateKeyTest.cc
        ED25519PublicKeyTest.cc
        EthereumFlowTest.cc
        EthereumTransactionTest.cc
        EthereumTransactionDataEip1559Test.cc
        EthereumTransactionDataLegacyTest.cc
        EvmAddressTest.cc
        ExchangeRateTest.cc
        FeeAssessmentMethodTest.cc
        FileAppendTransactionTest.cc
        FileContentsQueryTest.cc
        FileCreateTransactionTest.cc
        FileDeleteTransactionTest.cc
        FileIdTest.cc
        FileInfoQueryTest.cc
        FileInfoTest.cc
        FileUpdateTransactionTest.cc
        HbarAllowanceTest.cc
        HbarTest.cc
        HbarTransferTest.cc
        KeyListTest.cc
        LedgerIdTest.cc
        NftIdTest.cc
        NodeAddressTest.cc
        StakingInfoTest.cc
        TokenAllowanceTest.cc
        TokenAssociateTransactionUnitTests.cc
        TokenAssociationUnitTests.cc
        TokenBurnTransactionUnitTests.cc
        TokenCreateTransactionTest.cc
        TokenDeleteTransactionTest.cc
        TokenDissociateTransactionUnitTests.cc
        TokenFeeScheduleUpdateTransactionUnitTests.cc
        TokenFreezeTransactionUnitTests.cc
        TokenGrantKycTransactionUnitTests.cc
        TokenIdTest.cc
        TokenInfoQueryUnitTests.cc
        TokenInfoUnitTests.cc
        TokenMintTransactionUnitTests.cc
        TokenNftAllowanceTest.cc
        TokenNftInfoQueryUnitTests.cc
        TokenNftTransferTest.cc
        TokenPauseTransactionUnitTests.cc
        TokenRevokeKycTransactionUnitTests.cc
        TokenSupplyTypeTest.cc
        TokenTransferTest.cc
        TokenTypeTest.cc
        TokenUnfreezeTransactionUnitTests.cc
        TokenUnpauseTransactionUnitTests.cc
        TokenUpdateTransactionUnitTests.cc
        TokenWipeTransactionUnitTests.cc
        TopicCreateTransactionUnitTests.cc
<<<<<<< HEAD
        TopicIdUnitTests.cc
=======
        TopicDeleteTransactionUnitTests.cc
        TopicIdUnitTests.cc
        TopicInfoQueryUnitTests.cc
        TopicInfoUnitTests.cc
        TopicMessageSubmitTransactionUnitTests.cc
        TopicUpdateTransactionUnitTests.cc
>>>>>>> f5e65ee7
        TransactionIdTest.cc
        TransactionReceiptQueryTest.cc
        TransactionReceiptTest.cc
        TransactionRecordQueryTest.cc
        TransactionRecordTest.cc
        TransactionResponseTest.cc
        TransactionTest.cc
        TransferTransactionTest.cc

        vectors/BIP39TestVectors.cc
        vectors/Hedera12WordMnemonicBIP39TestVectors.cc
        vectors/Hedera24WordMnemonicBIP39TestVectors.cc
        vectors/RFC8032TestVectors.cc
        vectors/SLIP10TestVectors.cc)

target_link_libraries(${TEST_PROJECT_NAME} PRIVATE gtest_main gtest ${PROJECT_NAME})
gtest_discover_tests(${TEST_PROJECT_NAME} WORKING_DIRECTORY ${CMAKE_CURRENT_BINARY_DIR}/${CMAKE_BUILD_TYPE})

target_link_libraries(${TEST_PROJECT_NAME} PRIVATE nlohmann_json::nlohmann_json)

file(COPY ${PROJECT_SOURCE_DIR}/addressbook/previewnet.pb
        DESTINATION ${CMAKE_CURRENT_BINARY_DIR}/${CMAKE_BUILD_TYPE})
file(COPY ${PROJECT_SOURCE_DIR}/addressbook/testnet.pb
        DESTINATION ${CMAKE_CURRENT_BINARY_DIR}/${CMAKE_BUILD_TYPE})
file(COPY ${PROJECT_SOURCE_DIR}/addressbook/mainnet.pb
        DESTINATION ${CMAKE_CURRENT_BINARY_DIR}/${CMAKE_BUILD_TYPE})<|MERGE_RESOLUTION|>--- conflicted
+++ resolved
@@ -87,16 +87,12 @@
         TokenUpdateTransactionUnitTests.cc
         TokenWipeTransactionUnitTests.cc
         TopicCreateTransactionUnitTests.cc
-<<<<<<< HEAD
-        TopicIdUnitTests.cc
-=======
         TopicDeleteTransactionUnitTests.cc
         TopicIdUnitTests.cc
         TopicInfoQueryUnitTests.cc
         TopicInfoUnitTests.cc
         TopicMessageSubmitTransactionUnitTests.cc
         TopicUpdateTransactionUnitTests.cc
->>>>>>> f5e65ee7
         TransactionIdTest.cc
         TransactionReceiptQueryTest.cc
         TransactionReceiptTest.cc
