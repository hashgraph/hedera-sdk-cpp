set(TEST_PROJECT_NAME ${PROJECT_NAME}-unit-tests)
add_executable(${TEST_PROJECT_NAME}
        AccountAllowanceApproveTransactionTest.cc
        AccountAllowanceDeleteTransactionTest.cc
        AccountBalanceQueryTest.cc
        AccountBalanceTest.cc
        AccountCreateTransactionTest.cc
        AccountDeleteTransactionTest.cc
        AccountIdTest.cc
        AccountInfoQueryTest.cc
        AccountInfoTest.cc
        AccountRecordsQueryTest.cc
        AccountRecordsTest.cc
        AccountUpdateTransactionTest.cc
        AssessedCustomFeesTest.cc
        ChunkedTransactionTest.cc
        ClientTest.cc
        ContractByteCodeQueryTest.cc
        ContractCallQueryTest.cc
        ContractCreateFlowTest.cc
        ContractCreateTransactionTest.cc
        ContractDeleteTransactionTest.cc
        ContractExecuteTransactionTest.cc
        ContractFunctionParametersTest.cc
        ContractFunctionResultTest.cc
        ContractFunctionSelectorTest.cc
        ContractIdTest.cc
        ContractInfoQueryTest.cc
        ContractInfoTest.cc
        ContractLogInfoTest.cc
        ContractUpdateTransactionTest.cc
        CustomFixedFeeTest.cc
        CustomFractionalFeeTest.cc
        CustomRoyaltyFeeTest.cc
        DelegateContractIdTest.cc
        ECDSAsecp256k1PrivateKeyTest.cc
        ECDSAsecp256k1PublicKeyTest.cc
        ED25519PrivateKeyTest.cc
        ED25519PublicKeyTest.cc
        EthereumFlowTest.cc
        EthereumTransactionTest.cc
        EthereumTransactionDataEip1559Test.cc
        EthereumTransactionDataLegacyTest.cc
        EvmAddressTest.cc
        ExchangeRateTest.cc
        FeeAssessmentMethodTest.cc
        FileAppendTransactionTest.cc
        FileContentsQueryTest.cc
        FileCreateTransactionTest.cc
        FileDeleteTransactionTest.cc
        FileIdTest.cc
        FileInfoQueryTest.cc
        FileInfoTest.cc
        FileUpdateTransactionTest.cc
        HbarAllowanceTest.cc
        HbarTest.cc
        HbarTransferTest.cc
        KeyListTest.cc
        LedgerIdTest.cc
        NftIdTest.cc
        NodeAddressTest.cc
        StakingInfoTest.cc
        TokenAllowanceTest.cc
        TokenAssociateTransactionUnitTests.cc
        TokenAssociationUnitTests.cc
        TokenBurnTransactionUnitTests.cc
        TokenCreateTransactionTest.cc
        TokenDeleteTransactionTest.cc
<<<<<<< HEAD
        TokenGrantKycTransactionUnitTests.cc
=======
        TokenDissociateTransactionUnitTests.cc
        TokenFeeScheduleUpdateTransactionUnitTests.cc
>>>>>>> b05cbc74
        TokenIdTest.cc
        TokenInfoQueryUnitTests.cc
        TokenInfoUnitTests.cc
        TokenMintTransactionUnitTests.cc
        TokenNftAllowanceTest.cc
        TokenNftRemoveAllowanceTest.cc
        TokenNftTransferTest.cc
        TokenSupplyTypeTest.cc
        TokenTransferTest.cc
        TokenTypeTest.cc
        TokenUpdateTransactionUnitTests.cc
        TokenWipeTransactionUnitTests.cc
        TransactionIdTest.cc
        TransactionReceiptQueryTest.cc
        TransactionReceiptTest.cc
        TransactionRecordQueryTest.cc
        TransactionRecordTest.cc
        TransactionResponseTest.cc
        TransactionTest.cc
        TransferTransactionTest.cc

        vectors/BIP39TestVectors.cc
        vectors/Hedera12WordMnemonicBIP39TestVectors.cc
        vectors/Hedera24WordMnemonicBIP39TestVectors.cc
        vectors/RFC8032TestVectors.cc
        vectors/SLIP10TestVectors.cc)

target_link_libraries(${TEST_PROJECT_NAME} PRIVATE gtest_main gtest ${PROJECT_NAME})
gtest_discover_tests(${TEST_PROJECT_NAME} WORKING_DIRECTORY ${CMAKE_CURRENT_BINARY_DIR}/${CMAKE_BUILD_TYPE})

target_link_libraries(${TEST_PROJECT_NAME} PRIVATE nlohmann_json::nlohmann_json)

file(COPY ${PROJECT_SOURCE_DIR}/addressbook/previewnet.pb
        DESTINATION ${CMAKE_CURRENT_BINARY_DIR}/${CMAKE_BUILD_TYPE})
file(COPY ${PROJECT_SOURCE_DIR}/addressbook/testnet.pb
        DESTINATION ${CMAKE_CURRENT_BINARY_DIR}/${CMAKE_BUILD_TYPE})
file(COPY ${PROJECT_SOURCE_DIR}/addressbook/mainnet.pb
        DESTINATION ${CMAKE_CURRENT_BINARY_DIR}/${CMAKE_BUILD_TYPE})<|MERGE_RESOLUTION|>--- conflicted
+++ resolved
@@ -66,12 +66,9 @@
         TokenBurnTransactionUnitTests.cc
         TokenCreateTransactionTest.cc
         TokenDeleteTransactionTest.cc
-<<<<<<< HEAD
-        TokenGrantKycTransactionUnitTests.cc
-=======
         TokenDissociateTransactionUnitTests.cc
         TokenFeeScheduleUpdateTransactionUnitTests.cc
->>>>>>> b05cbc74
+        TokenGrantKycTransactionUnitTests.cc
         TokenIdTest.cc
         TokenInfoQueryUnitTests.cc
         TokenInfoUnitTests.cc
