--- conflicted
+++ resolved
@@ -61,11 +61,8 @@
         NodeAddressTest.cc
         StakingInfoTest.cc
         TokenAllowanceTest.cc
-<<<<<<< HEAD
+        TokenAssociateTransactionUnitTests.cc
         TokenAssociationUnitTests.cc
-=======
-        TokenAssociateTransactionUnitTests.cc
->>>>>>> 33753766
         TokenCreateTransactionTest.cc
         TokenDeleteTransactionTest.cc
         TokenIdTest.cc
