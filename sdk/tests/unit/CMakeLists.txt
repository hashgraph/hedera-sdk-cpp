--- conflicted
+++ resolved
@@ -86,12 +86,9 @@
         TokenUnpauseTransactionUnitTests.cc
         TokenUpdateTransactionUnitTests.cc
         TokenWipeTransactionUnitTests.cc
-<<<<<<< HEAD
+        TopicCreateTransactionUnitTests.cc
         TopicIdUnitTests.cc
         TopicMessageSubmitTransactionUnitTests.cc
-=======
-        TopicCreateTransactionUnitTests.cc
->>>>>>> 3341c50b
         TransactionIdTest.cc
         TransactionReceiptQueryTest.cc
         TransactionReceiptTest.cc
