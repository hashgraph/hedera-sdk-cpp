--- conflicted
+++ resolved
@@ -29,11 +29,8 @@
         ContractLogInfoTest.cc
         ContractUpdateTransactionTest.cc
         CustomFixedFeeTest.cc
-<<<<<<< HEAD
         CustomFractionalFeeTest.cc
-=======
         CustomRoyaltyFeeTest.cc
->>>>>>> 2a5f5f12
         DelegateContractIdTest.cc
         ECDSAsecp256k1PrivateKeyTest.cc
         ECDSAsecp256k1PublicKeyTest.cc
