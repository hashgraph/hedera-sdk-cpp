--- conflicted
+++ resolved
@@ -87,11 +87,8 @@
         TokenUnpauseTransactionUnitTests.cc
         TokenUpdateTransactionUnitTests.cc
         TokenWipeTransactionUnitTests.cc
-<<<<<<< HEAD
+        TopicCreateTransactionUnitTests.cc
         TopicIdUnitTests.cc
-=======
-        TopicCreateTransactionUnitTests.cc
->>>>>>> 19bf2de8
         TransactionIdTest.cc
         TransactionReceiptQueryTest.cc
         TransactionReceiptTest.cc
