--- conflicted
+++ resolved
@@ -19,10 +19,7 @@
  */
 #include "Client.h"
 #include "AccountId.h"
-<<<<<<< HEAD
-=======
 #include "Defaults.h"
->>>>>>> ebb8ab75
 #include "ED25519PrivateKey.h"
 #include "Hbar.h"
 
@@ -40,10 +37,10 @@
     return mTestNetworkUpdatePeriod;
   }
 
-  [[nodiscard]] inline const std::chrono::milliseconds getNegativeBackoffTime() const { return mNegativeBackoffTime; }
-  [[nodiscard]] inline const std::chrono::milliseconds getZeroBackoffTime() const { return mZeroBackoffTime; }
-  [[nodiscard]] inline const std::chrono::milliseconds getBelowMinBackoffTime() const { return mBelowMinBackoffTime; }
-  [[nodiscard]] inline const std::chrono::milliseconds getAboveMaxBackoffTime() const { return mAboveMaxBackoffTime; }
+  [[nodiscard]] inline const std::chrono::milliseconds& getNegativeBackoffTime() const { return mNegativeBackoffTime; }
+  [[nodiscard]] inline const std::chrono::milliseconds& getZeroBackoffTime() const { return mZeroBackoffTime; }
+  [[nodiscard]] inline const std::chrono::milliseconds& getBelowMinBackoffTime() const { return mBelowMinBackoffTime; }
+  [[nodiscard]] inline const std::chrono::milliseconds& getAboveMaxBackoffTime() const { return mAboveMaxBackoffTime; }
 
 private:
   const AccountId mAccountId = AccountId(10ULL);
