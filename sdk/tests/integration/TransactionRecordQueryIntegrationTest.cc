/*-
 *
 * Hedera C++ SDK
 *
 * Copyright (C) 2020 - 2022 Hedera Hashgraph, LLC
 *
 * Licensed under the Apache License, Version 2.0 (the "License")
 * you may not use this file except in compliance with the License.
 * You may obtain a copy of the License at
 *
 *      http://www.apache.org/licenses/LICENSE-2.0
 *
 * Unless required by applicable law or agreed to in writing, software
 * distributed under the License is distributed on an "AS IS" BASIS,
 * WITHOUT WARRANTIES OR CONDITIONS OF ANY KIND, either express or implied.
 * See the License for the specific language governing permissions and
 * limitations under the License.
 *
 */
#include "AccountCreateTransaction.h"
#include "AccountDeleteTransaction.h"
#include "BaseIntegrationTest.h"
#include "Client.h"
#include "ContractCreateTransaction.h"
#include "ContractDeleteTransaction.h"
#include "ED25519PrivateKey.h"
#include "FileCreateTransaction.h"
#include "FileDeleteTransaction.h"
#include "TransactionId.h"
#include "TransactionRecord.h"
#include "TransactionRecordQuery.h"
#include "TransactionResponse.h"
#include "impl/Utilities.h"

#include <gtest/gtest.h>
#include <proto/transaction_body.pb.h>

using namespace Hedera;

class TransactionRecordQueryIntegrationTest : public BaseIntegrationTest
{
};

//-----
TEST_F(TransactionRecordQueryIntegrationTest, CanGetTransactionRecord)
{
  // Given
  const std::unique_ptr<PrivateKey> testPrivateKey = ED25519PrivateKey::generatePrivateKey();
  const std::shared_ptr<PublicKey> testPublicKey = testPrivateKey->getPublicKey();

  TransactionResponse testTxResponse;
  ASSERT_NO_THROW(testTxResponse = AccountCreateTransaction().setKey(testPublicKey.get()).execute(getTestClient()));

  // When / Then
  TransactionRecord txRecord;
  EXPECT_NO_THROW(
    txRecord = TransactionRecordQuery().setTransactionId(testTxResponse.getTransactionId()).execute(getTestClient()));

  // Clean up
  AccountId accountId;
<<<<<<< HEAD
  ASSERT_NO_THROW(accountId = txRecord.getReceipt()->mAccountId.value());
=======
  ASSERT_NO_THROW(accountId = txRecord.mReceipt->getAccountId().value());
>>>>>>> f88fff7f
  ASSERT_NO_THROW(AccountDeleteTransaction()
                    .setDeleteAccountId(accountId)
                    .setTransferAccountId(AccountId(2ULL))
                    .freezeWith(getTestClient())
                    .sign(testPrivateKey.get())
                    .execute(getTestClient()));
}<|MERGE_RESOLUTION|>--- conflicted
+++ resolved
@@ -57,14 +57,8 @@
     txRecord = TransactionRecordQuery().setTransactionId(testTxResponse.getTransactionId()).execute(getTestClient()));
 
   // Clean up
-  AccountId accountId;
-<<<<<<< HEAD
-  ASSERT_NO_THROW(accountId = txRecord.getReceipt()->mAccountId.value());
-=======
-  ASSERT_NO_THROW(accountId = txRecord.mReceipt->getAccountId().value());
->>>>>>> f88fff7f
   ASSERT_NO_THROW(AccountDeleteTransaction()
-                    .setDeleteAccountId(accountId)
+                    .setDeleteAccountId(txRecord.mReceipt->mAccountId.value())
                     .setTransferAccountId(AccountId(2ULL))
                     .freezeWith(getTestClient())
                     .sign(testPrivateKey.get())
