--- conflicted
+++ resolved
@@ -37,50 +37,7 @@
 //-----
 void BaseIntegrationTest::SetUp()
 {
-<<<<<<< HEAD
-  const string_view networkTag = "network";
-  const string_view operatorTag = "operator";
-  const string_view accountIdTag = "accountId";
-  const string_view privateKeyTag = "privateKey";
-
-  const string testPathToJSON = (filesystem::current_path() / "local_node.json").string();
-
-  ifstream testInputFile(testPathToJSON, ios::in);
-
-  unordered_map<string, string> networksMap;
-  unordered_map<string, AccountId> networkAccountsMap;
-  unordered_map<string, string>::iterator it;
-
-  json jsonData = json::parse(testInputFile);
-  jsonData[networkTag].get_to(networksMap);
-
-  for (it = networksMap.begin(); it != networksMap.end(); it++)
-  {
-    const string_view accountIdStr = (*it).first;
-    const string nodeAddressString = (*it).second;
-
-    networkAccountsMap.try_emplace(nodeAddressString, AccountId::fromString(accountIdStr));
-  }
-
-  AccountId operatorAccountId;
-  string operatorAccountPrivateKey;
-
-  if (jsonData[operatorTag][accountIdTag].is_string() && jsonData[operatorTag][privateKeyTag].is_string())
-  {
-    string operatorAccountIdStr = jsonData[operatorTag][accountIdTag];
-    operatorAccountPrivateKey = jsonData[operatorTag][privateKeyTag];
-
-    operatorAccountId = AccountId::fromString(operatorAccountIdStr);
-  }
-
-  testInputFile.close();
-
-  mClient = Client::forNetwork(networkAccountsMap);
-  mClient.setOperator(operatorAccountId, ED25519PrivateKey::fromString(operatorAccountPrivateKey));
-  mClient.setMirrorNetwork({ "127.0.0.1:5600" });
-=======
   mClient = Client::fromConfigFile((filesystem::current_path() / "local_node.json").string());
->>>>>>> d242542a
   mClient.setNetworkUpdatePeriod(std::chrono::hours(24));
 
   mFileContent = internal::Utilities::stringToByteVector(
