--- conflicted
+++ resolved
@@ -28,11 +28,8 @@
         TokenBurnTransactionIntegrationTests.cc
         TokenCreateTransactionIntegrationTests.cc
         TokenDeleteTransactionIntegrationTests.cc
-<<<<<<< HEAD
+        TokenDissociateTransactionIntegrationTests.cc
         TokenInfoQueryIntegrationTests.cc
-=======
-        TokenDissociateTransactionIntegrationTests.cc
->>>>>>> a7702d35
         TokenMintTransactionIntegrationTests.cc
         TokenUpdateTransactionIntegrationTests.cc
         TransactionIntegrationTest.cc
