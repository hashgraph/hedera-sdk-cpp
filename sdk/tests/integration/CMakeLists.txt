--- conflicted
+++ resolved
@@ -11,11 +11,8 @@
         ContractCallQueryIntegrationTests.cc
         ContractCreateTransactionIntegrationTests.cc
         ContractDeleteTransactionIntegrationTests.cc
-<<<<<<< HEAD
+        ContractExecuteTransactionIntegrationTests.cc
         ContractUpdateTransactionIntegrationTests.cc
-=======
-        ContractExecuteTransactionIntegrationTests.cc
->>>>>>> 9cd34e68
         ClientIntegrationTest.cc
         ContractInfoQueryIntegrationTests.cc
         FileDeleteTransactionIntegrationTests.cc
