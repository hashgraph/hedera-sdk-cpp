--- conflicted
+++ resolved
@@ -30,11 +30,8 @@
         TokenDeleteTransactionIntegrationTests.cc
         TokenDissociateTransactionIntegrationTests.cc
         TokenFeeScheduleUpdateTransactionIntegrationTests.cc
-<<<<<<< HEAD
         TokenFreezeTransactionIntegrationTests.cc
-=======
         TokenGrantKycTransactionIntegrationTests.cc
->>>>>>> 8bcf358c
         TokenInfoQueryIntegrationTests.cc
         TokenMintTransactionIntegrationTests.cc
         TokenPauseTransactionIntegrationTests.cc
