--- conflicted
+++ resolved
@@ -12,11 +12,8 @@
         ContractCreateTransactionIntegrationTests.cc
         ContractDeleteTransactionIntegrationTests.cc
         ClientIntegrationTest.cc
-<<<<<<< HEAD
         ContractInfoQueryIntegrationTests.cc
-=======
         FileDeleteTransactionIntegrationTests.cc
->>>>>>> 9762457e
         JSONIntegrationTest.cc
         TransactionIntegrationTest.cc
         TransactionReceiptQueryIntegrationTest.cc
