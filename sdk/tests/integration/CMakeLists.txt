set(TEST_PROJECT_NAME ${PROJECT_NAME}-integration-tests)
add_executable(${TEST_PROJECT_NAME}
        AccountAllowanceApproveTransactionIntegrationTests.cc
        AccountBalanceQueryIntegrationTest.cc
        AccountCreateTransactionIntegrationTest.cc
        AccountDeleteTransactionIntegrationTest.cc
        AccountInfoQueryIntegrationTests.cc
        AccountRecordsQueryIntegrationTests.cc
        AccountUpdateTransactionIntegrationTest.cc
<<<<<<< HEAD
        FileDeleteTransactionIntegrationTests.cc
=======
        ContractBytecodeQueryIntegrationTests.cc
        ContractCallQueryIntegrationTests.cc
        ContractCreateTransactionIntegrationTests.cc
        ContractDeleteTransactionIntegrationTests.cc
>>>>>>> 7aae68e8
        ClientIntegrationTest.cc
        JSONIntegrationTest.cc
        TransactionIntegrationTest.cc
        TransactionReceiptQueryIntegrationTest.cc
        TransactionRecordQueryIntegrationTest.cc
        TransferTransactionIntegrationTest.cc)

target_link_libraries(${TEST_PROJECT_NAME} PRIVATE gtest_main gtest ${PROJECT_NAME})
target_link_libraries(${TEST_PROJECT_NAME} PRIVATE nlohmann_json::nlohmann_json)
gtest_discover_tests(${TEST_PROJECT_NAME} WORKING_DIRECTORY ${CMAKE_CURRENT_BINARY_DIR}/${CMAKE_BUILD_TYPE})

# Install gRPC's roots.pem file for Windows with the integration tests so that it can be easily referenced.
if (WIN32)
    file(COPY ${PROJECT_SOURCE_DIR}/vcpkg/packages/grpc_x64-windows/share/grpc/roots.pem
            DESTINATION ${CMAKE_CURRENT_BINARY_DIR}/${CMAKE_BUILD_TYPE})
endif ()

file(COPY ${PROJECT_SOURCE_DIR}/config/local_node.json
        DESTINATION ${CMAKE_CURRENT_BINARY_DIR}/${CMAKE_BUILD_TYPE})<|MERGE_RESOLUTION|>--- conflicted
+++ resolved
@@ -7,15 +7,12 @@
         AccountInfoQueryIntegrationTests.cc
         AccountRecordsQueryIntegrationTests.cc
         AccountUpdateTransactionIntegrationTest.cc
-<<<<<<< HEAD
-        FileDeleteTransactionIntegrationTests.cc
-=======
         ContractBytecodeQueryIntegrationTests.cc
         ContractCallQueryIntegrationTests.cc
         ContractCreateTransactionIntegrationTests.cc
         ContractDeleteTransactionIntegrationTests.cc
->>>>>>> 7aae68e8
         ClientIntegrationTest.cc
+        FileDeleteTransactionIntegrationTests.cc
         JSONIntegrationTest.cc
         TransactionIntegrationTest.cc
         TransactionReceiptQueryIntegrationTest.cc
