set(TEST_PROJECT_NAME ${PROJECT_NAME}-integration-tests)
add_executable(${TEST_PROJECT_NAME}
        AccountAllowanceApproveTransactionIntegrationTests.cc
        AccountBalanceQueryIntegrationTest.cc
        AccountCreateTransactionIntegrationTest.cc
        AccountDeleteTransactionIntegrationTest.cc
        AccountInfoQueryIntegrationTests.cc
        AccountRecordsQueryIntegrationTests.cc
        AccountUpdateTransactionIntegrationTest.cc
        BaseIntegrationTest.cc
        ContractBytecodeQueryIntegrationTests.cc
        ContractCallQueryIntegrationTests.cc
        ContractCreateFlowIntegrationTest.cc
        ContractCreateTransactionIntegrationTests.cc
        ContractDeleteTransactionIntegrationTests.cc
        ContractExecuteTransactionIntegrationTests.cc
        ContractUpdateTransactionIntegrationTests.cc
        ClientIntegrationTest.cc
        ContractInfoQueryIntegrationTests.cc
        FileAppendTransactionIntegrationTests.cc
        FileContentsQueryIntegrationTest.cc
        FileCreateTransactionIntegrationTests.cc
        FileDeleteTransactionIntegrationTests.cc
        FileInfoQueryIntegrationTests.cc
        FileUpdateTransactionIntegrationTests.cc
        JSONIntegrationTest.cc
        TokenAssociateTransactionIntegrationTests.cc
        TokenBurnTransactionIntegrationTests.cc
        TokenCreateTransactionIntegrationTests.cc
        TokenDeleteTransactionIntegrationTests.cc
        TokenDissociateTransactionIntegrationTests.cc
        TokenFeeScheduleUpdateTransactionIntegrationTests.cc
        TokenFreezeTransactionIntegrationTests.cc
        TokenGrantKycTransactionIntegrationTests.cc
        TokenInfoQueryIntegrationTests.cc
        TokenMintTransactionIntegrationTests.cc
<<<<<<< HEAD
        TokenNftInfoQueryIntegrationTests.cc
=======
        TokenPauseTransactionIntegrationTests.cc
        TokenRevokeKycTransactionIntegrationTests.cc
        TokenUnfreezeTransactionIntegrationTests.cc
        TokenUnpauseTransactionIntegrationTests.cc
>>>>>>> 9f522b7c
        TokenUpdateTransactionIntegrationTests.cc
        TokenWipeTransactionIntegrationTests.cc
        TransactionIntegrationTest.cc
        TransactionReceiptIntegrationTest.cc
        TransactionReceiptQueryIntegrationTest.cc
        TransactionRecordIntegrationTest.cc
        TransactionRecordQueryIntegrationTest.cc
        TransferTransactionIntegrationTest.cc)

target_link_libraries(${TEST_PROJECT_NAME} PRIVATE gtest_main gtest ${PROJECT_NAME})
target_link_libraries(${TEST_PROJECT_NAME} PRIVATE nlohmann_json::nlohmann_json)
gtest_discover_tests(${TEST_PROJECT_NAME} WORKING_DIRECTORY ${CMAKE_CURRENT_BINARY_DIR}/${CMAKE_BUILD_TYPE})

# Install gRPC's roots.pem file for Windows with the integration tests so that it can be easily referenced.
if (WIN32)
    file(COPY ${PROJECT_SOURCE_DIR}/vcpkg/packages/grpc_x64-windows/share/grpc/roots.pem
            DESTINATION ${CMAKE_CURRENT_BINARY_DIR}/${CMAKE_BUILD_TYPE})
endif ()

file(COPY ${PROJECT_SOURCE_DIR}/config/local_node.json
        DESTINATION ${CMAKE_CURRENT_BINARY_DIR}/${CMAKE_BUILD_TYPE})
file(COPY ${PROJECT_SOURCE_DIR}/config/hello_world.json
        DESTINATION ${CMAKE_CURRENT_BINARY_DIR}/${CMAKE_BUILD_TYPE})
<|MERGE_RESOLUTION|>--- conflicted
+++ resolved
@@ -34,14 +34,11 @@
         TokenGrantKycTransactionIntegrationTests.cc
         TokenInfoQueryIntegrationTests.cc
         TokenMintTransactionIntegrationTests.cc
-<<<<<<< HEAD
         TokenNftInfoQueryIntegrationTests.cc
-=======
         TokenPauseTransactionIntegrationTests.cc
         TokenRevokeKycTransactionIntegrationTests.cc
         TokenUnfreezeTransactionIntegrationTests.cc
         TokenUnpauseTransactionIntegrationTests.cc
->>>>>>> 9f522b7c
         TokenUpdateTransactionIntegrationTests.cc
         TokenWipeTransactionIntegrationTests.cc
         TransactionIntegrationTest.cc
