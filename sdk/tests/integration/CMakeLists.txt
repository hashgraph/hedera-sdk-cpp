set(TEST_PROJECT_NAME ${PROJECT_NAME}-integration-tests)
add_executable(${TEST_PROJECT_NAME}
        AccountAllowanceApproveTransactionIntegrationTests.cc
        AccountBalanceQueryIntegrationTest.cc
        AccountCreateTransactionIntegrationTest.cc
        AccountDeleteTransactionIntegrationTest.cc
        AccountInfoQueryIntegrationTests.cc
        AccountRecordsQueryIntegrationTests.cc
        AccountUpdateTransactionIntegrationTest.cc
        BaseIntegrationTest.cc
        ContractBytecodeQueryIntegrationTests.cc
        ContractCallQueryIntegrationTests.cc
        ContractCreateFlowIntegrationTest.cc
        ContractCreateTransactionIntegrationTests.cc
        ContractDeleteTransactionIntegrationTests.cc
        ContractExecuteTransactionIntegrationTests.cc
        ContractUpdateTransactionIntegrationTests.cc
        ClientIntegrationTest.cc
        ContractInfoQueryIntegrationTests.cc
        FileAppendTransactionIntegrationTests.cc
        FileContentsQueryIntegrationTest.cc
        FileCreateTransactionIntegrationTests.cc
        FileDeleteTransactionIntegrationTests.cc
        FileInfoQueryIntegrationTests.cc
        FileUpdateTransactionIntegrationTests.cc
        JSONIntegrationTest.cc
        TokenAssociateTransactionIntegrationTests.cc
        TokenBurnTransactionIntegrationTests.cc
        TokenCreateTransactionIntegrationTests.cc
        TokenDeleteTransactionIntegrationTests.cc
        TokenDissociateTransactionIntegrationTests.cc
        TokenFeeScheduleUpdateTransactionIntegrationTests.cc
        TokenFreezeTransactionIntegrationTests.cc
        TokenGrantKycTransactionIntegrationTests.cc
        TokenInfoQueryIntegrationTests.cc
        TokenMintTransactionIntegrationTests.cc
        TokenNftInfoQueryIntegrationTests.cc
        TokenPauseTransactionIntegrationTests.cc
        TokenRevokeKycTransactionIntegrationTests.cc
        TokenUnfreezeTransactionIntegrationTests.cc
        TokenUnpauseTransactionIntegrationTests.cc
        TokenUpdateTransactionIntegrationTests.cc
        TokenWipeTransactionIntegrationTests.cc
        TopicCreateTransactionIntegrationTests.cc
<<<<<<< HEAD
=======
        TopicDeleteTransactionIntegrationTests.cc
>>>>>>> aaf61ee7
        TransactionIntegrationTest.cc
        TransactionReceiptIntegrationTest.cc
        TransactionReceiptQueryIntegrationTest.cc
        TransactionRecordIntegrationTest.cc
        TransactionRecordQueryIntegrationTest.cc
        TransferTransactionIntegrationTest.cc)

target_link_libraries(${TEST_PROJECT_NAME} PRIVATE gtest_main gtest ${PROJECT_NAME})
target_link_libraries(${TEST_PROJECT_NAME} PRIVATE nlohmann_json::nlohmann_json)
gtest_discover_tests(${TEST_PROJECT_NAME} WORKING_DIRECTORY ${CMAKE_CURRENT_BINARY_DIR}/${CMAKE_BUILD_TYPE})

# Install gRPC's roots.pem file for Windows with the integration tests so that it can be easily referenced.
if (WIN32)
    file(COPY ${PROJECT_SOURCE_DIR}/vcpkg/packages/grpc_x64-windows/share/grpc/roots.pem
            DESTINATION ${CMAKE_CURRENT_BINARY_DIR}/${CMAKE_BUILD_TYPE})
endif ()

file(COPY ${PROJECT_SOURCE_DIR}/config/local_node.json
        DESTINATION ${CMAKE_CURRENT_BINARY_DIR}/${CMAKE_BUILD_TYPE})
file(COPY ${PROJECT_SOURCE_DIR}/config/hello_world.json
        DESTINATION ${CMAKE_CURRENT_BINARY_DIR}/${CMAKE_BUILD_TYPE})
<|MERGE_RESOLUTION|>--- conflicted
+++ resolved
@@ -42,10 +42,7 @@
         TokenUpdateTransactionIntegrationTests.cc
         TokenWipeTransactionIntegrationTests.cc
         TopicCreateTransactionIntegrationTests.cc
-<<<<<<< HEAD
-=======
         TopicDeleteTransactionIntegrationTests.cc
->>>>>>> aaf61ee7
         TransactionIntegrationTest.cc
         TransactionReceiptIntegrationTest.cc
         TransactionReceiptQueryIntegrationTest.cc
