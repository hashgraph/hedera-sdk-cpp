set(TEST_PROJECT_NAME ${PROJECT_NAME}-integration-tests)
add_executable(${TEST_PROJECT_NAME}
        AccountAllowanceApproveTransactionIntegrationTests.cc
        AccountBalanceQueryIntegrationTest.cc
        AccountCreateTransactionIntegrationTest.cc
        AccountDeleteTransactionIntegrationTest.cc
        AccountInfoQueryIntegrationTests.cc
        AccountRecordsQueryIntegrationTests.cc
        AccountUpdateTransactionIntegrationTest.cc
        BaseIntegrationTest.cc
        ContractBytecodeQueryIntegrationTests.cc
        ContractCallQueryIntegrationTests.cc
        ContractCreateFlowIntegrationTest.cc
        ContractCreateTransactionIntegrationTests.cc
        ContractDeleteTransactionIntegrationTests.cc
        ContractExecuteTransactionIntegrationTests.cc
        ContractUpdateTransactionIntegrationTests.cc
        ClientIntegrationTest.cc
        ContractInfoQueryIntegrationTests.cc
        FileAppendTransactionIntegrationTests.cc
        FileContentsQueryIntegrationTest.cc
        FileCreateTransactionIntegrationTests.cc
        FileDeleteTransactionIntegrationTests.cc
        FileInfoQueryIntegrationTests.cc
        FileUpdateTransactionIntegrationTests.cc
        JSONIntegrationTest.cc
        TokenAssociateTransactionIntegrationTests.cc
        TokenBurnTransactionIntegrationTests.cc
        TokenCreateTransactionIntegrationTests.cc
        TokenDeleteTransactionIntegrationTests.cc
        TokenDissociateTransactionIntegrationTests.cc
        TokenFeeScheduleUpdateTransactionIntegrationTests.cc
        TokenGrantKycTransactionIntegrationTests.cc
        TokenInfoQueryIntegrationTests.cc
        TokenMintTransactionIntegrationTests.cc
<<<<<<< HEAD
        TokenPauseTransactionIntegrationTests.cc
=======
        TokenRevokeKycTransactionIntegrationTests.cc
>>>>>>> b63b6946
        TokenUpdateTransactionIntegrationTests.cc
        TokenWipeTransactionIntegrationTests.cc
        TransactionIntegrationTest.cc
        TransactionReceiptIntegrationTest.cc
        TransactionReceiptQueryIntegrationTest.cc
        TransactionRecordIntegrationTest.cc
        TransactionRecordQueryIntegrationTest.cc
        TransferTransactionIntegrationTest.cc)

target_link_libraries(${TEST_PROJECT_NAME} PRIVATE gtest_main gtest ${PROJECT_NAME})
target_link_libraries(${TEST_PROJECT_NAME} PRIVATE nlohmann_json::nlohmann_json)
gtest_discover_tests(${TEST_PROJECT_NAME} WORKING_DIRECTORY ${CMAKE_CURRENT_BINARY_DIR}/${CMAKE_BUILD_TYPE})

# Install gRPC's roots.pem file for Windows with the integration tests so that it can be easily referenced.
if (WIN32)
    file(COPY ${PROJECT_SOURCE_DIR}/vcpkg/packages/grpc_x64-windows/share/grpc/roots.pem
            DESTINATION ${CMAKE_CURRENT_BINARY_DIR}/${CMAKE_BUILD_TYPE})
endif ()

file(COPY ${PROJECT_SOURCE_DIR}/config/local_node.json
        DESTINATION ${CMAKE_CURRENT_BINARY_DIR}/${CMAKE_BUILD_TYPE})
file(COPY ${PROJECT_SOURCE_DIR}/config/hello_world.json
        DESTINATION ${CMAKE_CURRENT_BINARY_DIR}/${CMAKE_BUILD_TYPE})
<|MERGE_RESOLUTION|>--- conflicted
+++ resolved
@@ -33,11 +33,8 @@
         TokenGrantKycTransactionIntegrationTests.cc
         TokenInfoQueryIntegrationTests.cc
         TokenMintTransactionIntegrationTests.cc
-<<<<<<< HEAD
         TokenPauseTransactionIntegrationTests.cc
-=======
         TokenRevokeKycTransactionIntegrationTests.cc
->>>>>>> b63b6946
         TokenUpdateTransactionIntegrationTests.cc
         TokenWipeTransactionIntegrationTests.cc
         TransactionIntegrationTest.cc
