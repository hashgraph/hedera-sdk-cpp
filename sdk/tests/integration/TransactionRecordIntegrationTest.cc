--- conflicted
+++ resolved
@@ -67,39 +67,20 @@
                                .getRecord(getTestClient()));
 
   // Then
-<<<<<<< HEAD
-  EXPECT_NO_THROW(txRecord.getReceipt()->validateStatus());
-  EXPECT_EQ(txRecord.getTransactionMemo(), testMemo);
-  EXPECT_EQ(txRecord.getReceipt()->mStatus, Status::SUCCESS);
-  EXPECT_TRUE(txRecord.getReceipt().has_value());
-  EXPECT_TRUE(txRecord.getConsensusTimestamp().has_value());
-  EXPECT_TRUE(txRecord.getReceipt()->mAccountId.has_value());
-  EXPECT_FALSE(txRecord.getReceipt()->mFileId.has_value());
-  EXPECT_FALSE(txRecord.getReceipt()->mContractId.has_value());
-  ASSERT_TRUE(txRecord.getReceipt()->mExchangeRates.has_value());
-  EXPECT_TRUE(txRecord.getReceipt()->mExchangeRates.value().getCurrentExchangeRate().has_value());
+  EXPECT_NO_THROW(txRecord.mReceipt->validateStatus());
+  EXPECT_EQ(txRecord.mMemo, testMemo);
+  EXPECT_EQ(txRecord.mReceipt->mStatus, Status::SUCCESS);
+  EXPECT_TRUE(txRecord.mReceipt.has_value());
+  EXPECT_TRUE(txRecord.mConsensusTimestamp.has_value());
+  EXPECT_TRUE(txRecord.mReceipt->mAccountId.has_value());
+  EXPECT_FALSE(txRecord.mReceipt->mFileId.has_value());
+  EXPECT_FALSE(txRecord.mReceipt->mContractId.has_value());
+  ASSERT_TRUE(txRecord.mReceipt->mExchangeRates.has_value());
+  EXPECT_TRUE(txRecord.mReceipt->mExchangeRates.value().getCurrentExchangeRate().has_value());
 
   // Clean up
-  AccountId accountId;
-  ASSERT_NO_THROW(accountId = txRecord.getReceipt()->mAccountId.value());
-=======
-  EXPECT_NO_THROW(txRecord.mReceipt->validateStatus());
-  EXPECT_EQ(txRecord.mMemo, testMemo);
-  EXPECT_EQ(txRecord.mReceipt->getStatus(), Status::SUCCESS);
-  EXPECT_TRUE(txRecord.mReceipt.has_value());
-  EXPECT_TRUE(txRecord.mConsensusTimestamp.has_value());
-  EXPECT_TRUE(txRecord.mReceipt->getAccountId().has_value());
-  EXPECT_FALSE(txRecord.mReceipt->getFileId().has_value());
-  EXPECT_FALSE(txRecord.mReceipt->getContractId().has_value());
-  ASSERT_TRUE(txRecord.mReceipt->getExchangeRates().has_value());
-  EXPECT_TRUE(txRecord.mReceipt->getExchangeRates().value().getCurrentExchangeRate().has_value());
-
-  // Clean up
-  AccountId accountId;
-  ASSERT_NO_THROW(accountId = txRecord.mReceipt->getAccountId().value());
->>>>>>> f88fff7f
   ASSERT_NO_THROW(AccountDeleteTransaction()
-                    .setDeleteAccountId(accountId)
+                    .setDeleteAccountId(txRecord.mReceipt->mAccountId.value())
                     .setTransferAccountId(AccountId(2ULL))
                     .freezeWith(getTestClient())
                     .sign(testPrivateKey.get())
@@ -123,37 +104,22 @@
                                .getRecord(getTestClient()));
 
   // Then
-<<<<<<< HEAD
-  EXPECT_NO_THROW(txRecord.getReceipt()->validateStatus());
-  EXPECT_EQ(txRecord.getTransactionMemo(), testMemo);
-  EXPECT_EQ(txRecord.getReceipt()->mStatus, Status::SUCCESS);
-  EXPECT_TRUE(txRecord.getReceipt().has_value());
-  EXPECT_TRUE(txRecord.getConsensusTimestamp().has_value());
-  EXPECT_TRUE(txRecord.getReceipt()->mFileId.has_value());
-  EXPECT_FALSE(txRecord.getReceipt()->mAccountId.has_value());
-  EXPECT_FALSE(txRecord.getReceipt()->mContractId.has_value());
-  ASSERT_TRUE(txRecord.getReceipt()->mExchangeRates.has_value());
-  EXPECT_TRUE(txRecord.getReceipt()->mExchangeRates.value().getCurrentExchangeRate().has_value());
+  EXPECT_NO_THROW(txRecord.mReceipt->validateStatus());
+  EXPECT_EQ(txRecord.mMemo, testMemo);
+  EXPECT_EQ(txRecord.mReceipt->mStatus, Status::SUCCESS);
+  EXPECT_TRUE(txRecord.mReceipt.has_value());
+  EXPECT_TRUE(txRecord.mConsensusTimestamp.has_value());
+  EXPECT_TRUE(txRecord.mReceipt->mFileId.has_value());
+  EXPECT_FALSE(txRecord.mReceipt->mAccountId.has_value());
+  EXPECT_FALSE(txRecord.mReceipt->mContractId.has_value());
+  ASSERT_TRUE(txRecord.mReceipt->mExchangeRates.has_value());
+  EXPECT_TRUE(txRecord.mReceipt->mExchangeRates.value().getCurrentExchangeRate().has_value());
 
   // Clean up
-  const FileId fileId = txRecord.getReceipt()->mFileId.value();
-=======
-  EXPECT_NO_THROW(txRecord.mReceipt->validateStatus());
-  EXPECT_EQ(txRecord.mMemo, testMemo);
-  EXPECT_EQ(txRecord.mReceipt->getStatus(), Status::SUCCESS);
-  EXPECT_TRUE(txRecord.mReceipt.has_value());
-  EXPECT_TRUE(txRecord.mConsensusTimestamp.has_value());
-  EXPECT_TRUE(txRecord.mReceipt->getFileId().has_value());
-  EXPECT_FALSE(txRecord.mReceipt->getAccountId().has_value());
-  EXPECT_FALSE(txRecord.mReceipt->getContractId().has_value());
-  ASSERT_TRUE(txRecord.mReceipt->getExchangeRates().has_value());
-  EXPECT_TRUE(txRecord.mReceipt->getExchangeRates().value().getCurrentExchangeRate().has_value());
-
-  // Clean up
-  const FileId fileId = txRecord.mReceipt->getFileId().value();
->>>>>>> f88fff7f
-  ASSERT_NO_THROW(const TransactionReceipt txReceipt =
-                    FileDeleteTransaction().setFileId(fileId).execute(getTestClient()).getReceipt(getTestClient()));
+  ASSERT_NO_THROW(const TransactionReceipt txReceipt = FileDeleteTransaction()
+                                                         .setFileId(txRecord.mReceipt->mFileId.value())
+                                                         .execute(getTestClient())
+                                                         .getReceipt(getTestClient()));
 }
 
 //-----
@@ -185,39 +151,22 @@
                                .getRecord(getTestClient()));
 
   // Then
-<<<<<<< HEAD
-  EXPECT_TRUE(txRecord.getReceipt().has_value());
-  EXPECT_EQ(txRecord.getReceipt()->mStatus, Status::SUCCESS);
-  EXPECT_TRUE(txRecord.getReceipt().has_value());
-  EXPECT_TRUE(txRecord.getConsensusTimestamp().has_value());
-  EXPECT_TRUE(txRecord.getReceipt()->mContractId.has_value());
-  EXPECT_FALSE(txRecord.getReceipt()->mFileId.has_value());
-  EXPECT_FALSE(txRecord.getReceipt()->mAccountId.has_value());
-  ASSERT_TRUE(txRecord.getReceipt()->mExchangeRates.has_value());
-  EXPECT_TRUE(txRecord.getReceipt()->mExchangeRates.value().getCurrentExchangeRate().has_value());
+  EXPECT_TRUE(txRecord.mReceipt.has_value());
+  EXPECT_EQ(txRecord.mReceipt->mStatus, Status::SUCCESS);
+  EXPECT_TRUE(txRecord.mReceipt.has_value());
+  EXPECT_TRUE(txRecord.mConsensusTimestamp.has_value());
+  EXPECT_TRUE(txRecord.mReceipt->mContractId.has_value());
+  EXPECT_FALSE(txRecord.mReceipt->mFileId.has_value());
+  EXPECT_FALSE(txRecord.mReceipt->mAccountId.has_value());
+  ASSERT_TRUE(txRecord.mReceipt->mExchangeRates.has_value());
+  EXPECT_TRUE(txRecord.mReceipt->mExchangeRates.value().getCurrentExchangeRate().has_value());
 
   // Clean up
-  const ContractId contractId = txRecord.getReceipt()->mContractId.value();
-=======
-  EXPECT_TRUE(txRecord.mReceipt.has_value());
-  EXPECT_EQ(txRecord.mReceipt->getStatus(), Status::SUCCESS);
-  EXPECT_TRUE(txRecord.mReceipt.has_value());
-  EXPECT_TRUE(txRecord.mConsensusTimestamp.has_value());
-  EXPECT_TRUE(txRecord.mReceipt->getContractId().has_value());
-  EXPECT_FALSE(txRecord.mReceipt->getFileId().has_value());
-  EXPECT_FALSE(txRecord.mReceipt->getAccountId().has_value());
-  ASSERT_TRUE(txRecord.mReceipt->getExchangeRates().has_value());
-  EXPECT_TRUE(txRecord.mReceipt->getExchangeRates().value().getCurrentExchangeRate().has_value());
-
-  // Clean up
-  const ContractId contractId = txRecord.mReceipt->getContractId().value();
->>>>>>> f88fff7f
   ASSERT_NO_THROW(const TransactionReceipt txReceipt = ContractDeleteTransaction()
-                                                         .setContractId(contractId)
+                                                         .setContractId(txRecord.mReceipt->mContractId.value())
                                                          .setTransferAccountId(AccountId(2ULL))
                                                          .execute(getTestClient())
                                                          .getReceipt(getTestClient()));
-
   ASSERT_NO_THROW(const TransactionReceipt txReceipt =
                     FileDeleteTransaction().setFileId(fileId).execute(getTestClient()).getReceipt(getTestClient()));
 }