--- conflicted
+++ resolved
@@ -143,15 +143,6 @@
 build/<PRESET>/sdk/examples/[Release|Debug]/<EXAMPLE_NAME>
 ```
 
-<<<<<<< HEAD
-Additionally, the examples can be run using the `run_examples` scirpts(`.sh` for macOS, Linux/ `.bat` for Windows systems) from the project root directory. In the scripts you will find an `EXECUTABLES_DIRECTORY` variable.
-
-```
-EXECUTABLES_DIRECTORY = <build_folder_with_exec_binaries>
-```
-
-Make sure to set it to the proper build folder of the binaries after building the project.
-=======
 - `<PRESET>`: the preset that was used to build in Step 3 under [Build](#build).
 - `[Release|Debug]`: `Release` if you built in `Release` mode, otherwise `Debug`.
 - `<EXAMPLE_NAME>`: The name of the example you are trying to run.
@@ -169,8 +160,15 @@
 examples/<EXAMPLE_NAME>
 ```
 
-__NOTE:__ Make sure you copy your `.env` file with your environment variables into this folder as well.
->>>>>>> a9c34a23
+**NOTE:** Make sure you copy your `.env` file with your environment variables into this folder as well.
+
+Additionally, the examples can be run using the `run_examples` scirpts(`.sh` for macOS, Linux/ `.bat` for Windows systems) from the project root directory. In the scripts you will find an `EXECUTABLES_DIRECTORY` variable.
+
+```
+EXECUTABLES_DIRECTORY = <build_folder_with_exec_binaries>
+```
+
+Make sure to set it to the proper build folder of the binaries after building the project.
 
 ## Contributing to this Project
 
