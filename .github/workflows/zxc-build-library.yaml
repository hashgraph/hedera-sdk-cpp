name: "ZXC: Build Library"
on:
  workflow_call:

defaults:
  run:
    shell: bash

permissions:
  contents: read

jobs:
  build:
    name: Build
    runs-on: client-sdk-linux-large

    env:
      HEDERA_NETWORK: localhost
    strategy:
      matrix:
        include:
          - os: Linux
            preset: linux-x64

    steps:
      - name: Setup Control Groups
        id: cgroup
        run: |
          echo "::group::Get System Configuration"
            USR_ID="$(id -un)"
            GRP_ID="$(id -gn)"
            SDK_CPP_MEM_LIMIT="30064771072"
            AGENT_MEM_LIMIT="2147483648"
            USER_SLICE="user.slice/user-$(id -u).slice"
            USER_SERVICE="${USER_SLICE}/user@$(id -u).service"
            SDK_CPP_GROUP_NAME="${USER_SERVICE}/sdk-cpp-${{ github.run_id }}"
            AGENT_GROUP_NAME="${USER_SERVICE}/agent-${{ github.run_id }}"
          echo "::endgroup::"
          echo "::group::Install Control Group Tools"
            if ! command -v cgcreate >/dev/null 2>&1; then
              sudo apt-get update
              sudo apt-get install -y cgroup-tools
            fi
          echo "::endgroup::"
          echo "::group::Create Control Groups"
            sudo cgcreate -g cpu,memory:${USER_SLICE} -a ${USR_ID}:${GRP_ID} -t ${USR_ID}:${GRP_ID}
            sudo cgcreate -g cpu,memory:${USER_SERVICE} -a ${USR_ID}:${GRP_ID} -t ${USR_ID}:${GRP_ID}
            sudo cgcreate -g cpu,memory:${SDK_CPP_GROUP_NAME} -a ${USR_ID}:${GRP_ID} -t ${USR_ID}:${GRP_ID}
            sudo cgcreate -g cpu,memory:${AGENT_GROUP_NAME} -a ${USR_ID}:${GRP_ID} -t ${USR_ID}:${GRP_ID}
          echo "::endgroup::"
          echo "::group::Set Control Group Limits"
            cgset -r cpu.weight=768 ${SDK_CPP_GROUP_NAME}
            cgset -r cpu.weight=500 ${AGENT_GROUP_NAME}
            cgset -r memory.max=${SDK_CPP_MEM_LIMIT} ${SDK_CPP_GROUP_NAME}
            cgset -r memory.max=${AGENT_MEM_LIMIT} ${AGENT_GROUP_NAME}
            cgset -r memory.swap.max=${SDK_CPP_MEM_LIMIT} ${SDK_CPP_GROUP_NAME}
            cgset -r memory.swap.max=${AGENT_MEM_LIMIT} ${AGENT_GROUP_NAME}
          echo "::endgroup::"
          echo "::group::Move Runner Processes to Control Groups"
            sudo cgclassify --sticky -g cpu,memory:${AGENT_GROUP_NAME} $(pgrep 'Runner.Listener' | tr '\n' ' ')
            sudo cgclassify -g cpu,memory:${AGENT_GROUP_NAME} $(pgrep 'Runner.Worker' | tr '\n' ' ')
          echo "::endgroup::"
<<<<<<< HEAD
          
=======

>>>>>>> eb328ddc
          CG_EXEC="cgexec -g cpu,memory:${SDK_CPP_GROUP_NAME} --sticky ionice -c 2 -n 2 nice -n 19"
          echo "exec=${CG_EXEC}" >> "${GITHUB_OUTPUT}"

      - name: Harden Runner
        uses: step-security/harden-runner@91182cccc01eb5e619899d80e4e971d6181294a7 # v2.10.1
        with:
          egress-policy: audit

      - name: Checkout Code
        uses: actions/checkout@eef61447b9ff4aafe5dcd4e0bbf5d482be7e7871 # v4.2.1
        with:
          submodules: true

<<<<<<< HEAD
#      - name: Run Clang-Format
#        uses: jidicula/clang-format-action@c74383674bf5f7c69f60ce562019c1c94bc1421a # v4.13.0
#        with:
#          clang-format-version: "17"
#          check-path: "src"

      - name: Use Node.js 22
        uses: actions/setup-node@1e60f620b9541d16bece96c5465dc8ee9832be0b # v4.0.3
=======
      #      - name: Run Clang-Format
      #        uses: jidicula/clang-format-action@c74383674bf5f7c69f60ce562019c1c94bc1421a # v4.13.0
      #        with:
      #          clang-format-version: "17"
      #          check-path: "src"

      - name: Use Node.js 22
        uses: actions/setup-node@0a44ba7841725637a19e28fa30b79a866c81b0a6 # v4.0.4
>>>>>>> eb328ddc
        with:
          node-version: 22

      - name: Install Local Node
        run: sudo npm install -g @hashgraph/hedera-local@2.29.2

      - name: Install Linux Prerequisites
        run: |
          sudo apt-get update
          sudo apt-get install -y pkg-config libc6-dbg libgtest-dev build-essential

      - name: Ensure Binary Cache Path Exists
        run: mkdir -p "${{ github.workspace }}/b/vcpkg_cache"

      - name: Install CMake & Ninja
<<<<<<< HEAD
        uses: lukka/get-cmake@070a0507a7abe157ef918deec391da1be197d2d1 # v3.30.3
=======
        uses: lukka/get-cmake@b516803a3c5fac40e2e922349d15cdebdba01e60 # v3.30.5
>>>>>>> eb328ddc

      - name: Setup VCPkg
        uses: lukka/run-vcpkg@5e0cab206a5ea620130caf672fce3e4a6b5666a1 # v11.5
        with:
          binaryCachePath: ${{ github.workspace }}/b/vcpkg_cache

      - name: Convert VCPkg to Full Clone
        working-directory: vcpkg
        run: git fetch --unshallow --prune

<<<<<<< HEAD
#      - name: CMake Build (Debug)
#        uses: lukka/run-cmake@2ce8982be71b8e9a3c4d5e432135035afd1e76a7 # v10.7
#        env:
#          VCPKG_BINARY_SOURCES: clear
#        with:
#          configurePreset: ${{ matrix.preset }}-debug
#          buildPreset: ${{ matrix.preset }}-debug
=======
      #      - name: CMake Build (Debug)
      #        uses: lukka/run-cmake@2ce8982be71b8e9a3c4d5e432135035afd1e76a7 # v10.7
      #        env:
      #          VCPKG_BINARY_SOURCES: clear
      #        with:
      #          configurePreset: ${{ matrix.preset }}-debug
      #          buildPreset: ${{ matrix.preset }}-debug
>>>>>>> eb328ddc

      - name: CMake Build (Debug)
        env:
          VCPKG_BINARY_SOURCES: clear
        run: |
          echo "::group::Configure Project"
          ${{ steps.cgroup.outputs.exec }} cmake --preset ${{ matrix.preset }}-debug
          echo "::endgroup::"
<<<<<<< HEAD
          
=======

>>>>>>> eb328ddc
          echo "::group::Build Project"
          ${{ steps.cgroup.outputs.exec }} cmake --build -j 6 --preset ${{ matrix.preset }}-debug
          echo "::endgroup::"

<<<<<<< HEAD
#      - name: CMake Build (Release)
#        if: github.event.pull_request.merged == true
#        uses: lukka/run-cmake@2ce8982be71b8e9a3c4d5e432135035afd1e76a7 # v10.7
#        env:
#          VCPKG_BINARY_SOURCES: clear
#        with:
#          configurePreset: ${{ matrix.preset }}-release
#          buildPreset: ${{ matrix.preset }}-release
=======
      #      - name: CMake Build (Release)
      #        if: github.event.pull_request.merged == true
      #        uses: lukka/run-cmake@2ce8982be71b8e9a3c4d5e432135035afd1e76a7 # v10.7
      #        env:
      #          VCPKG_BINARY_SOURCES: clear
      #        with:
      #          configurePreset: ${{ matrix.preset }}-release
      #          buildPreset: ${{ matrix.preset }}-release
>>>>>>> eb328ddc

      - name: CMake Build (Release)
        if: github.event.pull_request.merged == true
        env:
          VCPKG_BINARY_SOURCES: clear
        run: |
          echo "::group::Configure Project"
          ${{ steps.cgroup.outputs.exec }} cmake --preset ${{ matrix.preset }}-release
          echo "::endgroup::"
<<<<<<< HEAD
          
=======

>>>>>>> eb328ddc
          echo "::group::Build Project"
          ${{ steps.cgroup.outputs.exec }} cmake --build -j 6 --preset ${{ matrix.preset }}-release
          echo "::endgroup::"

      # - name: List Directory Structure
      #     if: ${{ contains(runner.os, 'Windows') && always() }}
      #     shell: pwsh
      #     run: tree /F build

      - name: Start the local node
<<<<<<< HEAD
        run: npx hedera start --verbose=trace --detached --network-tag=0.52.3
=======
        run: npx hedera start --verbose=trace --detached --network-tag=0.54.0-alpha.5
>>>>>>> eb328ddc

      - name: Start CTest suite (Debug)
        run: ${{ steps.cgroup.outputs.exec }} ctest -j 6 -C Debug --test-dir build/${{ matrix.preset }}-debug --output-on-failure

      - name: Start CTest suite (Release)
        if: github.event.pull_request.merged == true
        run: ${{ steps.cgroup.outputs.exec }} ctest -j 6 -C Debug --test-dir build/${{ matrix.preset }}-release --output-on-failure

      - name: Stop the local node
        run: sudo npx @hashgraph/hedera-local stop

      - name: Compute Short SHA
        id: sha
        run: echo "short=$(echo -n "${{ github.sha }}" | cut -c1-8)" >> $GITHUB_OUTPUT

      - name: Attach Artifact
        if: github.event.pull_request.merged == true
<<<<<<< HEAD
        uses: actions/upload-artifact@50769540e7f4bd5e21e526ee35c689e35e0d6874 # v4.4.0
=======
        uses: actions/upload-artifact@b4b15b8c7c6ac21ea08fcf65892d2ee8f75cf882 # v4.4.3
>>>>>>> eb328ddc
        with:
          name: hapi-library-${{ runner.os }}-${{ steps.sha.outputs.short }}
          path: package/
          if-no-files-found: warn<|MERGE_RESOLUTION|>--- conflicted
+++ resolved
@@ -60,11 +60,7 @@
             sudo cgclassify --sticky -g cpu,memory:${AGENT_GROUP_NAME} $(pgrep 'Runner.Listener' | tr '\n' ' ')
             sudo cgclassify -g cpu,memory:${AGENT_GROUP_NAME} $(pgrep 'Runner.Worker' | tr '\n' ' ')
           echo "::endgroup::"
-<<<<<<< HEAD
-          
-=======
 
->>>>>>> eb328ddc
           CG_EXEC="cgexec -g cpu,memory:${SDK_CPP_GROUP_NAME} --sticky ionice -c 2 -n 2 nice -n 19"
           echo "exec=${CG_EXEC}" >> "${GITHUB_OUTPUT}"
 
@@ -78,16 +74,6 @@
         with:
           submodules: true
 
-<<<<<<< HEAD
-#      - name: Run Clang-Format
-#        uses: jidicula/clang-format-action@c74383674bf5f7c69f60ce562019c1c94bc1421a # v4.13.0
-#        with:
-#          clang-format-version: "17"
-#          check-path: "src"
-
-      - name: Use Node.js 22
-        uses: actions/setup-node@1e60f620b9541d16bece96c5465dc8ee9832be0b # v4.0.3
-=======
       #      - name: Run Clang-Format
       #        uses: jidicula/clang-format-action@c74383674bf5f7c69f60ce562019c1c94bc1421a # v4.13.0
       #        with:
@@ -96,7 +82,6 @@
 
       - name: Use Node.js 22
         uses: actions/setup-node@0a44ba7841725637a19e28fa30b79a866c81b0a6 # v4.0.4
->>>>>>> eb328ddc
         with:
           node-version: 22
 
@@ -112,11 +97,7 @@
         run: mkdir -p "${{ github.workspace }}/b/vcpkg_cache"
 
       - name: Install CMake & Ninja
-<<<<<<< HEAD
-        uses: lukka/get-cmake@070a0507a7abe157ef918deec391da1be197d2d1 # v3.30.3
-=======
         uses: lukka/get-cmake@b516803a3c5fac40e2e922349d15cdebdba01e60 # v3.30.5
->>>>>>> eb328ddc
 
       - name: Setup VCPkg
         uses: lukka/run-vcpkg@5e0cab206a5ea620130caf672fce3e4a6b5666a1 # v11.5
@@ -127,15 +108,6 @@
         working-directory: vcpkg
         run: git fetch --unshallow --prune
 
-<<<<<<< HEAD
-#      - name: CMake Build (Debug)
-#        uses: lukka/run-cmake@2ce8982be71b8e9a3c4d5e432135035afd1e76a7 # v10.7
-#        env:
-#          VCPKG_BINARY_SOURCES: clear
-#        with:
-#          configurePreset: ${{ matrix.preset }}-debug
-#          buildPreset: ${{ matrix.preset }}-debug
-=======
       #      - name: CMake Build (Debug)
       #        uses: lukka/run-cmake@2ce8982be71b8e9a3c4d5e432135035afd1e76a7 # v10.7
       #        env:
@@ -143,7 +115,6 @@
       #        with:
       #          configurePreset: ${{ matrix.preset }}-debug
       #          buildPreset: ${{ matrix.preset }}-debug
->>>>>>> eb328ddc
 
       - name: CMake Build (Debug)
         env:
@@ -152,25 +123,11 @@
           echo "::group::Configure Project"
           ${{ steps.cgroup.outputs.exec }} cmake --preset ${{ matrix.preset }}-debug
           echo "::endgroup::"
-<<<<<<< HEAD
-          
-=======
 
->>>>>>> eb328ddc
           echo "::group::Build Project"
           ${{ steps.cgroup.outputs.exec }} cmake --build -j 6 --preset ${{ matrix.preset }}-debug
           echo "::endgroup::"
 
-<<<<<<< HEAD
-#      - name: CMake Build (Release)
-#        if: github.event.pull_request.merged == true
-#        uses: lukka/run-cmake@2ce8982be71b8e9a3c4d5e432135035afd1e76a7 # v10.7
-#        env:
-#          VCPKG_BINARY_SOURCES: clear
-#        with:
-#          configurePreset: ${{ matrix.preset }}-release
-#          buildPreset: ${{ matrix.preset }}-release
-=======
       #      - name: CMake Build (Release)
       #        if: github.event.pull_request.merged == true
       #        uses: lukka/run-cmake@2ce8982be71b8e9a3c4d5e432135035afd1e76a7 # v10.7
@@ -179,7 +136,6 @@
       #        with:
       #          configurePreset: ${{ matrix.preset }}-release
       #          buildPreset: ${{ matrix.preset }}-release
->>>>>>> eb328ddc
 
       - name: CMake Build (Release)
         if: github.event.pull_request.merged == true
@@ -189,11 +145,7 @@
           echo "::group::Configure Project"
           ${{ steps.cgroup.outputs.exec }} cmake --preset ${{ matrix.preset }}-release
           echo "::endgroup::"
-<<<<<<< HEAD
-          
-=======
 
->>>>>>> eb328ddc
           echo "::group::Build Project"
           ${{ steps.cgroup.outputs.exec }} cmake --build -j 6 --preset ${{ matrix.preset }}-release
           echo "::endgroup::"
@@ -204,11 +156,7 @@
       #     run: tree /F build
 
       - name: Start the local node
-<<<<<<< HEAD
-        run: npx hedera start --verbose=trace --detached --network-tag=0.52.3
-=======
         run: npx hedera start --verbose=trace --detached --network-tag=0.54.0-alpha.5
->>>>>>> eb328ddc
 
       - name: Start CTest suite (Debug)
         run: ${{ steps.cgroup.outputs.exec }} ctest -j 6 -C Debug --test-dir build/${{ matrix.preset }}-debug --output-on-failure
@@ -226,11 +174,7 @@
 
       - name: Attach Artifact
         if: github.event.pull_request.merged == true
-<<<<<<< HEAD
-        uses: actions/upload-artifact@50769540e7f4bd5e21e526ee35c689e35e0d6874 # v4.4.0
-=======
         uses: actions/upload-artifact@b4b15b8c7c6ac21ea08fcf65892d2ee8f75cf882 # v4.4.3
->>>>>>> eb328ddc
         with:
           name: hapi-library-${{ runner.os }}-${{ steps.sha.outputs.short }}
           path: package/
